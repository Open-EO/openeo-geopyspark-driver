--- conflicted
+++ resolved
@@ -6,12 +6,8 @@
 from openeo_driver.errors import OpenEOApiException
 from openeo_driver.util.byteunit import byte_string_as
 from openeogeotrellis.config import get_backend_config
-<<<<<<< HEAD
 from openeogeotrellis.constants import JOB_OPTION_LOG_LEVEL, JOB_OPTION_LOGGING_THRESHOLD
-from openeogeotrellis.utils import get_jvm
-=======
 from openeogeotrellis.util.byteunit import byte_string_as
->>>>>>> 381b3133
 
 @dataclass
 class JobOptions:
@@ -129,7 +125,6 @@
     def validate(self):
 
 
-<<<<<<< HEAD
         if self.log_level not in ["DEBUG", "INFO", "WARN", "ERROR"]:
             raise OpenEOApiException(
                 code="InvalidLogLevel",
@@ -137,20 +132,13 @@
                 message=f"Invalid log level {self.log_level}. Should be one of 'debug', 'info', 'warning' or 'error'.",
             )
 
-        if as_bytes(self.executor_memory) + as_bytes(self.executor_memory_overhead) + self.python_memory > as_bytes(
-=======
-        if byte_string_as(self.executor_memory) + byte_string_as(self.executor_memory_overhead) > byte_string_as(
->>>>>>> 381b3133
+        if byte_string_as(self.executor_memory) + byte_string_as(self.executor_memory_overhead) + self.python_memory > byte_string_as(
                 get_backend_config().max_executor_or_driver_memory):
             raise OpenEOApiException(
                 message=f"Requested too much executor memory: {self.executor_memory} + {self.executor_memory_overhead}, the max for this instance is: {get_backend_config().max_executor_or_driver_memory}",
                 status_code=400)
-<<<<<<< HEAD
-
-        if as_bytes(self.driver_memory) + as_bytes(self.driver_memory_overhead) > as_bytes(
-=======
+
         if byte_string_as(self.driver_memory) + byte_string_as(self.driver_memory_overhead) > byte_string_as(
->>>>>>> 381b3133
                 get_backend_config().max_executor_or_driver_memory):
             raise OpenEOApiException(
                 message=f"Requested too much driver memory: {self.driver_memory} + {self.driver_memory_overhead}, the max for this instance is: {get_backend_config().max_executor_or_driver_memory}",
