import datetime as dt
import io
import json
import logging
import os
import random
import re
import shutil
import socket
import stat
import subprocess
import sys
import tempfile
import time
import traceback
import urllib
import uuid
import importlib.metadata
from copy import deepcopy
from decimal import Decimal
from functools import lru_cache, partial, reduce
from pathlib import Path
from subprocess import CalledProcessError
from typing import Callable, Dict, Iterable, List, Optional, Tuple, Union
from urllib.parse import urlparse

import flask
import geopyspark as gps
import kazoo.exceptions
import openeo.udf
import pkg_resources
import pystac
import requests
import shapely.geometry.base
from deprecated import deprecated
from geopyspark import LayerType, Pyramid, TiledRasterLayer

import openeo_driver.util.changelog
from openeo.internal.process_graph_visitor import ProcessGraphVisitor
from openeo.metadata import Band, BandDimension, Dimension, SpatialDimension, TemporalDimension
from openeo.util import TimingLogger, deep_get, dict_no_none, repr_truncate, rfc3339, str_truncate
from openeo.utils.version import ComparableVersion
from openeo_driver import backend
from openeo_driver.backend import (
    BatchJobMetadata,
    ErrorSummary,
    LoadParameters,
    OidcProvider,
    ServiceMetadata,
    JobListing,
)
from openeo_driver.config.load import ConfigGetter
from openeo_driver.constants import DEFAULT_LOG_LEVEL_RETRIEVAL, DEFAULT_LOG_LEVEL_PROCESSING
from openeo_driver.datacube import DriverDataCube, DriverVectorCube
from openeo_driver.datastructs import SarBackscatterArgs
from openeo_driver.delayed_vector import DelayedVector
from openeo_driver.dry_run import SourceConstraint
from openeo_driver.errors import (InternalException, JobNotFinishedException, OpenEOApiException,
                                  ServiceUnsupportedException,
                                  ProcessParameterInvalidException, ProcessGraphComplexityException, )
from openeo_driver.jobregistry import (DEPENDENCY_STATUS, JOB_STATUS, ElasticJobRegistry, PARTIAL_JOB_STATUS,
                                       get_ejr_credentials_from_env)
from openeo_driver.ProcessGraphDeserializer import ENV_FINAL_RESULT, ENV_SAVE_RESULT, ConcreteProcessing, \
    _extract_load_parameters, ENV_MAX_BUFFER
from openeo_driver.save_result import ImageCollectionResult
from openeo_driver.users import User
from openeo_driver.util.date_math import now_utc
from openeo_driver.util.geometry import BoundingBox
from openeo_driver.util.http import requests_with_retry
from openeo_driver.util.utm import area_in_square_meters
from openeo_driver.utils import EvalEnv, generate_unique_id, to_hashable, smart_bool, WhiteListEvalEnv
from pandas import Timedelta
from py4j.java_gateway import JavaObject, JVMView
from py4j.protocol import Py4JJavaError
from pyspark import SparkContext
from shapely.geometry import Polygon
from urllib3 import Retry
from xarray import DataArray
import numpy as np

import openeogeotrellis
from openeogeotrellis import sentinel_hub, load_stac, datacube_parameters
from openeogeotrellis.config import get_backend_config
from openeogeotrellis.config.s3_config import S3Config
from openeogeotrellis.configparams import ConfigParams
from openeogeotrellis.constants import JOB_OPTION_LOG_LEVEL, JOB_OPTION_LOGGING_THRESHOLD
from openeogeotrellis.geopysparkdatacube import GeopysparkCubeMetadata, GeopysparkDataCube
from openeogeotrellis.integrations.etl_api import get_etl_api, ETL_ORGANIZATION_ID_JOB_OPTION
from openeogeotrellis.integrations.identity import IDP_TOKEN_ISSUER
from openeogeotrellis.integrations.hadoop import setup_kerberos_auth
from openeogeotrellis.integrations.kubernetes import (
    k8s_job_name, kube_client,
    truncate_job_id_k8s,
    k8s_render_manifest_template,
    k8s_get_batch_job_cfg_secret_name,
    truncate_user_id_k8s,
)
from openeogeotrellis.integrations.stac import ResilientStacIO
from openeogeotrellis.integrations.traefik import Traefik
from openeogeotrellis.job_registry import (
    DoubleJobRegistry,
    ZkJobRegistry,
    get_deletable_dependency_sources,
    parse_zk_job_specification,
)
from openeogeotrellis.layercatalog import (
    GeoPySparkLayerCatalog,
    get_layer_catalog,
    extra_validation_load_collection, WHITELIST,
)
from openeogeotrellis.logs import elasticsearch_logs
from openeogeotrellis.ml.geopysparkcatboostmodel import GeopySparkCatBoostModel
from openeogeotrellis.ml.geopysparkmlmodel import GeopysparkMlModel
from openeogeotrellis.ml.geopysparkrandomforestmodel import GeopySparkRandomForestModel
from openeogeotrellis.processgraphvisiting import GeotrellisTileProcessGraphVisitor, SingleNodeUDFProcessGraphVisitor
from openeogeotrellis.sentinel_hub.batchprocessing import SentinelHubBatchProcessing
from openeogeotrellis.service_registry import (
    AbstractServiceRegistry,
    InMemoryServiceRegistry,
    SecondaryService,
    ServiceEntity,
    ZooKeeperServiceRegistry,
)
from openeogeotrellis.udf import run_udf_code, UDF_PYTHON_DEPENDENCIES_FOLDER_NAME, UDF_PYTHON_DEPENDENCIES_ARCHIVE_NAME
from openeogeotrellis.user_defined_process_repository import (
    InMemoryUserDefinedProcessRepository,
    ZooKeeperUserDefinedProcessRepository,
)
from openeogeotrellis.utils import (
    add_permissions,
    dict_merge_recursive,
    get_jvm,
    get_s3_file_contents,
    mdc_include,
    mdc_remove,
    normalize_temporal_extent,
    s3_client,
    single_value,
    to_projected_polygons,
    zk_client,
    reproject_cellsize,
)
from openeogeotrellis.vault import Vault

JOB_METADATA_FILENAME = "job_metadata.json"

logger = logging.getLogger(__name__)


class GpsSecondaryServices(backend.SecondaryServices):
    """Secondary Services implementation for GeoPySpark backend"""

    def __init__(self, service_registry: AbstractServiceRegistry):
        self.service_registry = service_registry

    def service_types(self) -> dict:
        return {
            "WMTS": {
                "title": "Web Map Tile Service",
                "configuration": {
                    "version": {
                        "type": "string",
                        "description": "The WMTS version to use.",
                        "default": "1.0.0",
                        "enum": [
                            "1.0.0"
                        ]
                    },
                    "colormap": {
                        "type": "string",
                        "description": "The colormap to apply to single band layers",
                        "default": "YlGn"
                    }
                },
                "process_parameters": [
                    # TODO: we should at least have bbox and time range parameters here
                ],
                "links": [],
            }
        }

    def list_services(self, user_id: str) -> List[ServiceMetadata]:
        return list(self.service_registry.get_metadata_all(user_id).values())

    def service_info(self, user_id: str, service_id: str) -> ServiceMetadata:
        return self.service_registry.get_metadata(user_id=user_id, service_id=service_id)

    def remove_service(self, user_id: str, service_id: str) -> None:
        self.service_registry.stop_service(user_id=user_id, service_id=service_id)
        self._unproxy_service(service_id)

    def remove_services_before(self, upper: dt.datetime) -> None:
        user_services = self.service_registry.get_metadata_all_before(upper)

        for user_id, service in user_services:
            self.service_registry.stop_service(user_id=user_id, service_id=service.id)
            self._unproxy_service(service.id)

    def _create_service(self, user_id: str, process_graph: dict, service_type: str, api_version: str,
                       configuration: dict) -> str:
        # TODO: reduce code duplication between this and start_service()
        from openeo_driver.ProcessGraphDeserializer import evaluate

        if service_type.lower() != 'wmts':
            raise ServiceUnsupportedException(service_type)

        service_id = generate_unique_id(prefix="s")

        image_collection = evaluate(
            process_graph,
            env=EvalEnv({
                'version': api_version,
                'pyramid_levels': 'all',
                "backend_implementation": GeoPySparkBackendImplementation(),
            })
        )

        if (isinstance(image_collection, ImageCollectionResult)):
            image_collection = image_collection.cube
        elif(not isinstance(image_collection,GeopysparkDataCube)):
            logger.info("Can not create service for: " + str(image_collection))
            raise OpenEOApiException("Can not create service for: " + str(image_collection))

        wmts_base_url = os.getenv("WMTS_BASE_URL_PATTERN", "http://openeo.vgt.vito.be/openeo/services/%s") % service_id

        self.service_registry.persist(
            user_id,
            ServiceMetadata(
                id=service_id,
                process={"process_graph": process_graph},
                url=wmts_base_url + "/service/wmts",
                type=service_type,
                enabled=True,
                attributes={},
                configuration=configuration,
                created=now_utc(),
            ),
            api_version,
        )

        secondary_service = self._wmts_service(image_collection, configuration, wmts_base_url)

        self.service_registry.register(service_id, secondary_service)
        self._proxy_service(service_id, secondary_service.host, secondary_service.port)

        return service_id

    def start_service(self, user_id: str, service_id: str) -> None:
        from openeo_driver.ProcessGraphDeserializer import evaluate

        service: ServiceEntity = self.service_registry.get(user_id=user_id, service_id=service_id)
        service_metadata: ServiceMetadata = service.metadata

        service_type = service_metadata.type
        process_graph = service_metadata.process["process_graph"]
        api_version = service.api_version
        configuration = service_metadata.configuration

        if service_type.lower() != 'wmts':
            raise ServiceUnsupportedException(service_type)

        image_collection: GeopysparkDataCube = evaluate(
            process_graph,
            env=EvalEnv({
                'version': api_version,
                'pyramid_levels': 'all',
                "backend_implementation": GeoPySparkBackendImplementation(),
            })
        )

        wmts_base_url = os.getenv('WMTS_BASE_URL_PATTERN', 'http://openeo.vgt.vito.be/openeo/services/%s') % service_id

        secondary_service = self._wmts_service(image_collection, configuration, wmts_base_url)

        self.service_registry.register(service_id, secondary_service)
        self._proxy_service(service_id, secondary_service.host, secondary_service.port)

    def _wmts_service(self, image_collection, configuration: dict, wmts_base_url: str) -> SecondaryService:
        random_port = 0

        jvm = get_jvm()
        wmts = jvm.be.vito.eodata.gwcgeotrellis.wmts.WMTSServer.createServer(random_port, wmts_base_url)
        logger.info('Created WMTSServer: {w!s} ({u!s}/service/wmts, {p!r})'.format(w=wmts, u=wmts.getURI(), p=wmts.getPort()))

        if "colormap" in configuration:
            max_zoom = image_collection.pyramid.max_zoom
            min_zoom = min(image_collection.pyramid.levels.keys())
            reduced_resolution = max(min_zoom,max_zoom-4)
            if reduced_resolution not in image_collection.pyramid.levels:
                reduced_resolution = min_zoom
            histogram = image_collection.pyramid.levels[reduced_resolution].get_histogram()
            matplotlib_name = configuration.get("colormap", "YlGn")

            #color_map = gps.ColorMap.from_colors(breaks=[x for x in range(0,250)], color_list=gps.get_colors_from_matplotlib("YlGn"))
            color_map = gps.ColorMap.build(histogram, matplotlib_name)
            srdd_dict = {k: v.srdd.rdd() for k, v in image_collection.pyramid.levels.items()}
            wmts.addPyramidLayer("RDD", srdd_dict,color_map.cmap)
        else:
            srdd_dict = {k: v.srdd.rdd() for k, v in image_collection.pyramid.levels.items()}
            wmts.addPyramidLayer("RDD", srdd_dict)

        # TODO what is this host logic about?
        host = [l for l in
                          ([ip for ip in socket.gethostbyname_ex(socket.gethostname())[2] if not ip.startswith("127.")][:1],
                           [[(s.connect(('8.8.8.8', 53)), s.getsockname()[0], s.close()) for s in
                             [socket.socket(socket.AF_INET, socket.SOCK_DGRAM)]][0][1]])
                          if l][0][0]

        return SecondaryService(host=host, port=wmts.getPort(), server=wmts)

    def restore_services(self):
        for user_id, service_metadata in self.service_registry.get_metadata_all_before(upper=dt.datetime.max):
            if service_metadata.enabled:
                try:
                    self.start_service(user_id=user_id, service_id=service_metadata.id)
                except:
                    logger.exception("Error while restoring service: " + str(service_metadata))

    def _proxy_service(self, service_id, host, port):
        if not ConfigParams().is_ci_context:
            with zk_client() as zk:
                Traefik(zk).proxy_service(service_id, host, port)

    def _unproxy_service(self, service_id):
        if not ConfigParams().is_ci_context:
            with zk_client() as zk:
                Traefik(zk).unproxy_service(service_id)


class GeoPySparkBackendImplementation(backend.OpenEoBackendImplementation):
    def __init__(
        self,
        use_zookeeper: bool = True,
        batch_job_output_root: Optional[Path] = None,
        use_job_registry: bool = True,
        elastic_job_registry: Optional[ElasticJobRegistry] = None,
        do_ejr_health_check: bool = True,
    ):
        self._service_registry = (
            # TODO #283 #285: eliminate is_ci_context, use some kind of config structure
            InMemoryServiceRegistry() if not use_zookeeper or ConfigParams().is_ci_context
            else ZooKeeperServiceRegistry()
        )

        # TODO #283 #285: eliminate is_ci_context, use some kind of config structure
        if not use_zookeeper or ConfigParams().is_ci_context:
            user_defined_processes = InMemoryUserDefinedProcessRepository()
        else:
            user_defined_processes = ZooKeeperUserDefinedProcessRepository(
                hosts=ConfigParams().zookeepernodes,
                zk_client_reuse=get_backend_config().udp_registry_zookeeper_client_reuse,
            )

        requests_session = requests_with_retry(total=3, backoff_factor=2)
        vault = Vault(ConfigParams().vault_addr, requests_session)

        catalog = get_layer_catalog(vault)

        jvm = get_jvm()

        conf = SparkContext.getOrCreate().getConf()
        principal = conf.get("spark.yarn.principal", conf.get("spark.kerberos.principal"))
        key_tab = conf.get("spark.yarn.keytab", conf.get("spark.kerberos.keytab"))

        if use_job_registry and not elastic_job_registry:
            # TODO #236/#498 avoid this fallback and just make sure it is always set when necessary
            logger.warning("No elastic_job_registry given to GeoPySparkBackendImplementation, creating one")
            elastic_job_registry = get_elastic_job_registry(
                requests_session=requests_session, do_health_check=do_ejr_health_check
            )

        super().__init__(
            catalog=catalog,
            batch_jobs=GpsBatchJobs(
                catalog=catalog,
                jvm=jvm,
                principal=principal,
                key_tab=key_tab,
                vault=vault,
                output_root_dir=batch_job_output_root,
                elastic_job_registry=elastic_job_registry,
                requests_session=requests_session,
            ),
            user_defined_processes=user_defined_processes,
            processing=GpsProcessing(),
            # secondary_services=GpsSecondaryServices(service_registry=self._service_registry),
        )

        self._principal = principal
        self._key_tab = key_tab

    def capabilities_billing(self) -> dict:
        return {
            "currency": "credits",
        }

    def postprocess_capabilities(self, capabilities: dict) -> dict:
        extras = get_backend_config().capabilities_extras
        if extras:
            for key, value in extras.items():
                if key not in capabilities:
                    capabilities[key] = value
                elif key == "links":
                    capabilities["links"] += value
                else:
                    # TODO: handle more merging cases
                    logger.warning(f"postprocess_capabilities: unsupported merging of {key=}")
        return capabilities

    def health_check(self, options: Optional[dict] = None) -> dict:
        mode = (options or {}).get("mode", "spark")
        if mode == "spark":
            # Check if we have a working (Py)Spark context
            sc = SparkContext.getOrCreate()
            count = sc.parallelize([1, 2, 3], numSlices=2).map(lambda x: x * x).sum()
            res = {"mode": "spark", "status": "OK" if count == 14 else "FAIL", "count": count}
        elif mode == "jvm":
            # Check if we have a working jvm context
            jvm = get_jvm()
            pi = jvm.Math.PI
            res = {"mode": "jvm", "status": "OK" if repr(pi).startswith("3.14") else "FAIL", "pi": repr(jvm.Math.PI)}
        else:
            res = {"mode": "basic", "status": "OK"}
        return res

    def oidc_providers(self) -> List[OidcProvider]:
        return get_backend_config().oidc_providers

    def file_formats(self) -> dict:
        return {
            "input": {
                "GeoJSON": {
                    "title": "GeoJSON",
                    "description": "GeoJSON allows sending vector data as part of your JSON request. GeoJSON is always in EPSG:4326. ",
                    "gis_data_types": ["vector"],
                    "parameters": {},
                },
                "Parquet": {
                    "title": "(Geo)Parquet",
                    "description": "GeoParquet is an efficient binary format, to distribute large amounts of vector data.",
                    "gis_data_types": ["vector"],
                    "parameters": {},
                },
                "GPKG": {
                    "title": "GeoPackage",
                    "description": "GeoPackage is an open, standards-based, platform-independent, portable, self-describing, compact format for transferring geospatial information.",
                    "gis_data_types": ["vector"],
                    "parameters": {},
                },
                "GTiff": {
                    "title": "GeoTiff",
                    "description": "Geotiff is one of the most widely supported formats. This backend allows reading from Geotiff to create raster data cubes.",
                    "gis_data_types": ["raster"],
                    "parameters": {}
                }
            },
            "output": {
                "GTiff": {
                    "title": "GeoTiff",
                    "description": "Cloud Optimized Geotiff is one of the most widely supported formats and thus a popular choice for further dissemination. This implementation stores all bands in one file, and creates one file per timestamp in your datacube.",
                    "gis_data_types": ["raster"],
                    "parameters": {
                        "tile_grid": {
                            "type": ["string", "null"],
                            "description": "Specifies the tile grid to use, for batch jobs only. By default, no tile grid is set, and one Geotiff is generated per date. If a tile grid is set, multiple geotiffs are generated per date, as defined by the specified tiling grid.",
                            "default": None,
                            "enum": ["wgs84-1degree", "utm-100km", "utm-20km", "utm-10km"]
                        },
                        "ZLEVEL": {
                            "type": "integer",
                            "description": "Specifies the compression level used for DEFLATE compression. As a number from 1 to 9, lowest and fastest compression is 1 while 9 is highest and slowest compression.",
                            "default": 6
                        },
                        "sample_by_feature": {
                            "type": "boolean",
                            "default": False,
                            "description": "Set to true to write one output tiff per feature and date. Spatial features can be specified using filter_spatial. This setting is used to sample a data cube at multiple locations in a single job."
                        },
                        "feature_id_property": {
                            "type": ["string", "null"],
                            "default": None,
                            "description": "Specifies the name of the feature attribute that is to be used as feature id, by processes that require it. Can be used to link a given output back to an input feature."
                        },
                        "overviews": {
                            "type": "string",
                            "description": "Specifies the strategy to generate overviews. The default, AUTO, allows the backend to choose an optimal configuration, depending on the size of the generated tiff, and backend capabilities.",
                            "default": "AUTO",
                            "enum": ["AUTO", "OFF"]
                        },
                        "colormap": {
                            "type": ["object", "null"],
                            "description": "Allows specifying a colormap, for single band geotiffs. The colormap is a dictionary mapping band values to colors, specified by an integer.",
                            "default": None
                        },
                        "filename_prefix": {
                            "type": "string",
                            "description": "Specifies the filename prefix when outputting multiple files. By default, depending on the context, 'OpenEO' or a part of the input filename will be used as prefix.",
                            "default": None,
                        },
                        "separate_asset_per_band": {
                            "type": "boolean",
                            "description": "Set to true to write one output tiff per band. If there is a time dimension, the files will be split on time as well.",
                            "default": False,
                        },
                        "filepath_per_band": {
                            "type": "array",
                            "description": "Specify an array with the same amount of bands, to give each band it's separate path. Subfolders are allowed.",
                            "default": None,
                        },
                        "attach_gdalinfo_assets": {
                            "type": "boolean",
                            "description": "Attaches *_gdalinfo.json files to the output results.",
                            "default": False,
                        },
                        "tile_size": {
                            "type": ["integer", "null"],
                            "description": "Overrides tile size; typically a multiple of 16.",
                            "default": None,
                        },
                        "file_metadata": {
                            "type": ["object"],
                            "description": "Sets file-level GDAL metadata (key-value).",
                        },
                        "bands_metadata": {
                            "type": ["object", "null"],
                            "description": "Specifies band-level metadata for each band (band-(key-value)).",
                            "default": None,
                        },
                    },
                },
                "PNG": {
                    "title": "Portable Network Graphics (PNG)",
                    "description": "PNG is a popular raster format used for graphics on the web. Compared to other EO raster formats, it is less flexible and standardized regarding number of bands, embedding geospatial metadata, etc.",
                    "gis_data_types": ["raster"],
                    "parameters": {
                        "colormap": {
                            "type": ["object", "null"],
                            "description": "Allows specifying a colormap, for single band PNGs. The colormap is a dictionary mapping band values to colors, either specified by an integer or an array of [R, G, B, A], where each value lies between 0.0 and 1.0.",
                            "default": None
                        },
                    }
                },
                "CovJSON": {
                    "title": "CoverageJSON",
                    "description": "CoverageJSON is a JSON based format for geotemporal data.",
                    "gis_data_types": ["other","raster"],  # TODO: also "raster", "vector", "table"?
                    "parameters": {},
                },
                "netCDF": {
                    "title": "Network Common Data Form",
                    "description":"netCDF files allow to accurately represent an openEO datacube and its metadata.",
                    "gis_data_types": ["other", "raster"],  # TODO: also "raster", "vector", "table"?
                    "parameters": {
                        "sample_by_feature": {
                            "type": "boolean",
                            "default": False,
                            "description": "Set to true to write one output netCDF per feature, containing all bands and dates. Spatial features can be specified using filter_spatial. This setting is used to sample a data cube at multiple locations in a single job."
                        },
                        "feature_id_property": {
                            "type": ["string", "null"],
                            "default": None,
                            "description": "Specifies the name of the feature attribute that is to be used as feature id, by processes that require it. Can be used to link a given output back to an input feature."
                        },
                        "filename_prefix": {
                            "type": "string",
                            "description": "Specifies the filename prefix when outputting multiple files. By default, depending on the context, 'OpenEO' or a part of the input filename will be used as prefix.",
                            "default": None,
                        },
                    },
                },
                "JSON": {
                    "title": "JavaScript Object Notation (JSON)",
                    "description": "JSON is a generic data serialization format. Being generic, it allows to represent various data types (raster, vector, table, ...). On the other side, there is little standardization for complex data structures.",
                    "gis_data_types": ["raster", "vector"],
                    "parameters": {},
                },
                "GeoJSON": {
                    "title": "GeoJSON",
                    "description": "GeoJSON is supported to export vector cube data. GeoJSON is always in EPSG:4326. ",
                    "gis_data_types": ["vector"],
                    "parameters": {},
                },
                "CSV": {
                    "title": "Comma Separated Values (CSV)",
                    "description": "CSV format is supported to export vector cube data, for instance generated by aggregate_spatial.",
                    "gis_data_types": [ "vector"],
                    "parameters": {}
                },
                "Parquet": {
                    "title": "(Geo)Parquet",
                    "description": "GeoParquet is an efficient binary format, to distribute large amounts of vector data.",
                    "gis_data_types": ["vector"],
                    "parameters": {},
                },
            }
        }

    def load_disk_data(
            self, format: str, glob_pattern: str, options: dict, load_params: LoadParameters, env: EvalEnv
    ) -> GeopysparkDataCube:
        logger.info("load_disk_data with format {f!r}, glob {g!r}, options {o!r} and load params {p!r}".format(
            f=format, g=glob_pattern, o=options, p=load_params
        ))
        if format != 'GTiff':
            raise NotImplementedError("The format is not supported by the backend: " + format)

        date_regex = options['date_regex']

        if glob_pattern.startswith("hdfs:") and get_backend_config().setup_kerberos_auth:
            setup_kerberos_auth(self._principal, self._key_tab)

        metadata = GeopysparkCubeMetadata(metadata={}, dimensions=[
            # TODO: detect actual dimensions instead of this simple default?
            SpatialDimension(name="x", extent=[]), SpatialDimension(name="y", extent=[]),
            TemporalDimension(name='t', extent=[]), BandDimension(name="bands", bands=[Band("unknown")])
        ])

        # TODO: eliminate duplication with GeoPySparkLayerCatalog.load_collection
        temporal_extent = load_params.temporal_extent
        from_date, to_date = normalize_temporal_extent(temporal_extent)
        metadata = metadata.filter_temporal(from_date, to_date)

        spatial_extent = load_params.spatial_extent
        if len(spatial_extent) == 0:
            spatial_extent = load_params.global_extent

        west = spatial_extent.get("west", None)
        east = spatial_extent.get("east", None)
        north = spatial_extent.get("north", None)
        south = spatial_extent.get("south", None)
        crs = spatial_extent.get("crs", None)
        spatial_bounds_present = all(b is not None for b in [west, south, east, north])
        if spatial_bounds_present:
            metadata = metadata.filter_bbox(west=west, south=south, east=east, north=north, crs=crs)

        bands = load_params.bands
        if bands:
            band_indices = [metadata.get_band_index(b) for b in bands]
            metadata = metadata.filter_bands(bands)
        else:
            band_indices = None

        jvm = get_jvm()

        feature_flags = load_params.get("featureflags", {})
        experimental = feature_flags.get("experimental", False)
        datacubeParams, single_level = datacube_parameters.create(load_params, env, jvm)

        extent = jvm.geotrellis.vector.Extent(float(west), float(south), float(east), float(north)) \
            if spatial_bounds_present else None

        factory = jvm.org.openeo.geotrellis.geotiff.PyramidFactory.from_disk(glob_pattern, date_regex)
        if single_level:
            if extent is None:
                raise ValueError(f"Trying to load disk collection {glob_pattern} without extent.")
            projected_polygons = jvm.org.openeo.geotrellis.ProjectedPolygons.fromExtent(extent, crs or "EPSG:4326")
            pyramid = factory.datacube_seq(projected_polygons, from_date, to_date, {},"", datacubeParams)
        else:
            pyramid = (factory.pyramid_seq(extent, crs, from_date, to_date))

        temporal_tiled_raster_layer = jvm.geopyspark.geotrellis.TemporalTiledRasterLayer
        option = jvm.scala.Option
        levels = {pyramid.apply(index)._1(): TiledRasterLayer(LayerType.SPACETIME, temporal_tiled_raster_layer(
            option.apply(pyramid.apply(index)._1()), pyramid.apply(index)._2())) for index in
                  range(0, pyramid.size())}

        image_collection = GeopysparkDataCube(
            pyramid=gps.Pyramid(levels),
            metadata=metadata
        )

        return image_collection.filter_bands(band_indices) if band_indices else image_collection

    def load_result(self, job_id: str, user_id: Optional[str], load_params: LoadParameters,
                    env: EvalEnv) -> GeopysparkDataCube:
        logger.info("load_result from job ID {j!r} with load params {p!r}".format(j=job_id, p=load_params))

        requested_bbox = BoundingBox.from_dict_or_none(
            load_params.spatial_extent, default_crs="EPSG:4326"
        )
        logger.info(f"{requested_bbox=}")

        if job_id.startswith("http://") or job_id.startswith("https://"):
            job_results_canonical_url = job_id
            job_results = pystac.Collection.from_file(href=job_results_canonical_url, stac_io=ResilientStacIO())

            def intersects_spatial_extent(item) -> bool:
                if not requested_bbox or item.bbox is None:
                    return True

                requested_bbox_lonlat = requested_bbox.reproject("EPSG:4326")
                return requested_bbox_lonlat.as_polygon().intersects(
                    Polygon.from_bounds(*item.bbox)
                )

            uris_with_metadata = {asset.get_absolute_href(): (item.datetime.isoformat(),
                                                              asset.extra_fields.get("eo:bands", []))
                                  for item in job_results.get_items()
                                  if intersects_spatial_extent(item)
                                  for asset in item.get_assets().values()
                                  if asset.media_type == "image/tiff; application=geotiff"}

            timestamped_uris = {uri: timestamp for uri, (timestamp, _) in uris_with_metadata.items()}
            logger.info(f"{len(uris_with_metadata)=}")

            try:
                eo_bands = single_value(eo_bands for _, eo_bands in uris_with_metadata.values())
                band_names = [eo_band["name"] for eo_band in eo_bands]
            except ValueError as e:
                raise OpenEOApiException(message=f"Unsupported band information for job {job_id}: {str(e)}",
                                         status_code=501)

            job_results_bbox = BoundingBox.from_wsen_tuple(
                job_results.extent.spatial.bboxes[0], crs="EPSG:4326"
            )
            # TODO: this assumes that job result data is gridded in best UTM already?
            job_results_epsg = job_results_bbox.best_utm()
            logger.info(f"job result: {job_results_bbox=} {job_results_epsg=}")

        else:
            paths_with_metadata = {
                asset["href"]: (asset.get("datetime"), asset.get("bands", []))
                for _, asset in self.batch_jobs.get_result_assets(
                    job_id=job_id, user_id=user_id
                ).items()
                if asset["type"] == "image/tiff; application=geotiff"
            }
            logger.info(f"{paths_with_metadata=}")

            if len(paths_with_metadata) == 0:
                raise OpenEOApiException(message=f"Job {job_id} contains no results of supported type GTiff.",
                                         status_code=501)

            if not all(timestamp is not None for timestamp, _ in paths_with_metadata.values()):
                raise OpenEOApiException(
                    message=f"Cannot load results of job {job_id} because they lack timestamp information.",
                    status_code=400)

            timestamped_uris = {path: timestamp for path, (timestamp, _) in paths_with_metadata.items()}
            logger.info(f"{timestamped_uris=}")

            try:
                eo_bands = single_value(eo_bands for _, eo_bands in paths_with_metadata.values())
                band_names = [eo_band.name for eo_band in eo_bands]
            except ValueError as e:
                raise OpenEOApiException(message=f"Unsupported band information for job {job_id}: {str(e)}",
                                         status_code=501)

            job_info = self.batch_jobs.get_job_info(job_id, user_id)
            job_results_bbox = BoundingBox.from_wsen_tuple(
                job_info.bbox, crs="EPSG:4326"
            )
            job_results_epsg = job_info.epsg
            logger.info(f"job result: {job_results_bbox=} {job_results_epsg=}")

        metadata = GeopysparkCubeMetadata(metadata={}, dimensions=[
            # TODO: detect actual dimensions instead of this simple default?
            SpatialDimension(name="x", extent=[]), SpatialDimension(name="y", extent=[]),
            TemporalDimension(name='t', extent=[]),
            BandDimension(name="bands", bands=[Band(band_name) for band_name in band_names])
        ])

        # TODO: eliminate duplication with load_disk_data
        temporal_extent = load_params.temporal_extent
        from_date, to_date = normalize_temporal_extent(temporal_extent)
        metadata = metadata.filter_temporal(from_date, to_date)

        jvm = get_jvm()

        pyramid_factory = jvm.org.openeo.geotrellis.geotiff.PyramidFactory.from_uris(timestamped_uris)

        single_level = env.get('pyramid_levels', 'all') != 'all'

        if single_level:
            target_bbox = requested_bbox or job_results_bbox
            logger.info(f"{target_bbox=}")

            extent = jvm.geotrellis.vector.Extent(*target_bbox.as_wsen_tuple())
            extent_crs = target_bbox.crs

            projected_polygons = jvm.org.openeo.geotrellis.ProjectedPolygons.fromExtent(
                extent, target_bbox.crs
            )
            projected_polygons = getattr(
                getattr(jvm.org.openeo.geotrellis, "ProjectedPolygons$"), "MODULE$"
            ).reproject(projected_polygons, job_results_epsg)

            metadata_properties = None
            correlation_id = None
            data_cube_parameters = jvm.org.openeo.geotrelliscommon.DataCubeParameters()
            getattr(data_cube_parameters, "layoutScheme_$eq")("FloatingLayoutScheme")

            pyramid = pyramid_factory.datacube_seq(projected_polygons, from_date, to_date, metadata_properties,
                                                   correlation_id, data_cube_parameters)
        else:
            if requested_bbox:
                extent = jvm.geotrellis.vector.Extent(*requested_bbox.as_wsen_tuple())
                extent_crs = requested_bbox.crs
            else:
                extent = extent_crs = None

            pyramid = pyramid_factory.pyramid_seq(
                extent, extent_crs, from_date, to_date
            )

        metadata = metadata.filter_bbox(
            west=extent.xmin(),
            south=extent.ymin(),
            east=extent.xmax(),
            north=extent.ymax(),
            crs=extent_crs,
        )

        temporal_tiled_raster_layer = jvm.geopyspark.geotrellis.TemporalTiledRasterLayer
        option = jvm.scala.Option

        # noinspection PyProtectedMember
        levels = {pyramid.apply(index)._1(): TiledRasterLayer(LayerType.SPACETIME, temporal_tiled_raster_layer(
            option.apply(pyramid.apply(index)._1()), pyramid.apply(index)._2())) for index in
                  range(0, pyramid.size())}

        cube = GeopysparkDataCube(pyramid=gps.Pyramid(levels), metadata=metadata)

        if load_params.bands:
            cube = cube.filter_bands(load_params.bands)

        return cube

    def load_stac(self, url: str, load_params: LoadParameters, env: EvalEnv) -> GeopysparkDataCube:
        return self._load_stac_cached(url=url, load_params=load_params, env=WhiteListEvalEnv(env, WHITELIST))

    @lru_cache(maxsize=20)
    def _load_stac_cached(self, url: str, *, load_params: LoadParameters, env: EvalEnv) -> GeopysparkDataCube:
        return load_stac.load_stac(
            url=url, load_params=load_params, env=env, layer_properties=None, batch_jobs=self.batch_jobs
        )

    def load_ml_model(self, model_id: str) -> GeopysparkMlModel:

        # Trick to make sure IDE infers right type of `self.batch_jobs` and can resolve `get_job_output_dir`
        gps_batch_jobs: GpsBatchJobs = self.batch_jobs

        def _create_model_dir(use_s3=False):
            if use_s3:
                return f"openeo-ml-models-dev/{generate_unique_id(prefix='model')}"

            def _set_permissions(job_dir: Path):
                try:
                    shutil.chown(job_dir, user = None, group = 'eodata')
                except LookupError as e:
                    logger.warning(f"Could not change group of {job_dir} to eodata.")
                add_permissions(job_dir, stat.S_ISGID | stat.S_IWGRP)  # make children inherit this group

            result_dir = gps_batch_jobs.get_job_output_dir("ml_models")
            result_path = result_dir / generate_unique_id(prefix="model")
            result_dir_exists = os.path.exists(result_dir)
            logger.info("Creating directory: {}".format(result_path))
            os.makedirs(result_path)
            if not result_dir_exists:
                _set_permissions(result_dir)
            _set_permissions(result_path)
            return str(result_path)

        if model_id.startswith('http'):
            # Load the model using its STAC metadata file.
            with requests.get(model_id) as resp:
                resp.raise_for_status()
                metadata = resp.json()
            if deep_get(metadata, "properties", "ml-model:architecture", default=None) is None:
                raise OpenEOApiException(
                    message=f"{model_id} does not specify a model architecture under properties.ml-model:architecture.",
                    status_code=400)
            checkpoints = []
            assets = metadata.get('assets', {})
            for asset in assets:
                if "ml-model:checkpoint" in assets[asset].get('roles', []):
                    checkpoints.append(assets[asset])
            if len(checkpoints) == 0 or checkpoints[0].get("href", None) is None:
                raise OpenEOApiException(
                    message=f"{model_id} does not contain a link to the ml model in its assets section.",
                    status_code=400)
            # TODO: How to handle multiple models?
            if len(checkpoints) > 1:
                raise OpenEOApiException(
                    message=f"{model_id} contains multiple checkpoints which is not yet supported.",
                    status_code=400)

            # Get the url for the actual model from the STAC metadata.
            model_url = checkpoints[0]["href"]
            architecture = metadata["properties"]["ml-model:architecture"]
            # Download the model to the ml_models folder and load it as a java object.
            use_s3 = ConfigParams().is_kube_deploy
            model_dir_path = _create_model_dir(use_s3)
            if architecture == "random-forest":
                if use_s3:
                    with tempfile.TemporaryDirectory() as tmp_dir:
                        # Download to tmp_dir and unpack it there.
                        tmp_path = Path(tmp_dir + "/randomforest.model.tar.gz")
                        logger.info(f"Downloading ml_model from {model_url} to {tmp_path}")
                        with open(tmp_path, 'wb') as f:
                            f.write(requests.get(model_url).content)
                        shutil.unpack_archive(tmp_path, extract_dir = tmp_dir, format = 'gztar')
                        # Upload the unpacked model to s3.
                        unpacked_model_path = str(tmp_path).replace(".tar.gz", "")
                        logger.info(f"Uploading ml_model to {model_dir_path}")
                        path_split = model_dir_path.split("/")
                        bucket, key = path_split[0], path_split[1]
                        s3 = s3_client()
                        for root, dirs, files in os.walk(unpacked_model_path):
                            for file in files:
                                relative_filepath = os.path.relpath(os.path.join(root, file), tmp_dir)
                                s3.upload_file(os.path.join(root, file), bucket, key + "/" + relative_filepath)
                        # Load the spark model using the new s3 path.
                        s3_path = f"s3a://{model_dir_path}/randomforest.model/"
                        logger.info("Loading ml_model using filename: {}".format(s3_path))
                        model: GeopysparkMlModel = GeopySparkRandomForestModel.from_path(sc=gps.get_spark_context(), path=s3_path)
                        return model
                dest_path = Path(model_dir_path + "/randomforest.model.tar.gz")
                with open(dest_path, 'wb') as f:
                    f.write(requests.get(model_url).content)
                shutil.unpack_archive(dest_path, extract_dir=model_dir_path, format='gztar')
                unpacked_model_path = str(dest_path).replace(".tar.gz", "")
                logger.info("Loading ml_model using filename: {}".format(unpacked_model_path))
                model: GeopysparkMlModel = GeopySparkRandomForestModel.from_path(sc=gps.get_spark_context(), path= "file:" + unpacked_model_path)
                return model
            elif architecture == "catboost":
                if use_s3:
                    # TODO: Verify that local files work. If it does, we can remove the model_dir_path implementation.
                    # Download the model to the tmp directory and load it as a java object.
                    with tempfile.TemporaryDirectory() as tmp_dir:
                        tmp_path = Path(tmp_dir + "/catboost_model.cbm")
                        logger.info(f"Downloading ml_model from {model_url} to {tmp_path}")
                        with open(tmp_path, 'wb') as f:
                            f.write(requests.get(model_url).content)
                        model: GeopysparkMlModel = GeopySparkCatBoostModel.from_path(tmp_path)
                        return model
                filename = Path(model_dir_path + "/catboost_model.cbm")
                with open(filename, 'wb') as f:
                    f.write(requests.get(model_url).content)
                logger.info("Loading ml_model using filename: {}".format(filename))
                model: GeopysparkMlModel = GeopySparkCatBoostModel.from_path(str(filename))
            else:
                raise NotImplementedError("The ml-model architecture is not supported by the backend: " + architecture)
            return model
        else:
            # TODO: Should we still support this, or should only signed urls work?
            # Load the model using a batch job id.
            directory = gps_batch_jobs.get_job_output_dir(model_id)
            # TODO: This can be done by first reading ml_model_metadata.json in the batch job directory.
            model_path = str(Path(directory) / "randomforest.model")
            if Path(model_path).exists():
                logger.info("Loading ml_model using filename: {}".format(model_path))
                model: GeopysparkMlModel = GeopySparkRandomForestModel.from_path(sc=gps.get_spark_context(), path="file:" + model_path)
            elif Path(model_path+".tar.gz").exists():
                packed_model_path = model_path+".tar.gz"
                shutil.unpack_archive(packed_model_path, extract_dir=directory, format='gztar')
                unpacked_model_path = str(packed_model_path).replace(".tar.gz", "")
                model: GeopysparkMlModel = GeopySparkRandomForestModel.from_path(sc=gps.get_spark_context(), path="file:" + unpacked_model_path)
            else:
                raise OpenEOApiException(
                    message=f"No random forest model found for job {model_id}",status_code=400)
            return model

    def vector_to_raster(self, input_vector_cube: DriverVectorCube, target: DriverDataCube) -> DriverDataCube:
        """
        Rasterize all bands of the input vector cube into a DriverDataCube.

        :param input_vector_cube: DriverVectorCube that contains at least one band.
        :param target: Reference DriverDataCube used to determine the layout definition, resolution and CRS of the output raster cube.
        :return: DriverDataCube with the rasterized bands.
        """
        if not isinstance(input_vector_cube, DriverVectorCube):
            if hasattr(input_vector_cube, 'to_driver_vector_cube'):
                input_vector_cube = input_vector_cube.to_driver_vector_cube()
            else:
                raise ProcessParameterInvalidException(
                    parameter='data', process='vector_to_raster',
                    reason=f"Invalid vector cube {type(input_vector_cube)}."
                )

        if not isinstance(target, GeopysparkDataCube):
            raise ProcessParameterInvalidException(
                parameter='target', process='vector_to_raster',
                reason=f"Invalid target cube {type(target)}."
            )
        if len(target.pyramid.levels) == 0:
            raise ProcessParameterInvalidException(
                parameter='target', process='vector_to_raster',
                reason=f"Target cube {type(target)} does not contain any data."
            )
        top_layer = target.pyramid.levels[0].srdd.rdd()
        cube: DataArray = input_vector_cube.get_cube()
        if cube is None:
            raise ProcessParameterInvalidException(
                parameter='data', process='vector_to_raster',
                reason=f'Support for input vector cubes without data is not supported.'
            )

        # We only support these cases of dimensions.
        t_dim = DriverVectorCube.DIM_TIME
        allowed_dims = {
            (DriverVectorCube.DIM_GEOMETRY, t_dim, DriverVectorCube.DIM_BANDS),
            (DriverVectorCube.DIM_GEOMETRY, DriverVectorCube.DIM_BANDS),
            (DriverVectorCube.DIM_GEOMETRY, t_dim, DriverVectorCube.DIM_PROPERTIES),
            (DriverVectorCube.DIM_GEOMETRY, DriverVectorCube.DIM_PROPERTIES),
            (DriverVectorCube.DIM_GEOMETRY, t_dim),
            (DriverVectorCube.DIM_GEOMETRY,)
        }
        if cube.dims not in allowed_dims:
            raise ProcessParameterInvalidException(
                parameter='data', process='vector_to_raster',
                reason=f'Input vector cube {input_vector_cube} with dimensions {cube.dims} is not supported.'
            )
        bands_dim, time_dim = None, None
        if len(cube.dims) > 1 and str(cube.dims[-1]) != t_dim:
            bands = cube[str(cube.dims[-1])].values
            bands_dim = BandDimension(name="bands",  bands = [Band(str(b), str(b), None, None, None) for b in bands])
        if t_dim in cube.dims:
            time_extent = (cube[t_dim].min().values.tolist(), cube[t_dim].max().values.tolist())
            time_dim = TemporalDimension(name="t", extent=time_extent)

        if not np.issubdtype(cube.dtype, np.number):
            raise ProcessParameterInvalidException(
                parameter = 'data', process = 'vector_to_raster',
                reason = f'Input vector cube {input_vector_cube} is not fully numeric. Actual data type: {cube.dtype}.'
            )
        if cube.dtype != np.float:
            input_vector_cube = input_vector_cube.with_cube(cube.astype(np.float))

        # Pass over to scala using a parquet file (py4j is too slow) and convert it to a raster layer.
        file_name = "input_vector_cube.geojson"
        with tempfile.TemporaryDirectory() as tmp_dir:
            file_path = Path(tmp_dir) / file_name
            with open(str(file_path), 'w') as f:
                json.dump(input_vector_cube.to_geojson(include_properties = False), f)
            vector_to_raster = get_jvm().org.openeo.geotrellis.vector.VectorCubeMethods.vectorToRasterSpatial
            tiled_raster_layer = get_jvm().geopyspark.geotrellis.SpatialTiledRasterLayer
            layer_type = LayerType.SPATIAL
            if time_dim:
                vector_to_raster = get_jvm().org.openeo.geotrellis.vector.VectorCubeMethods.vectorToRasterTemporal
                tiled_raster_layer = get_jvm().geopyspark.geotrellis.TemporalTiledRasterLayer
                layer_type = LayerType.SPACETIME
            layer = vector_to_raster(str(file_path), top_layer)

        raster_layer = gps.TiledRasterLayer(layer_type, tiled_raster_layer.apply(0, layer))
        pyramid: Pyramid = Pyramid({0: raster_layer})

        # Create metadata.
        dimensions: List[Dimension] = target.metadata.spatial_dimensions
        if bands_dim:
            dimensions.append(bands_dim)
        if time_dim:
            dimensions.append(time_dim)

        metadata: GeopysparkCubeMetadata = GeopysparkCubeMetadata(
            metadata={},
            dimensions=dimensions,
            spatial_extent=target.metadata.spatial_extent,
            temporal_extent=time_dim.extent if time_dim else None,
        )
        return GeopysparkDataCube(pyramid, metadata)

    def visit_process_graph(self, process_graph: dict) -> ProcessGraphVisitor:
        return GeoPySparkBackendImplementation.accept_process_graph(process_graph)

    @classmethod
    def accept_process_graph(cls, process_graph, default_input_parameter = None, default_input_datatype=None):
        if len(process_graph) == 1 and next(iter(process_graph.values())).get('process_id') == 'run_udf':
            return SingleNodeUDFProcessGraphVisitor().accept_process_graph(process_graph)

        return GeotrellisTileProcessGraphVisitor.create(default_input_parameter=default_input_parameter,default_input_datatype=default_input_datatype).accept_process_graph(process_graph)

    def summarize_exception(self, error: Exception) -> Union[ErrorSummary, Exception]:
        return self.summarize_exception_static(error, 2000)

    @staticmethod
    def summarize_exception_static(error: Exception, width=2000) -> ErrorSummary:
        if "Container killed on request. Exit code is 143" in str(error):
            is_client_error = False  # Give user the benefit of doubt.
            summary = "Your batch job failed because workers used too much memory. The same task was attempted multiple times. Consider increasing executor-memory, python-memory or executor-memoryOverhead or contact the developers to investigate."

        elif isinstance(error, Py4JJavaError):
            def get_exception_chain(from_java_exception) -> list:
                if from_java_exception is None:
                    return []

                return [from_java_exception] + get_exception_chain(from_java_exception.getCause())

            exception_chain = get_exception_chain(error.java_exception)
            root_cause = exception_chain[-1]
            root_cause_class_name = root_cause.getClass().getName()
            root_cause_message = root_cause.getMessage()

            # Snippet to get JVM stack trace:
            # get_jvm().org.apache.commons.lang.exception.ExceptionUtils.getStackTrace(root_cause)

            logger.debug(f"exception chain classes: "
                         f"{' caused by '.join(exception.getClass().getName() for exception in exception_chain)}")

            no_data_found = (root_cause_class_name == 'java.lang.AssertionError'
                             and "Cannot stitch empty collection" in root_cause_message)
            is_spark_exception = "SparkException" in error.java_exception.getClass().getName()

            def get_missing_sentinel1_band() -> Optional[str]:
                if root_cause_class_name == 'org.openeo.geotrellissentinelhub.Sentinel1BandNotPresentException':
                    return root_cause.missingBandName()

                if is_spark_exception:
                    band_name_regex = re.compile(r".*Requested band '(.+)' is not present in Sentinel 1 tile .+")
                    match = band_name_regex.search(error.java_exception.getMessage())
                    if match:
                        missing_band_name = match.group(1)
                        return missing_band_name

                return None

            missing_sentinel1_band = get_missing_sentinel1_band()

            kubernetes_exception = [e for e in exception_chain if "KubernetesClientException" in e.getClass().getName()]

            is_client_error = (root_cause_class_name == 'java.lang.IllegalArgumentException' or no_data_found or
                               missing_sentinel1_band)

            if no_data_found:
                summary = "Cannot construct an image because the given boundaries resulted in an empty image collection"
            elif "outofmemoryerror" in root_cause_class_name.lower():
                summary = "Your batch job failed because the 'driver' used too much java memory. Consider increasing driver-memory or contact the developers to investigate."
            elif is_spark_exception:
                if missing_sentinel1_band:
                    summary = (f"Requested band '{missing_sentinel1_band}' is not present in Sentinel 1 tile;"
                               f' try specifying a "polarization" property filter according to the table at'
                               f' https://docs.sentinel-hub.com/api/latest/data/sentinel-1-grd/#polarization.')
                elif len(kubernetes_exception) > 0:
                    if error.java_exception.getMessage().contains("External scheduler cannot be instantiated") :
                        summary = (f"Batch job failed to initialize, try running again, or contact support if the problem persists. Detailed cause: {kubernetes_exception[0].getMessage()} - {root_cause_message}")
                    else:
                        summary = (f"Batch job failed due to Kubernetes error, try running again, or contact support if the problem persists. Detailed cause: {kubernetes_exception[0].getMessage()} - {root_cause_message}")
                elif root_cause_message:
                    root_cause_message = root_cause_message.rstrip()
                    so_error = "failed to map segment from shared object"
                    memory_message = (
                        "Ran out of memory. If you run as a batch_job, consider increasing job_options > python-memory."
                    )
                    if so_error in root_cause_message and not so_error + ":" in root_cause_message:
                        # This error can be so obscure that we replace it with our own message:
                        # After the ":" there might be "operation not permitted", in that case we don't change the message
                        return ErrorSummary(error, True, memory_message)

                    # if root_cause_class_name == 'jep.JepException':
                    #     st = root_cause.stackTrace  # NOTE: UDF stack trace in Jep is not supported yet.
                    udf_stacktrace = GeoPySparkBackendImplementation.extract_udf_stacktrace(root_cause_message, width)
                    if udf_stacktrace:
                        if root_cause_class_name != "org.apache.spark.api.python.PythonException":
                            # one word, to be findable in elasticsearch logs
                            logger.warning(f"StackTraceButNotPythonException: {root_cause_class_name}")

                        summary = f"UDF exception while evaluating processing graph. Please check your user defined functions. stacktrace:\n{udf_stacktrace}"
                        if udf_stacktrace.endswith("MemoryError") or udf_stacktrace.endswith("std::bad_alloc"):
                            summary += "\n" + memory_message
                        return ErrorSummary(error, is_client_error, summary)

                    # Could be an error in the OpenEO stack
                    python_error = GeoPySparkBackendImplementation.extract_python_error(root_cause_message)
                    if python_error:
                        summary = f"Python exception while evaluating processing graph: {python_error}"
                        if python_error.endswith("MemoryError") or python_error.endswith("MemoryError: std::bad_alloc"):
                            # Got OOM before getting in user UDF code:
                            summary += "\n" + memory_message
                    elif (
                        "Missing an output location" in root_cause_message
                        or (  # OOM on YARN
                            "times, most recent failure:" in root_cause_message
                            and (
                                "ExecutorLostFailure" in root_cause_message
                                or "exited unexpectedly" in root_cause_message
                            )
                        )
                        or "has failed the maximum allowable number of times" in root_cause_message
                    ):
                        summary = f"A part of your process graph failed multiple times. Simply try submitting again, or use batch job logs to find more detailed information in case of persistent failures. Increasing executor memory may help if the root cause is not clear from the logs."
                    else:
                        summary = f"Exception during Spark execution: {root_cause_class_name}: {root_cause_message}"
                else:
                    summary = f"Exception during Spark execution: {root_cause_class_name}"
            else:
                summary = f"{root_cause_class_name}: {root_cause_message}"
            summary = str_truncate(summary, width=width)
        else:
            is_client_error = False  # Give user the benefit of doubt.
            if isinstance(error, FileNotFoundError):
                summary = repr_truncate(str(error), width=width)
            elif isinstance(error, urllib.error.HTTPError):
                summary = repr_truncate(str(error) + ": " + error.filename, width=width)
            elif isinstance(error, AssertionError) and str(error) == "":
                tb = error.__traceback__
                tb_info = traceback.extract_tb(tb)
                filename, line, func, text = tb_info[-1]
                summary = "Failed " + text
            else:
                if ConfigParams().is_kube_deploy:
                    # Conditional import just to be sure.
                    import kubernetes.client.exceptions

                    if isinstance(error, kubernetes.client.exceptions.ApiException):
                        s = "kubernetes.client.exceptions.ApiException: " + str(error).strip()
                        summary = repr_truncate(s, width=width)
                    else:
                        summary = repr_truncate(error, width=width)
                else:
                    summary = repr_truncate(error, width=width)

        return ErrorSummary(error, is_client_error, summary)

    @staticmethod
    def collapse_stack_strace(stacktrace: str, width: int) -> Optional[str]:
        if len(stacktrace) > width - 150:
            stacktrace_list = stacktrace.split("\n")
            stacktrace_list = [str_truncate(line, width=500) for line in stacktrace_list]
            stacktrace_new = "\n".join(stacktrace_list[:5] + ["... skipped stack frames ..."] + stacktrace_list[-5:])
            if len(stacktrace_new) < len(stacktrace):
                return stacktrace_new
        return stacktrace

    @staticmethod
    def extract_udf_stacktrace(full_stacktrace: str, width: int = 3000) -> Optional[str]:
        """
        Select all lines starting from <string>.
        This is what interests the user
        """
        needle = """File "<string>","""
        needle_index = full_stacktrace.find(needle)
        if needle_index != -1:
            start_index = full_stacktrace.rfind("\n", 0, needle_index) + 1
            if start_index == -1:
                start_index = 0
            udf_stacktrace = full_stacktrace[start_index:].rstrip()
            udf_stacktrace = GeoPySparkBackendImplementation.collapse_stack_strace(udf_stacktrace, width)
            return udf_stacktrace
        return None

    @staticmethod
    def extract_python_error(full_stacktrace: str) -> Optional[str]:
        """
        Select all lines a bit under 'run_udf_code'.
        This is what interests the user
        """
        lines = full_stacktrace.strip().split("\n")
        if len(lines) < 2 or not lines[0].strip().startswith("Traceback (most recent call last)"):
            return None
        # find line that shows error:
        index = next((i for i, line in enumerate(lines) if not line.startswith(" ") and i >= 1), 0)
        another_exception = "During handling of the above exception, another exception occurred"
        index2 = next((i for i, line in enumerate(lines) if another_exception in line and i > index), len(lines))
        return "\n".join(lines[index:index2]).strip()

    def changelog(self) -> Union[str, Path, flask.Response]:
        html = openeo_driver.util.changelog.multi_project_changelog(
            [
                {
                    "name": "openeo-geopyspark-driver",
                    "version": importlib.metadata.version(distribution_name="openeo-geopyspark"),
                    "changelog_path": openeo_driver.util.changelog.get_changelog_path(
                        data_files_dir="openeo-geopyspark-driver",
                        src_root=Path(openeogeotrellis.__file__).parent.parent,
                        filename="CHANGELOG.md",
                    ),
                },
                {
                    "name": "openeo-python-driver",
                    "version": importlib.metadata.version(distribution_name="openeo_driver"),
                    "changelog_path": openeo_driver.util.changelog.get_changelog_path(
                        data_files_dir="openeo-python-driver-data",
                        src_root=Path(openeo_driver.__file__).parent.parent,
                        filename="CHANGELOG.md",
                    ),
                },
            ]
        )
        return flask.make_response(html, {"Content-Type": "text/html"})

    def set_request_id(self, request_id: str):
        sc = SparkContext.getOrCreate()
        jvm = sc._gateway.jvm

        mdc_include(sc, jvm, jvm.org.openeo.logging.JsonLayout.RequestId(), request_id)

    def user_access_validation(self, user: User, request: flask.Request) -> User:
        # TODO: add dedicated method instead of abusing this one?
        sc = SparkContext.getOrCreate()
        jvm = sc._gateway.jvm
        user_id = user.user_id

        mdc_include(sc, jvm, jvm.org.openeo.logging.JsonLayout.UserId(), user_id)

        return user

    def after_request(self, request_id: str):
        sc = SparkContext.getOrCreate()
        jvm = sc._gateway.jvm

        jvm.org.openeo.geotrelliscommon.ScopedMetadataTracker.remove(request_id)

        for mdc_key in [jvm.org.openeo.logging.JsonLayout.RequestId(), jvm.org.openeo.logging.JsonLayout.UserId()]:
            mdc_remove(sc, jvm, mdc_key)

    def set_default_sentinel_hub_credentials(self, client_id: str, client_secret: str):
        self.batch_jobs.set_default_sentinel_hub_credentials(client_id, client_secret)
        self.catalog.set_default_sentinel_hub_credentials(client_id, client_secret)

    def set_terrascope_access_token_getter(self, get_terrascope_access_token: Callable[[User, str], str]):
        self.batch_jobs.set_terrascope_access_token_getter(get_terrascope_access_token)

    def request_costs(
        self,
        *,
        user: User,
        job_options: Union[dict, None] = None,
        request_id: str,
        success: bool,
    ) -> Optional[float]:
        """Get resource usage cost associated with (current) synchronous processing request."""

        user_id = user.user_id

        backend_config = get_backend_config()

        if backend_config.use_etl_api_on_sync_processing:
            sc = SparkContext.getOrCreate()

            # TODO: replace get-or-create with a plain get to avoid unnecessary Spark accumulator creation?
            request_metadata_tracker = get_jvm().org.openeo.geotrelliscommon.ScopedMetadataTracker.apply(
                request_id, sc._jsc.sc()
            )
            sentinel_hub_processing_units = request_metadata_tracker.sentinelHubProcessingUnits()
            requests_session = requests_with_retry(total=3, backoff_factor=2,
                                                   allowed_methods=Retry.DEFAULT_ALLOWED_METHODS.union({"POST"}))

            cpu_seconds = backend_config.default_usage_cpu_seconds
            mb_seconds = backend_config.default_usage_byte_seconds / 1024 / 1024

            etl_api = get_etl_api(
                user=user,
                job_options=job_options,
                allow_dynamic_etl_api=True,
                requests_session=requests_session,
                # TODO #531 provide a TtlCache here
                etl_api_cache=None,
            )

            costs = etl_api.log_resource_usage(
                batch_job_id=request_id,
                title=f"Synchronous processing request {request_id!r}",
                execution_id=request_id,
                user_id=user_id,
                started_ms=None,
                finished_ms=None,
                state="FINISHED" if success else "FAILED",
                status="SUCCEEDED" if success else "FAILED",
                cpu_seconds=cpu_seconds,
                mb_seconds=mb_seconds,
                duration_ms=None,
                sentinel_hub_processing_units=(sentinel_hub_processing_units
                                               if sentinel_hub_processing_units and
                                                  backend_config.report_usage_sentinelhub_pus else None),
                additional_credits_cost=None,
                organization_id=(job_options or {}).get(ETL_ORGANIZATION_ID_JOB_OPTION),
            )

            logger.info(
                f"request_costs sync processing {request_id=} {success=} {cpu_seconds=} {mb_seconds=} {sentinel_hub_processing_units=} -> {costs=}"
            )

            return costs


class GpsProcessing(ConcreteProcessing):
    def extra_validation(
            self, process_graph: dict, env: EvalEnv, result, source_constraints: List[SourceConstraint]
    ) -> Iterable[dict]:
        try:
            env = env.push({ENV_MAX_BUFFER: {}})
            # copy because _extract_load_parameters is stateful
            source_constraints_copy = deepcopy(source_constraints)
            for source_constraint in source_constraints_copy:
                source_id, constraints = source_constraint
                source_id_proc, source_id_args = source_id
                collection_id = source_id_args[0]
                if source_id_proc == "load_collection":
                    load_params = _extract_load_parameters(env, source_id=source_id)
                    yield from extra_validation_load_collection(collection_id, load_params, env)
        except Exception as e:
            logger.error("extra validation failed", exc_info=True)
            yield {"code": "Internal", "message": str(e)}  # TODO: just propagate errors not related to validation?

    def run_udf(self, udf: str, data: openeo.udf.UdfData) -> openeo.udf.UdfData:
        if get_backend_config().allow_run_udf_in_driver:
            # TODO: remove this temporary feature flag https://github.com/Open-EO/openeo-geopyspark-driver/issues/404
            return run_udf_code(code=udf, data=data, require_executor_context=False)
        sc = SparkContext.getOrCreate()
        data_rdd = sc.parallelize([data],1)
        result_rdd = data_rdd.map(lambda d: run_udf_code(code=udf, data=d))
        result = result_rdd.collect()
        if not len(result) == 1:
            raise InternalException(message=f"run_udf result RDD with 1 element expected but got {len(result)}")
        return result[0]

    def get_default_sar_backscatter_arguments(self, api_version: Union[str, ComparableVersion]) -> SarBackscatterArgs:
        """
        Get default `sar_backscatter` arguments based on actual `sar_backscatter` spec in
        process registry (which might be deployment-specific).
        """
        kwargs = {}
        process_registry = self.get_process_registry(api_version=api_version)
        if process_registry.contains("sar_backscatter"):
            process_spec = process_registry.get_spec("sar_backscatter")
            [coefficient_param] = (p for p in process_spec["parameters"] if p["name"] == "coefficient")
            kwargs["coefficient"] = coefficient_param["default"]
        logger.info(f"get_default_sar_backscatter_arguments: {kwargs=}")
        return SarBackscatterArgs(**kwargs)


def get_elastic_job_registry(
    requests_session: Optional[requests.Session] = None,
    do_health_check: bool = True,
) -> ElasticJobRegistry:
    """Build ElasticJobRegistry instance from config"""
    config = get_backend_config()
    job_registry = ElasticJobRegistry(
        api_url=config.ejr_api,
        backend_id=config.ejr_backend_id,
        session=requests_session,
    )
    # Get credentials from env (preferably) or vault (as fallback).
    ejr_creds = get_ejr_credentials_from_env(strict=False)
    if not ejr_creds:
        if config.ejr_credentials_vault_path:
            # TODO: eliminate dependency on Vault here (i.e.: always use env vars to get creds)
            vault = Vault(config.vault_addr, requests_session=requests_session)
            ejr_creds = vault.get_elastic_job_registry_credentials()
        else:
            # Fail harder
            ejr_creds = get_ejr_credentials_from_env(strict=True)
    job_registry.setup_auth_oidc_client_credentials(credentials=ejr_creds)
    if do_health_check:
        job_registry.health_check(log=True)
    return job_registry


class GpsBatchJobs(backend.BatchJobs):

    def __init__(
        self,
        catalog: GeoPySparkLayerCatalog,
        jvm: JVMView,
        principal: str,
        key_tab: str,
        vault: Vault,
        output_root_dir: Optional[Union[str, Path]] = None,
        elastic_job_registry: Optional[ElasticJobRegistry] = None,
        requests_session: Optional[requests.Session] = None,
    ):
        super().__init__()
        self._catalog = catalog
        self._jvm = jvm
        self._principal = principal
        self._key_tab = key_tab
        self._default_sentinel_hub_client_id = None
        self._default_sentinel_hub_client_secret = None
        self._get_terrascope_access_token: Optional[Callable[[User, str], str]] = None
        self._vault = vault
        self._requests_session = requests_session or requests.Session()

        # TODO: Generalize assumption that output_dir == local FS? (e.g. results go to non-local S3)
        # TODO: What's called here "output" dir is also used for input (e.g. specification file or UDF dependencies).
        #       Rename to more general "work" dir, or have clean separation between input/output dirs?
        self._output_root_dir = Path(
            output_root_dir or ConfigParams().batch_job_output_root
        )

        self._double_job_registry = DoubleJobRegistry(
            zk_job_registry_factory=ZkJobRegistry if get_backend_config().use_zk_job_registry else None,
            elastic_job_registry=elastic_job_registry,
        )

    def set_default_sentinel_hub_credentials(self, client_id: str, client_secret: str):
        self._default_sentinel_hub_client_id = client_id
        self._default_sentinel_hub_client_secret = client_secret

    def set_terrascope_access_token_getter(self, get_terrascope_access_token: Callable[[User, str], str]):
        self._get_terrascope_access_token = get_terrascope_access_token

    def create_job(
        self,
        user: User,
        process: dict,
        api_version: str,
        metadata: dict,
        job_options: Optional[dict] = None,
    ) -> BatchJobMetadata:
        job_id = generate_unique_id(prefix="j")
        title = metadata.get("title")
        description = metadata.get("description")
        if "log_level" in metadata:
            # TODO: it's not ideal to put "log_level" (processing parameter from official spec)
            #       in job_options, which is intended for parameters that are not part of official spec.
            #       Unfortunately, it's quite involved to add a new field like "log_level"
            #       in all the appropriate job registry related places, so we do it just here for now.
            if job_options is None:
                job_options = {}
            job_options[JOB_OPTION_LOG_LEVEL] = metadata.get("log_level", DEFAULT_LOG_LEVEL_PROCESSING)

        with self._double_job_registry as registry:
            job_info = registry.create_job(
                job_id=job_id,
                user_id=user.user_id,
                process=process,
                api_version=api_version,
                job_options=job_options,
                title=title,
                description=description,
            )
        return BatchJobMetadata(
            id=job_id, process=process, status=job_info["status"],
            created=rfc3339.parse_datetime(job_info["created"]), job_options=job_options,
            title=title, description=description,
        )

    def get_job_info(self, job_id: str, user_id: str) -> BatchJobMetadata:
        with self._double_job_registry as registry:
            with TimingLogger(f"registry.get_job_metadata({job_id=}, {user_id=})", logger):
                job_metadata = registry.get_job_metadata(job_id, user_id)
        return job_metadata

    def poll_job_dependencies(
        self,
        job_info: dict,
        sentinel_hub_client_alias: str,
        vault_token: Optional[str] = None,
        requests_session: requests.Session = None,
    ):
        requests_session = requests_session or requests.Session()

        job_id, user_id = job_info['job_id'], job_info['user_id']

        def batch_request_details(batch_process_dependency: dict) -> Dict[str, Tuple[str, Callable[[], None]]]:
            """returns an ID -> (status, retrier) for each batch request ID in the dependency"""
            collection_id = batch_process_dependency['collection_id']

            metadata = GeopysparkCubeMetadata(self._catalog.get_collection_metadata(collection_id))
            temporal_step = metadata.get("cube:dimensions", "t", "step")
            layer_source_info = metadata.get("_vito", "data_source", default={})

            endpoint = layer_source_info['endpoint']
            bucket_name = layer_source_info.get('bucket', sentinel_hub.OG_BATCH_RESULTS_BUCKET)

            logger.debug(f"Sentinel Hub client alias: {sentinel_hub_client_alias}", extra={'job_id': job_id,
                                                                                           'user_id': user_id})

            if sentinel_hub_client_alias == 'default':
                sentinel_hub_client_id = self._default_sentinel_hub_client_id
                sentinel_hub_client_secret = self._default_sentinel_hub_client_secret
            else:
                sentinel_hub_client_id, sentinel_hub_client_secret = (
                    self._vault.get_sentinel_hub_credentials(sentinel_hub_client_alias, vault_token))

            batch_processing_service = (
                SentinelHubBatchProcessing.get_batch_processing_service(
                    endpoint=endpoint,
                    bucket_name=bucket_name,
                    sentinel_hub_client_id=sentinel_hub_client_id,
                    sentinel_hub_client_secret=sentinel_hub_client_secret,
                    sentinel_hub_client_alias=sentinel_hub_client_alias,
                    jvm=self._jvm,
                )
            )

            batch_request_ids = (batch_process_dependency.get('batch_request_ids') or
                                 [batch_process_dependency['batch_request_id']])

            def retrier(request_id: str) -> Callable[[], None]:
                def retry():
                    assert request_id is not None, "retry is for PARTIAL statuses but a 'None' request_id is DONE"

                    logger.warning(f"retrying Sentinel Hub batch process {request_id} for batch job {job_id}",
                                   extra={'job_id': job_id, 'user_id': user_id})
                    batch_processing_service.restart_partially_failed_batch_process(request_id)

                return retry

            # TODO: prevent requests for duplicate (recycled) batch request IDs
            return {request_id: (batch_processing_service.get_batch_process(request_id), temporal_step,
                                 retrier(request_id)) for request_id in batch_request_ids if request_id is not None}

        def job_results_status(job_results_dependency: dict) -> (str, Optional[str]):
            """returns URL and (possibly empty) status for this job results dependency"""
            url = job_results_dependency['partial_job_results_url']

            dependency_job_info = load_stac.extract_own_job_info(url, user_id, batch_jobs=self)
            if dependency_job_info:
                partial_job_status = PARTIAL_JOB_STATUS.for_job_status(dependency_job_info.status)
            else:
                with requests_session.get(url, timeout=20) as resp:
                    resp.raise_for_status()
                    stac_object = resp.json()
                partial_job_status = stac_object.get('openeo:status')

            return url, partial_job_status

        def fail_job():
            with self._double_job_registry as registry:
                registry.set_dependency_status(
                    job_id=job_id, user_id=user_id, dependency_status=DEPENDENCY_STATUS.ERROR
                )
                registry.set_status(job_id=job_id, user_id=user_id, status=JOB_STATUS.ERROR)

            job_info["status"] = JOB_STATUS.ERROR  # TODO: avoid mutation

        dependencies = job_info.get('dependencies') or []

        # check 1: SHub batch processes
        batch_process_dependencies = (dependency for dependency in dependencies
                                      if 'batch_request_ids' in dependency or 'batch_request_id' in dependency)
        batch_processes = reduce(partial(dict_merge_recursive, overwrite=True),
                                 (batch_request_details(dependency) for dependency in batch_process_dependencies), {})
        batch_process_statuses = {batch_request_id: details.status()
                                  for batch_request_id, (details, _, _) in batch_processes.items()}

        logger.debug("Sentinel Hub batch process statuses for batch job {j}: {ss}"
                     .format(j=job_id, ss=batch_process_statuses), extra={'job_id': job_id, 'user_id': user_id})

        batch_processes_done = False

        if any(status == "FAILED" for status in batch_process_statuses.values()):  # at least one failed: not recoverable
            batch_process_errors = {batch_request_id: details.errorMessage() or "<no error details>"
                                    for batch_request_id, (details, _, _) in batch_processes.items()
                                    if details.status() == "FAILED"}

            logger.error(f"Failing batch job because one or more Sentinel Hub batch processes failed: "
                         f"{batch_process_errors}", extra={'job_id': job_id, 'user_id': user_id})

            return fail_job()
        elif all(status == "DONE" for status in batch_process_statuses.values()):  # all good: check batch job results dependencies
            batch_processes_done = True
        elif all(
            status in ["DONE", "PARTIAL"] for status in batch_process_statuses.values()
        ):  # all done but some partially failed
            if (
                job_info.get("dependency_status") != DEPENDENCY_STATUS.AWAITING_RETRY
            ):  # haven't retried yet: retry
                with self._double_job_registry as registry:
                    registry.set_dependency_status(
                        job_id=job_id, user_id=user_id, dependency_status=DEPENDENCY_STATUS.AWAITING_RETRY
                    )

                retries = [retry for details, _, retry in batch_processes.values() if details.status() == "PARTIAL"]

                for retry in retries:
                    retry()
                # the assumption is that a successful /restartpartial request means that processing has
                # effectively restarted and a different status (PROCESSING) is published; otherwise the next poll might
                # still see the previous status (PARTIAL), consider it the new status and immediately mark it as
                # unrecoverable.
            else:  # still some PARTIALs after one retry: not recoverable
                logger.error(f"Retrying did not fix PARTIAL Sentinel Hub batch processes, aborting job: "
                             f"{batch_process_statuses}", extra={'job_id': job_id, 'user_id': user_id})

                return fail_job()
        else:  # still some in progress and none FAILED yet: check batch job results dependencies
            pass

        # check 2: OpenEO batch job results
        job_results_dependencies = (dependency for dependency in dependencies if 'partial_job_results_url' in dependency)
        job_results_statuses = {url: status for url, status in
                                (job_results_status(dependency) for dependency in job_results_dependencies)}

        logger.debug("OpenEO batch job results statuses for batch job {j}: {ss}"
                     .format(j=job_id, ss=job_results_statuses), extra={'job_id': job_id, 'user_id': user_id})

        if any(status in [PARTIAL_JOB_STATUS.ERROR,
                          PARTIAL_JOB_STATUS.CANCELED] for status in job_results_statuses.values()):
            job_results_failures = {url: status for url, status in job_results_statuses.items()
                                    if status in [PARTIAL_JOB_STATUS.ERROR, PARTIAL_JOB_STATUS.CANCELED]}

            logger.error(f"Failing batch job because one or more OpenEO batch jobs failed: "
                         f"{job_results_failures}", extra={'job_id': job_id, 'user_id': user_id})

            return fail_job()
        elif batch_processes_done and all(status in [None, PARTIAL_JOB_STATUS.FINISHED] for status in job_results_statuses.values()):  # resume batch job with available data
            assembled_location_cache = {}

            for dependency in batch_process_dependencies:
                collecting_folder = dependency.get('collecting_folder')

                if collecting_folder:  # the collection is at least partially cached
                    assembled_location = assembled_location_cache.get(collecting_folder)

                    if assembled_location is None:
                        caching_service = self._jvm.org.openeo.geotrellissentinelhub.CachingService()

                        results_location = dependency.get('results_location')

                        if results_location is not None:
                            uri_parts = urlparse(results_location)
                            bucket_name = uri_parts.hostname
                            subfolder = uri_parts.path[1:]
                        else:
                            bucket_name = sentinel_hub.OG_BATCH_RESULTS_BUCKET
                            subfolder = dependency['subfolder']

                        caching_service.download_and_cache_results(bucket_name, subfolder, collecting_folder)

                        # assembled_folder must be readable from batch job driver (load_collection)
                        assembled_folder = f"/tmp_epod/openeo_assembled/{generate_unique_id()}"
                        os.mkdir(assembled_folder)
                        os.chmod(assembled_folder, mode=0o750)  # umask prevents group read

                        caching_service.assemble_multiband_tiles(collecting_folder, assembled_folder, bucket_name,
                                                                 subfolder)

                        assembled_location = f"file://{assembled_folder}/"
                        assembled_location_cache[collecting_folder] = assembled_location

                        logger.debug("saved new assembled location {a} for near future use (key {k!r})"
                                     .format(a=assembled_location, k=collecting_folder), extra={'job_id': job_id,
                                                                                                'user_id': user_id})

                        try:
                            # TODO: if the subsequent spark-submit fails, the collecting_folder is gone so this job
                            #  can't be recovered by fiddling with its dependency_status.
                            shutil.rmtree(collecting_folder)
                        except Exception as e:
                            logger.warning("Could not recursively delete {p}".format(p=collecting_folder), exc_info=e,
                                           extra={'job_id': job_id, 'user_id': user_id})
                    else:
                        logger.debug("recycling saved assembled location {a} (key {k!r})".format(
                            a=assembled_location, k=collecting_folder), extra={'job_id': job_id, 'user_id': user_id})

                    dependency['assembled_location'] = assembled_location
                else:  # no caching involved, the collection is fully defined by these batch process results
                    pass

            with self._double_job_registry as registry:
                def processing_units_spent(value_estimate: Decimal, temporal_step: Optional[str]) -> Decimal:
                    seconds_per_day = 24 * 3600
                    temporal_interval_in_days: Optional[float] = (
                        None if temporal_step is None else Timedelta(temporal_step).total_seconds() / seconds_per_day)

                    default_temporal_interval = 3
                    estimate_to_pu_ratio = 3
                    estimate_secure_factor = 2
                    temporal_interval = Decimal(temporal_interval_in_days or default_temporal_interval)
                    return (value_estimate * estimate_secure_factor / estimate_to_pu_ratio * default_temporal_interval
                            / temporal_interval)

                batch_process_processing_units = sum(processing_units_spent(details.value_estimate() or Decimal("0.0"),
                                                                            temporal_step)
                                                     for details, temporal_step, _ in batch_processes.values())

                logger.debug(f"Total cost of Sentinel Hub batch processes: {batch_process_processing_units} PU",
                             extra={'job_id': job_id, 'user_id': user_id})

                registry.set_dependencies(job_id=job_id, user_id=user_id, dependencies=dependencies)
                registry.set_dependency_status(
                    job_id=job_id, user_id=user_id, dependency_status=DEPENDENCY_STATUS.AVAILABLE
                )

                if batch_process_processing_units:
                    registry.set_dependency_usage(
                        job_id=job_id, user_id=user_id, dependency_usage=batch_process_processing_units
                    )

            self._start_job(job_id, User(user_id=user_id), lambda _: vault_token, dependencies)
        else:  # still some running: continue polling
            pass

    def get_user_jobs(
        self,
        user_id: str,
        limit: Optional[int] = None,
        request_parameters: Optional[dict] = None,
    ) -> Union[List[BatchJobMetadata], JobListing]:
        with self._double_job_registry as registry:
            return registry.get_user_jobs(
                user_id=user_id,
                # Make sure to include title (in addition to the basic fields)
                fields=["title"],
                limit=limit,
                request_parameters=request_parameters,
            )

    # TODO: issue #232 we should get this from S3 but should there still be an output dir then?
    def get_job_output_dir(self, job_id: str) -> Path:
        # TODO: instead of flat dir with potentially a lot of subdirs (which is hard to maintain/clean up):
        #       add an intermediate level (e.g. based on job_id/user_id prefix or date or ...)?
        # TODO: this so called "output" dir is also being used for "input" (e.g. specification file, UDF deps, ...),
        #       so "work dir" would be a better name. Also see `get_job_work_dir`.
        return self._output_root_dir / job_id

    def get_job_work_dir(self, job_id: str) -> Path:
        """
        Get the work directory for a given job, where input files can be found and output data can be stored.

        also see get_job_output_dir (deprecated)
        """
        return self._output_root_dir / job_id

    @staticmethod
    def get_submit_py_files(env: dict = None, cwd: Union[str, Path] = ".") -> str:
        """Get `-py-files` for batch job submit (e.g. based on how flask app was submitted)."""
        py_files = (env or os.environ).get("OPENEO_SPARK_SUBMIT_PY_FILES", "")
        cwd = Path(cwd)
        if py_files:
            found = []
            # Spark-submit moves `py-files` directly into job folder (`cwd`),
            # or under __pyfiles__ subfolder in case of *.py, regardless of original path.
            for filename in (Path(p).name for p in py_files.split(",")):
                if (cwd / filename).exists():
                    found.append(filename)
                elif (cwd / "__pyfiles__" / filename).exists():
                    found.append("__pyfiles__/" + filename)
                else:
                    logger.warning(f"Could not find 'py-file' {filename}: skipping")
            py_files = ",".join(found)
        return py_files

    def start_job(self, job_id: str, user: User):
        proxy_user = self.get_proxy_user(user)
        logger.info(f"Starting job {job_id!r} from user {user!r} (proxy user {proxy_user!r})",
                    extra={'job_id': job_id, 'user_id': user.user_id})

        if proxy_user:
            with self._double_job_registry as registry:
                registry.set_proxy_user(
                    job_id=job_id, user_id=user.user_id, proxy_user=proxy_user
                )

        # only fetch it when necessary (SHub collection with non-default credentials) and only once
        @lru_cache(maxsize=None)
        def _get_vault_token(sentinel_hub_client_alias: str) -> str:
            terrascope_access_token = self._get_terrascope_access_token(user, sentinel_hub_client_alias)
            return self._vault.login_jwt(terrascope_access_token)

        self._start_job(job_id, user, _get_vault_token,proxy_user=proxy_user)

    def _start_job(self, job_id: str, user: User, get_vault_token: Callable[[str], str],
                   dependencies: Union[list, None] = None,proxy_user=None):
        from openeogeotrellis import async_task  # TODO: avoid local import because of circular dependency

        user_id = user.user_id
        log = logging.LoggerAdapter(logger, extra={'job_id': job_id, 'user_id': user_id})

        with self._double_job_registry as dbl_registry:
            job_info = dbl_registry.get_job(job_id=job_id, user_id=user_id)
            api_version = job_info.get('api_version')

            if dependencies is None:
                # restart logic
                current_status = job_info['status']

                if current_status in [JOB_STATUS.QUEUED, JOB_STATUS.RUNNING]:
                    return
                elif current_status == JOB_STATUS.CREATED:
                    pass
                else:
                    # TODO: not in line with the current spec (it must first be canceled)
                    # TODO: this code path is ill-defined (also on level of openEO API)
                    logger.warning(
                        f"GpsBatchJobs._start_job: ill-defined job status transition from {current_status!r} to {JOB_STATUS.CREATED!r}"
                    )
                    dbl_registry.mark_ongoing(job_id, user_id)
                    # TODO: do we really want to reset the application id?
                    dbl_registry.set_application_id(job_id=job_id, user_id=user_id, application_id=None)
                    dbl_registry.set_status(job_id=job_id, user_id=user_id, status=JOB_STATUS.CREATED)

        if "specification" in job_info:
            # This is old-style (ZK based) job info with "specification" being a JSON string.
            # TODO #498 eliminate ZK code path, or at least encapsulate this logic better
            job_specification_json = job_info["specification"]
            job_process_graph, job_options = parse_zk_job_specification(job_info, default_job_options={})
        else:
            # New style job info (EJR based)
            job_process_graph = job_info["process"]["process_graph"]
            job_options = job_info.get("job_options") or {}  # can be None
            job_specification_json = json.dumps({"process_graph": job_process_graph, "job_options": job_options})


        job_title = job_info.get('title', '')
        sentinel_hub_client_alias = deep_get(job_options, 'sentinel-hub', 'client-alias', default="default")

        log.debug(f"_start_job {job_options=}")

        if (dependencies is None
            and job_info.get("dependency_status")
            not in [
                DEPENDENCY_STATUS.AWAITING,
                DEPENDENCY_STATUS.AWAITING_RETRY,
                DEPENDENCY_STATUS.AVAILABLE,
            ]
        ):
            job_dependencies = self._schedule_and_get_dependencies(
                supports_async_tasks=not ConfigParams().is_kube_deploy,
                process_graph=job_process_graph,
                api_version=api_version,
                user_id=user_id,
                job_id=job_id,
                job_options=job_options,
                sentinel_hub_client_alias=sentinel_hub_client_alias,
                get_vault_token=get_vault_token,
                logger_adapter=log,
            )

            log.debug(f"_start_job {job_dependencies=}")

            if job_dependencies:
                with self._double_job_registry as dbl_registry:
                    dbl_registry.set_dependencies(
                        job_id=job_id, user_id=user_id, dependencies=job_dependencies
                    )

                    async_task.schedule_await_job_dependencies(
                        batch_job_id=job_id,
                        user_id=user_id,
                        sentinel_hub_client_alias=sentinel_hub_client_alias,
                        vault_token=None
                        if sentinel_hub_client_alias == "default"
                        else get_vault_token(sentinel_hub_client_alias),
                    )
                    dbl_registry.set_dependency_status(
                        job_id=job_id, user_id=user_id, dependency_status=DEPENDENCY_STATUS.AWAITING
                    )
                    dbl_registry.set_status(job_id=job_id, user_id=user_id, status=JOB_STATUS.QUEUED)

                    return

        def as_boolean_arg(job_option_key: str, default_value: str) -> str:
            value = job_options.get(job_option_key)

            if value is None:
                return default_value
            elif isinstance(value, str):
                return value
            elif isinstance(value, bool):
                return str(value).lower()

            raise OpenEOApiException(f"invalid value {value} for job_option {job_option_key}")

        def as_max_soft_errors_ratio_arg() -> str:
            value = job_options.get("soft-errors")

            if value == "false":
                return "0.0"
            elif value == None:
                return str(get_backend_config().default_soft_errors)
            elif value == "true":
                return "1.0"
            elif isinstance(value, bool):
                return "1.0" if value else "0.0"
            elif isinstance(value, (int, float)) and 0.0 <= value <= 1.0:
                return str(value)

            raise OpenEOApiException(message=f"invalid value {value} for job_option soft-errors; "
                                             f"supported values include false/true and values in the "
                                             f"interval [0.0, 1.0]",
                                     status_code=400)

        def as_logging_threshold_arg() -> str:
            if JOB_OPTION_LOGGING_THRESHOLD in job_options:
                log.warning(
                    f"Job option {JOB_OPTION_LOGGING_THRESHOLD!r} is non-standard and deprecated, use the standard job creation parameter 'log_level' instead"
                )
                value = job_options[JOB_OPTION_LOGGING_THRESHOLD]
            else:
                value = job_options.get(JOB_OPTION_LOG_LEVEL, DEFAULT_LOG_LEVEL_PROCESSING)

            value = value.upper()

            if value == "WARNING":
                value = "WARN"  # Log4j only accepts WARN whereas Python logging accepts WARN as well as WARNING

            if value in ["DEBUG", "INFO", "WARN", "ERROR"]:
                return value
            raise OpenEOApiException(
                code="InvalidLogLevel",
                status_code=400,
                message=f"Invalid log level {value}. Should be one of 'debug', 'info', 'warning' or 'error'.",
            )

        isKube = ConfigParams().is_kube_deploy
        driver_memory = job_options.get("driver-memory", get_backend_config().default_driver_memory )
        driver_memory_overhead = job_options.get("driver-memoryOverhead", get_backend_config().default_driver_memoryOverhead)
        executor_memory = job_options.get("executor-memory", get_backend_config().default_executor_memory)
        executor_memory_overhead = job_options.get("executor-memoryOverhead", get_backend_config().default_executor_memoryOverhead )
        driver_cores = str(job_options.get("driver-cores", 1 if isKube else 5))
        executor_cores = str(job_options.get("executor-cores", 1 if isKube else 2))
        executor_corerequest = job_options.get("executor-request-cores", "NONE")
        if executor_corerequest == "NONE":
            executor_corerequest = str(int(executor_cores)/2*1000)+"m"
        max_executors = str(job_options.get("max-executors", get_backend_config().default_max_executors))
        executor_threads_jvm = str(job_options.get("executor-threads-jvm", get_backend_config().default_executor_threads_jvm))
        gdal_dataset_cache_size = str(job_options.get("gdal-dataset-cache-size", get_backend_config().default_gdal_dataset_cache_size))
        gdal_cachemax = str(job_options.get("gdal-cachemax", get_backend_config().default_gdal_cachemax ))
        queue = job_options.get("queue", "default")
        profile = as_boolean_arg("profile", default_value="false")
        max_soft_errors_ratio = as_max_soft_errors_ratio_arg()
        task_cpus = str(job_options.get("task-cpus", 1))
        archives = ",".join(job_options.get("udf-dependency-archives", []))
        py_files = job_options.get("udf-dependency-files", [])
        use_goofys = as_boolean_arg("goofys", default_value="false") != "false"
        mount_tmp = as_boolean_arg("mount_tmp", default_value="false") != "false"
        use_pvc = as_boolean_arg("spark_pvc", default_value="false") != "false"
        logging_threshold = as_logging_threshold_arg()
        propagatable_web_app_driver_envars = {
            envar: os.environ.get(envar, "")
            for envar in os.environ.get("OPENEO_PROPAGATABLE_WEB_APP_DRIVER_ENVARS", "").split()
        }

        as_bytes = self._jvm.org.apache.spark.util.Utils.byteStringAsBytes

        if as_bytes(executor_memory) + as_bytes(executor_memory_overhead) > as_bytes(get_backend_config().max_executor_or_driver_memory):
            raise OpenEOApiException(
                message=f"Requested too much executor memory: {executor_memory} + {executor_memory_overhead}, the max for this instance is: {get_backend_config().max_executor_or_driver_memory}",
                status_code=400)
        if as_bytes(driver_memory) + as_bytes(driver_memory_overhead) > as_bytes(get_backend_config().max_executor_or_driver_memory):
            raise OpenEOApiException(
                message=f"Requested too much driver memory: {driver_memory} + {driver_memory_overhead}, the max for this instance is: {get_backend_config().max_executor_or_driver_memory}",
                status_code=400)

        if isKube:
            max_cores = 4
            if int(executor_cores) > max_cores:
                raise OpenEOApiException(
                    message=f"Requested too many executor cores: {executor_cores} , the max for this instance is: {max_cores}",
                    status_code=400)
            if int(driver_cores) > max_cores:
                raise OpenEOApiException(
                    message=f"Requested too many driver cores: {driver_cores} , the max for this instance is: {max_cores}",
                    status_code=400)


        def serialize_dependencies() -> str:
            batch_process_dependencies = [dependency for dependency in
                                          (dependencies or job_info.get('dependencies') or [])
                                          if 'collection_id' in dependency]

            def as_arg_element(dependency: dict) -> dict:
                source_location = (dependency.get('assembled_location')  # cached
                                   or dependency.get('results_location')  # not cached
                                   or f"s3://{sentinel_hub.OG_BATCH_RESULTS_BUCKET}"
                                      f"/{dependency.get('subfolder') or dependency['batch_request_id']}")  # legacy

                return {
                    'source_location': source_location,
                    'card4l': dependency.get('card4l', False)
                }

            return json.dumps([as_arg_element(dependency) for dependency in batch_process_dependencies])

        if get_backend_config().setup_kerberos_auth:
            setup_kerberos_auth(self._principal, self._key_tab, self._jvm)

        memOverheadBytes = as_bytes(executor_memory_overhead)
        jvmOverheadBytes = as_bytes("128m")

        # By default, Python uses the space reserved by `spark.executor.memoryOverhead` but no limit is enforced.
        # When `spark.executor.pyspark.memory` is specified, Python will only use this memory and no more.
        python_max = job_options.get("python-memory", get_backend_config().default_python_memory)
        if python_max is not None:
            python_max = as_bytes(python_max)
            if "executor-memoryOverhead" not in job_options:
                memOverheadBytes = jvmOverheadBytes
                executor_memory_overhead = f"{memOverheadBytes // (1024 ** 2)}m"
        else:
            # If python-memory is not set, we convert most of the overhead memory to python memory
            # this in fact duplicates the overhead memory, we should migrate away from this appraoch
            if isKube:
                python_max = memOverheadBytes - jvmOverheadBytes
            else:
                python_max = -1
            executor_memory_overhead = f"{memOverheadBytes // (1024 ** 2)}m"

        if as_bytes(executor_memory) + as_bytes(executor_memory_overhead) + python_max > as_bytes(
                get_backend_config().max_executor_or_driver_memory
        ):
            raise OpenEOApiException(
                message=f"Requested too much executor memory: "
                        + f"{executor_memory} + {executor_memory_overhead} + {python_max // (1024 ** 2)}m, "
                        + f"the max for this instance is: {get_backend_config().max_executor_or_driver_memory}",
                status_code=400,
            )

        user_provided_jar_path = None
        if "openeo-jar-path" in job_options and (
                job_options["openeo-jar-path"].startswith("https://artifactory.vgt.vito.be/artifactory/libs-release-public/org/openeo/geotrellis-extensions")
                or job_options["openeo-jar-path"].startswith("https://artifactory.vgt.vito.be/artifactory/libs-snapshot-public/org/openeo/geotrellis-extensions/") ) :
            user_provided_jar_path = job_options["openeo-jar-path"]

        if isKube:
            # TODO: get rid of this "isKube" anti-pattern, it makes testing of this whole code path practically impossible

            # TODO: eliminate these local imports
            from kubernetes.client.rest import ApiException


            api_instance_custom_object = kube_client("CustomObject")
            api_instance_core = kube_client("Core")
            pod_namespace = ConfigParams().pod_namespace

            # Check concurrent_pod_limit constraints.
            concurrent_pod_limit = ConfigParams().concurrent_pod_limit
            if not get_backend_config().yunikorn_user_specific_queues:
                try:
                    with zk_client(hosts=ConfigParams().zookeepernodes) as zk:
                        zk_path = f"{get_backend_config().zookeeper_root_path}/config/users/{user_id}/concurrent_pod_limit"
                        concurrent_pod_limit = int(zk.get(zk_path)[0])
                        log.info(f"Concurrent job limit for user {user_id} found: {concurrent_pod_limit}")
                except kazoo.exceptions.NoNodeError:
                    pass
                except Exception:
                    log.warning(f"Failed to get user specific concurrent_pod_limit", exc_info=True)
                limitting_state = "RUNNING"
            else:
                limitting_state = "SUBMITTED"

            if concurrent_pod_limit != 0:
                label_selector = f"user={user_id}"
                try:
                    result = api_instance_custom_object.list_namespaced_custom_object(
                        "sparkoperator.k8s.io", "v1beta2", pod_namespace, "sparkapplications",
                        label_selector = label_selector
                    )
                except ApiException as e:
                    log.info("Exception when calling CustomObjectsApi->list_namespaced_custom_object: %s\n" % e)
                    result = {'items': []}

                limit_count = 0
                for app in result['items']:
                    if 'status' not in app or app['status']['applicationState']['state'] == limitting_state:
                        limit_count += 1
                log.debug(f"concurrent_pod_limit check: {concurrent_pod_limit=} {limit_count=}")
                if limit_count >= concurrent_pod_limit:
                    raise OpenEOApiException(
                        code="ConcurrentJobLimit",
                        message=f"Job was not started because concurrent job limit ({concurrent_pod_limit}) is reached.",
                        status_code=400,
                    )

            bucket = get_backend_config().s3_bucket_name
            s3_instance = s3_client()

            all_buckets = s3_instance.list_buckets()

            if not any('Name' in item and item['Name'] == bucket for item in all_buckets['Buckets']):
                s3_instance.create_bucket(Bucket=bucket)

            output_dir = str(self.get_job_output_dir(job_id))
            job_work_dir = self.get_job_work_dir(job_id=job_id)

            job_specification_file = str(job_work_dir / "job_specification.json")
            s3_instance.upload_fileobj(
                io.BytesIO(job_specification_json.encode("utf8")),
                bucket,
                job_specification_file.strip("/"),
            )

            if api_version:
                api_version = api_version
            else:
                api_version = '0.4.0'

            eodata_mount = "/eodata2" if use_goofys else "/eodata"

            spark_app_id = k8s_job_name()

            # allow to override the image name via job options, other option would be to deduce it from the udf runtimes being used
            running_image = api_instance_core.read_namespaced_pod(name=os.environ.get("POD_NAME"), namespace=os.environ.get("POD_NAMESPACE")).spec.containers[0].image

            image_name = job_options.get("image-name", running_image)
            image_name = get_backend_config().batch_runtime_to_image.get(image_name.lower(), image_name)

            batch_job_cfg_secret_name = k8s_get_batch_job_cfg_secret_name(spark_app_id)

            sparkapplication_dict = k8s_render_manifest_template(
                "sparkapplication.yaml.j2",
                job_name=spark_app_id,
                job_namespace=pod_namespace,
                job_specification=job_specification_file,
                output_dir=output_dir,
                output_file="out",
                metadata_file=JOB_METADATA_FILENAME,
                job_id_short=truncate_job_id_k8s(job_id),
                job_id_full=job_id,
                driver_cores=driver_cores,
                driver_memory=driver_memory,
                driver_memory_overhead=driver_memory_overhead,
                executor_cores=executor_cores,
                executor_corerequest=executor_corerequest,
                executor_memory=executor_memory,
                executor_memory_overhead=executor_memory_overhead,
                executor_threads_jvm=executor_threads_jvm,
                python_max_memory = python_max,
                max_executors=max_executors,
                api_version=api_version,
                dependencies="[]",  # TODO: use `serialize_dependencies()` here instead? It's probably messy to get that JSON string correctly encoded in the rendered YAML.
                user_id=user_id,
                user_id_short=truncate_user_id_k8s(user_id),
                max_soft_errors_ratio=max_soft_errors_ratio,
                task_cpus=task_cpus,
                gdal_dataset_cache_size=gdal_dataset_cache_size,
                gdal_cachemax=gdal_cachemax,
                current_time=int(time.time()),
                aws_access_key_id=os.environ.get("AWS_ACCESS_KEY_ID"),
                aws_secret_access_key=os.environ.get("AWS_SECRET_ACCESS_KEY"),
                aws_https=os.environ.get("AWS_HTTPS","FALSE"),
                swift_access_key_id=os.environ.get("SWIFT_ACCESS_KEY_ID",os.environ.get("AWS_ACCESS_KEY_ID")),
                swift_secret_access_key=os.environ.get("SWIFT_SECRET_ACCESS_KEY",os.environ.get("AWS_SECRET_ACCESS_KEY")),
                aws_endpoint=os.environ.get("AWS_S3_ENDPOINT","data.cloudferro.com"),
                aws_region=os.environ.get("AWS_REGION","RegionOne"),
                swift_url=os.environ.get("SWIFT_URL"),
                image_name=image_name,
                openeo_backend_config=os.environ.get(ConfigGetter.OPENEO_BACKEND_CONFIG, ""),
                swift_bucket=bucket,
                zookeeper_nodes=os.environ.get("ZOOKEEPERNODES"),
                eodata_mount=eodata_mount,
                archives=archives,
                py_files = py_files,
                logging_threshold=logging_threshold,
                mount_tmp=mount_tmp,
                use_pvc=use_pvc,
                access_token=user.internal_auth_data["access_token"],
                fuse_mount_batchjob_s3_bucket=get_backend_config().fuse_mount_batchjob_s3_bucket,
                UDF_PYTHON_DEPENDENCIES_FOLDER_NAME=UDF_PYTHON_DEPENDENCIES_FOLDER_NAME,
                udf_python_dependencies_folder_path=str(job_work_dir / UDF_PYTHON_DEPENDENCIES_FOLDER_NAME),
                udf_python_dependencies_archive_path=str(job_work_dir / UDF_PYTHON_DEPENDENCIES_ARCHIVE_NAME),
                openeo_ejr_api=get_backend_config().ejr_api,
                openeo_ejr_backend_id=get_backend_config().ejr_backend_id,
                openeo_ejr_oidc_client_credentials=os.environ.get("OPENEO_EJR_OIDC_CLIENT_CREDENTIALS"),
                profile=profile,
                batch_scheduler=get_backend_config().batch_scheduler,
                yunikorn_queue=get_backend_config().yunikorn_queue,
                yunikorn_scheduling_timeout=get_backend_config().yunikorn_scheduling_timeout.rstrip(),
                yunikorn_user_specific_queues=get_backend_config().yunikorn_user_specific_queues,
                separate_asset_per_band_new_partitioner=os.environ.get("SEPARATE_ASSET_PER_BAND_NEW_PARTITIONER"),
                propagatable_web_app_driver_envars=propagatable_web_app_driver_envars,
                provide_s3_profiles_and_tokens=get_backend_config().provide_s3_profiles_and_tokens,
                batch_job_cfg_secret_name=batch_job_cfg_secret_name,
                batch_job_config_dir=get_backend_config().batch_job_config_dir,
                openeo_jar_path=user_provided_jar_path or 'local:///opt/geotrellis-extensions-static.jar'
            )

            with self._double_job_registry as dbl_registry:
                try:
                    if get_backend_config().fuse_mount_batchjob_s3_bucket:
                        persistentvolume_batch_job_results_dict = k8s_render_manifest_template(
                            "persistentvolume_batch_job_results.yaml.j2",
                            job_name=spark_app_id,
                            job_namespace=pod_namespace,
                            mounter=get_backend_config().fuse_mount_batchjob_s3_mounter,
                            mount_options=get_backend_config().fuse_mount_batchjob_s3_mount_options,
                            storage_class=get_backend_config().fuse_mount_batchjob_s3_storage_class,
                            output_dir=output_dir,
                            swift_bucket=bucket,
                        )

                        persistentvolumeclaim_batch_job_results_dict = k8s_render_manifest_template(
                            "persistentvolumeclaim_batch_job_results.yaml.j2",
                            job_name=spark_app_id,
                        )

                        api_instance_core.create_persistent_volume(persistentvolume_batch_job_results_dict, pretty=True)
                        api_instance_core.create_namespaced_persistent_volume_claim(pod_namespace, persistentvolumeclaim_batch_job_results_dict, pretty=True)
                    if get_backend_config().provide_s3_profiles_and_tokens:
                        # For now we cannot access the subject of the initial access token but generally it is the user_id
                        token_path = get_backend_config().batch_job_config_dir / "token"
                        s3_profiles_cfg_batch_secret = k8s_render_manifest_template(
                            "batch_job_cfg_secret.yaml.j2",
                            secret_name=batch_job_cfg_secret_name,
                            job_id=job_id,
                            token=IDP_TOKEN_ISSUER.get_job_token(sub_id=user_id, user_id=user_id, job_id=job_id),
                            profile_file_content=S3Config.from_backend_config(job_id, str(token_path)),
                        )

                        api_instance_core.create_namespaced_secret(
                            pod_namespace, s3_profiles_cfg_batch_secret, pretty=True
                        )
                    api_instance_custom_object.create_namespaced_custom_object(
                        "sparkoperator.k8s.io",
                        "v1beta2",
                        pod_namespace,
                        "sparkapplications",
                        sparkapplication_dict,
                        pretty=True,
                    )
                    log.info(f"mapped job_id {job_id} to application ID {spark_app_id}")
                    dbl_registry.set_application_id(job_id=job_id, user_id=user_id, application_id=spark_app_id)
                    status_response = {}
                    retry = 0
                    while "status" not in status_response and retry < 10:
                        retry += 1
                        time.sleep(10)
                        try:
                            status_response = api_instance_custom_object.get_namespaced_custom_object(
                                "sparkoperator.k8s.io", "v1beta2", pod_namespace, "sparkapplications", spark_app_id
                            )
                        except ApiException:
                            log.warning(
                                f"failed to fetch status of Spark application at {pod_namespace}:{spark_app_id}",
                                exc_info=True,
                            )

                    if "status" not in status_response:
                        log.warning(
                            f"invalid status response of Spark application at {pod_namespace}:{spark_app_id}: {status_response}, assuming it is queued."
                        )
                        dbl_registry.set_status(job_id=job_id, user_id=user_id, status=JOB_STATUS.QUEUED)
                except ApiException as e:
                    log.error("failed to submit Spark application", exc_info=True)
                    if "AlreadyExists" in e.body:
                        raise OpenEOApiException(message=f"Your job {job_id} was already started.", status_code=400)
                    dbl_registry.set_status(job_id=job_id, user_id=user_id, status=JOB_STATUS.ERROR)

        else:
            ########"
            submit_script = "submit_batch_job_spark3.sh"
            script_location = pkg_resources.resource_filename("openeogeotrellis.deploy", submit_script)

            image_name = job_options.get("image-name", os.environ.get("YARN_CONTAINER_RUNTIME_DOCKER_IMAGE"))

            extra_py_files=""
            if len(py_files)>0:
                extra_py_files = "," + py_files.join(",")

            job_work_dir = self.get_job_work_dir(job_id=job_id)

            # TODO: use different root dir for these temp input files than self._output_root_dir (which is for output files)?
            with tempfile.NamedTemporaryFile(
                mode="wt",
                encoding="utf-8",
                dir=self._output_root_dir,
                prefix=f"{job_id}_",
                suffix=".in",
            ) as job_specification_file, tempfile.NamedTemporaryFile(
                mode="wt",
                encoding="utf-8",
                dir=self._output_root_dir,
                prefix=f"{job_id}_",
                suffix=".properties",
            ) as temp_properties_file:
                job_specification_file.write(job_specification_json)
                job_specification_file.flush()

                self._write_sensitive_values(temp_properties_file,
                                             vault_token=None if sentinel_hub_client_alias == 'default'
                                             else get_vault_token(sentinel_hub_client_alias))
                temp_properties_file.flush()

                job_name = "openEO batch_{title}_{j}_user {u}".format(title=job_title, j=job_id, u=user_id)
                args = [
                    script_location,
                    job_name,
                    job_specification_file.name,
                    str(self.get_job_output_dir(job_id)),
                    "out",  # TODO: how support multiple output files?
                    JOB_METADATA_FILENAME,
                ]

                if self._principal is not None and self._key_tab is not None:
                    args.append(self._principal)
                    args.append(self._key_tab)
                else:
                    args.append("no_principal")
                    args.append("no_keytab")

                # due to eventual consistency, job_info does not necessarily have the latest info
                args.append(proxy_user or job_info.get('proxy_user') or user_id)

                if api_version:
                    args.append(api_version)
                else:
                    args.append("0.4.0")

                args.append(driver_memory)
                args.append(executor_memory)
                args.append(executor_memory_overhead)
                args.append(driver_cores)
                args.append(executor_cores)
                args.append(driver_memory_overhead)
                args.append(queue)
                args.append(profile)
                args.append(serialize_dependencies())
                args.append(self.get_submit_py_files()+extra_py_files)
                args.append(max_executors)
                args.append(user_id)
                args.append(job_id)
                args.append(max_soft_errors_ratio)
                args.append(task_cpus)
                args.append(sentinel_hub_client_alias)
                args.append(temp_properties_file.name)
                args.append(archives)
                args.append(logging_threshold)
                args.append(os.environ.get(ConfigGetter.OPENEO_BACKEND_CONFIG, ""))
                args.append(str(job_work_dir / UDF_PYTHON_DEPENDENCIES_FOLDER_NAME))
                args.append(get_backend_config().ejr_api or "")
                args.append(get_backend_config().ejr_backend_id)
                args.append(os.environ.get("OPENEO_EJR_OIDC_CLIENT_CREDENTIALS", ""))

                docker_mounts = get_backend_config().batch_docker_mounts
                if user_id in get_backend_config().batch_user_docker_mounts:
                    docker_mounts = docker_mounts + "," + ",".join(get_backend_config().batch_user_docker_mounts[user_id])
                args.append(docker_mounts)

                args.append(str(job_work_dir / UDF_PYTHON_DEPENDENCIES_ARCHIVE_NAME))
                args.append(os.environ.get("OPENEO_PROPAGATABLE_WEB_APP_DRIVER_ENVARS", ""))

                args.append(str(python_max))

                # TODO: this positional `args` handling is getting out of hand, leverage _write_sensitive_values?

                try:
                    log.info(f"Submitting job with command {args!r}")
                    d = dict(**os.environ)
                    d["YARN_CONTAINER_RUNTIME_DOCKER_IMAGE"] = image_name
<<<<<<< HEAD
                    if "openeo-jar-path" in job_options and job_options["openeo-jar-path"].startswith("https://artifactory.vgt.vito.be/artifactory/libs-release-public/org/openeo/geotrellis-extensions"):
=======
                    if user_provided_jar_path is not None:
>>>>>>> dc3f91ff
                        d["OPENEO_GEOTRELLIS_JAR"] = job_options["openeo-jar-path"]
                    script_output = subprocess.check_output(args, stderr=subprocess.STDOUT, universal_newlines=True, env=d)
                    log.info(f"Submitted job, output was: {script_output}")
                except CalledProcessError as e:
                    log.error(f"Submitting job failed, output was: {e.stdout}", exc_info=True)
                    raise InternalException(message=f"Failed to start batch job (YARN submit failure).")

            try:
                application_id = self._extract_application_id(script_output)
                log.info("mapped job_id %s to application ID %s" % (job_id, application_id))

                #########
                with self._double_job_registry as dbl_registry:
                    dbl_registry.set_application_id(job_id=job_id, user_id=user_id, application_id=application_id)
                    dbl_registry.set_status(job_id=job_id, user_id=user_id, status=JOB_STATUS.QUEUED)

            except _BatchJobError:
                traceback.print_exc(file=sys.stderr)
                # TODO: why reraise as CalledProcessError?
                raise CalledProcessError(1, str(args), output=script_output)

    def _write_sensitive_values(self, output_file, vault_token: Optional[str]):
        output_file.write(f"spark.openeo.sentinelhub.client.id.default={self._default_sentinel_hub_client_id}\n")
        output_file.write(f"spark.openeo.sentinelhub.client.secret.default={self._default_sentinel_hub_client_secret}\n")

        if vault_token is not None:
            output_file.write(f"spark.openeo.vault.token={vault_token}\n")

    @staticmethod
    def _extract_application_id(script_output: str) -> str:
        regex = re.compile(r"^.*Application report for (application_\d{13}_\d+)\s\(state:.*", re.MULTILINE)
        match = regex.search(script_output)
        if match:
            return match.group(1)
        else:
            raise _BatchJobError(script_output)

    # TODO: encapsulate this SHub stuff in a dedicated class?
    def _schedule_and_get_dependencies(  # some we schedule ourselves, some already exist
        self,
        supports_async_tasks: bool,
        process_graph: dict,
        api_version: Union[str, None],
        user_id: str,
        job_id: str,
        job_options: dict,
        sentinel_hub_client_alias: str,
        get_vault_token: Callable[[str], str],
        logger_adapter: logging.LoggerAdapter,
    ) -> List[dict]:
        # TODO: reduce code duplication between this and ProcessGraphDeserializer
        from openeo_driver.dry_run import DryRunDataTracer
        from openeo_driver.ProcessGraphDeserializer import ENV_DRY_RUN_TRACER, convert_node

        env = EvalEnv(
            {
                "user": User(user_id),
                # TODO #285: use original GeoPySparkBackendImplementation instead of recreating a new one
                #           or at least set all GeoPySparkBackendImplementation arguments correctly (e.g. through a config)
                "backend_implementation": GeoPySparkBackendImplementation(
                    use_job_registry=False,
                ),
            }
        )

        if api_version:
            env = env.push(
                {
                    "version": api_version,
                    "openeo_api_version": api_version,
                }
            )

        top_level_node = ProcessGraphVisitor.dereference_from_node_arguments(process_graph)
        result_node = process_graph[top_level_node]

        dry_run_tracer = DryRunDataTracer()
        convert_node(result_node, env=env.push({
            ENV_DRY_RUN_TRACER: dry_run_tracer,
            ENV_SAVE_RESULT: [],
            ENV_FINAL_RESULT: [None],
            "node_caching": False
        }))

        source_constraints = dry_run_tracer.get_source_constraints()
        logger_adapter.info("Dry run extracted these source constraints: {s}".format(s=source_constraints))

        job_dependencies = []
        batch_request_cache = {}

        for (process, arguments), constraints in source_constraints:
            if process == 'load_collection':
                collection_id = arguments[0]
                properties_criteria = arguments[1]

                band_names = constraints.get('bands')

                metadata = GeopysparkCubeMetadata(self._catalog.get_collection_metadata(collection_id))
                if band_names:
                    metadata = metadata.filter_bands(band_names)

                layer_source_info = metadata.get("_vito", "data_source")
                sar_backscatter_compatible = layer_source_info.get("sar_backscatter_compatible", False)

                if "sar_backscatter" in constraints and not sar_backscatter_compatible:
                    raise OpenEOApiException(message=
                                             """Process "sar_backscatter" is not applicable for collection {c}."""
                                             .format(c=collection_id), status_code=400)

                if layer_source_info['type'] == 'sentinel-hub':
                    sar_backscatter_arguments: Optional[SarBackscatterArgs] = (
                        constraints.get("sar_backscatter", SarBackscatterArgs()) if sar_backscatter_compatible
                        else None
                    )

                    card4l = (sar_backscatter_arguments is not None
                              and sar_backscatter_arguments.coefficient == "gamma0-terrain"
                              and sar_backscatter_arguments.mask
                              and sar_backscatter_arguments.local_incidence_angle)

                    spatial_extent = constraints['spatial_extent']
                    crs = spatial_extent['crs']

                    def get_geometries():
                        return (constraints.get("aggregate_spatial", {}).get("geometries") or
                                constraints.get("filter_spatial", {}).get("geometries"))

                    def area() -> float:
                        def bbox_area() -> float:
                            geom = Polygon.from_bounds(
                                xmin=spatial_extent['west'],
                                ymin=spatial_extent['south'],
                                xmax=spatial_extent['east'],
                                ymax=spatial_extent['north'])

                            return area_in_square_meters(geom, crs)

                        geometries = get_geometries()

                        if not geometries:
                            return bbox_area()
                        elif isinstance(geometries, DelayedVector):
                            # TODO: can this case and the next be replaced with a combination of to_projected_polygons
                            #  and ProjectedPolygons#areaInSquareMeters?
                            return (self._jvm
                                    .org.openeo.geotrellis.ProjectedPolygons.fromVectorFile(geometries.path)
                                    .areaInSquareMeters())
                        elif isinstance(geometries, DriverVectorCube):
                            return geometries.get_area()
                        elif isinstance(geometries, shapely.geometry.base.BaseGeometry):
                            return area_in_square_meters(geometries, crs)
                        else:
                            logger_adapter.error(f"GpsBatchJobs._scheduled_sentinelhub_batch_processes:area Unhandled geometry type {type(geometries)}")
                            raise ValueError(geometries)

                    actual_area = area()
                    absolute_maximum_area = 1e+12  # 1 million km²

                    if actual_area > absolute_maximum_area:
                        raise OpenEOApiException(message=
                                                 "Requested area {a} m² for collection {c} exceeds maximum of {m} m²."
                                                 .format(a=actual_area, c=collection_id, m=absolute_maximum_area),
                                                 status_code=400)

                    def large_area() -> bool:
                        batch_process_threshold_area = 50 * 1000 * 50 * 1000  # 50x50 km²
                        large_enough = actual_area >= batch_process_threshold_area

                        logger_adapter.info("deemed collection {c} AOI ({a} m²) {s} for batch processing (threshold {t} m²)"
                                    .format(c=collection_id, a=actual_area,
                                            s="large enough" if large_enough else "too small",
                                            t=batch_process_threshold_area))

                        return large_enough

                    endpoint = layer_source_info['endpoint']
                    supports_batch_processes = (endpoint.startswith("https://services.sentinel-hub.com") or
                                                endpoint.startswith("https://services-uswest2.sentinel-hub.com"))

                    shub_input_approach = deep_get(job_options, 'sentinel-hub', 'input', default=None)

                    if not supports_batch_processes:  # always sync approach
                        logger_adapter.info("endpoint {e} does not support batch processing".format(e=endpoint))
                        continue
                    elif not supports_async_tasks:  # always sync approach
                        logger_adapter.info("this backend does not support polling for batch processes")
                        continue
                    elif card4l:  # always batch approach
                        logger_adapter.info("deemed collection {c} request CARD4L compliant ({s})"
                                            .format(c=collection_id, s=sar_backscatter_arguments))
                    elif shub_input_approach == 'sync':
                        logger_adapter.info("forcing sync input processing for collection {c}".format(c=collection_id))
                        continue
                    elif shub_input_approach == 'batch':
                        logger_adapter.info("forcing batch input processing for collection {c}".format(c=collection_id))
                    elif not large_area():  # 'auto'
                        continue  # skip SHub batch process and use sync approach instead

                    sample_type = self._jvm.org.openeo.geotrellissentinelhub.SampleType.withName(
                        layer_source_info.get('sample_type', 'UINT16'))

                    from_date, to_date = normalize_temporal_extent(constraints['temporal_extent'])

                    west = spatial_extent['west']
                    south = spatial_extent['south']
                    east = spatial_extent['east']
                    north = spatial_extent['north']
                    bbox = self._jvm.geotrellis.vector.Extent(float(west), float(south), float(east), float(north))

                    bucket_name = layer_source_info.get('bucket', sentinel_hub.OG_BATCH_RESULTS_BUCKET)

                    logger_adapter.debug(f"Sentinel Hub client alias: {sentinel_hub_client_alias}")

                    if sentinel_hub_client_alias == 'default':
                        sentinel_hub_client_id = self._default_sentinel_hub_client_id
                        sentinel_hub_client_secret = self._default_sentinel_hub_client_secret
                    else:
                        sentinel_hub_client_id, sentinel_hub_client_secret = (
                            self._vault.get_sentinel_hub_credentials(sentinel_hub_client_alias,
                                                                     get_vault_token(sentinel_hub_client_alias)))

                    batch_processing_service = (
                        SentinelHubBatchProcessing.get_batch_processing_service(
                            endpoint=endpoint,
                            bucket_name=bucket_name,
                            sentinel_hub_client_id=sentinel_hub_client_id,
                            sentinel_hub_client_secret=sentinel_hub_client_secret,
                            sentinel_hub_client_alias=sentinel_hub_client_alias,
                            jvm=self._jvm,
                        )
                    )

                    shub_band_names = metadata.band_names

                    if sar_backscatter_arguments and sar_backscatter_arguments.mask:
                        shub_band_names.append('dataMask')

                    if sar_backscatter_arguments and sar_backscatter_arguments.local_incidence_angle:
                        shub_band_names.append('localIncidenceAngle')

                    def metadata_properties_from_criteria() -> Dict[str, Dict[str, object]]:
                        def as_dicts(criteria):
                            return {criterion[0]: criterion[1] for criterion in criteria}  # (operator -> value)

                        metadata_properties_return = {property_name: as_dicts(criteria) for property_name, criteria in properties_criteria}
                        sentinel_hub.assure_polarization_from_sentinel_bands(metadata,
                                                                             metadata_properties_return, job_id)
                        return metadata_properties_return

                    metadata_properties = metadata_properties_from_criteria()

                    geometries = get_geometries()

                    if not geometries:
                        geometry = bbox
                        # string crs is unchanged
                    else:
                        projected_polygons = to_projected_polygons(self._jvm, geometry=geometries, crs=crs, buffer_points=True)
                        geometry = projected_polygons.polygons()
                        crs = projected_polygons.crs()

                    class BadlyHashable:
                        """
                        Simplifies implementation by allowing unhashable types in a dict-based cache. The number of
                        items in this cache is very small anyway.
                        """

                        def __init__(self, target):
                            self.target = target

                        def __eq__(self, other):
                            return isinstance(other, BadlyHashable) and self.target == other.target

                        def __hash__(self):
                            return 0

                        def __repr__(self):
                            return f"BadlyHashable({repr(self.target)})"

                    if not geometries:
                        hashable_geometry = (bbox.xmin(), bbox.ymin(), bbox.xmax(), bbox.ymax())
                    elif isinstance(geometries, DelayedVector):
                        hashable_geometry = geometries.path
                    else:
                        hashable_geometry = BadlyHashable(geometries)

                    collecting_folder: Optional[str] = None

                    if card4l:
                        # TODO: not obvious but this does the validation as well
                        dem_instance = sentinel_hub.processing_options(collection_id, sar_backscatter_arguments)\
                            .get('demInstance')

                        # these correspond to the .start_card4l_batch_processes arguments
                        batch_request_cache_key = (
                            collection_id,  # for 'collection_id' and 'dataset_id'
                            hashable_geometry,
                            str(crs),
                            from_date,
                            to_date,
                            to_hashable(shub_band_names),
                            dem_instance,
                            to_hashable(metadata_properties)
                        )

                        batch_request_ids, subfolder = batch_request_cache.get(batch_request_cache_key, (None, None))

                        if batch_request_ids is None:
                            # cannot be the batch job ID because results for multiple collections would end up in
                            #  the same S3 dir
                            request_group_uuid = str(uuid.uuid4())
                            subfolder = request_group_uuid

                            # return type py4j.java_collections.JavaList is not JSON serializable
                            batch_request_ids = list(batch_processing_service.start_card4l_batch_processes(
                                layer_source_info['collection_id'],
                                layer_source_info['dataset_id'],
                                geometry,
                                crs,
                                from_date,
                                to_date,
                                shub_band_names,
                                dem_instance,
                                metadata_properties,
                                subfolder,
                                request_group_uuid)
                            )

                            batch_request_cache[batch_request_cache_key] = (batch_request_ids, subfolder)

                            logger_adapter.info("saved newly scheduled CARD4L batch processes {b} for near future use"
                                        " (key {k!r})".format(b=batch_request_ids, k=batch_request_cache_key))
                        else:
                            logger_adapter.debug("recycling saved CARD4L batch processes {b} (key {k!r})".format(
                                b=batch_request_ids, k=batch_request_cache_key))
                    else:
                        shub_caching_flag = deep_get(job_options, 'sentinel-hub', 'cache-results', default=None)
                        try_cache = (ConfigParams().cache_shub_batch_results if shub_caching_flag is None  # auto
                                     else shub_caching_flag)
                        can_cache = layer_source_info.get('cacheable', False)
                        cache = try_cache and can_cache

                        processing_options = (sentinel_hub.processing_options(collection_id, sar_backscatter_arguments)
                                              if sar_backscatter_arguments else {})

                        # these correspond to the .start_batch_process/start_batch_process_cached arguments
                        batch_request_cache_key = (
                            collection_id,  # for 'collection_id', 'dataset_id' and sample_type
                            hashable_geometry,
                            str(crs),
                            from_date,
                            to_date,
                            to_hashable(shub_band_names),
                            to_hashable(metadata_properties),
                            to_hashable(processing_options)
                        )

                        if cache:
                            (batch_request_id, subfolder,
                             collecting_folder) = batch_request_cache.get(batch_request_cache_key, (None, None, None))

                            if collecting_folder is None:
                                subfolder = generate_unique_id()  # batch process context JSON is written here as well

                                # collecting_folder must be writable from driver (cached tiles) and async_task
                                # handler (new tiles))
                                collecting_folder = f"/tmp_epod/openeo_collecting/{subfolder}"
                                os.mkdir(collecting_folder)
                                os.chmod(collecting_folder, mode=0o770)  # umask prevents group write

                                batch_request_id = batch_processing_service.start_batch_process_cached(
                                    layer_source_info['collection_id'],
                                    layer_source_info['dataset_id'],
                                    geometry,
                                    crs,
                                    from_date,
                                    to_date,
                                    shub_band_names,
                                    sample_type,
                                    metadata_properties,
                                    processing_options,
                                    subfolder,
                                    collecting_folder
                                )

                                batch_request_cache[batch_request_cache_key] = (batch_request_id, subfolder,
                                                                                collecting_folder)

                                logger_adapter.info("saved newly scheduled cached batch process {b} for near future use"
                                            " (key {k!r})".format(b=batch_request_id, k=batch_request_cache_key))
                            else:
                                logger_adapter.debug("recycling saved cached batch process {b} (key {k!r})".format(
                                    b=batch_request_id, k=batch_request_cache_key))

                            batch_request_ids = [batch_request_id]
                        else:
                            try:
                                batch_request_id = batch_request_cache.get(batch_request_cache_key)

                                if batch_request_id is None:
                                    batch_request_id = batch_processing_service.start_batch_process(
                                        layer_source_info['collection_id'],
                                        layer_source_info['dataset_id'],
                                        geometry,
                                        crs,
                                        from_date,
                                        to_date,
                                        shub_band_names,
                                        sample_type,
                                        metadata_properties,
                                        processing_options
                                    )

                                    batch_request_cache[batch_request_cache_key] = batch_request_id

                                    logger_adapter.info("saved newly scheduled batch process {b} for near future use"
                                                " (key {k!r})".format(b=batch_request_id, k=batch_request_cache_key))
                                else:
                                    logger_adapter.debug("recycling saved batch process {b} (key {k!r})".format(
                                        b=batch_request_id, k=batch_request_cache_key))

                                subfolder = batch_request_id
                                batch_request_ids = [batch_request_id]
                            except Py4JJavaError as e:
                                java_exception = e.java_exception

                                if (java_exception.getClass().getName() ==
                                        'org.openeo.geotrellissentinelhub.BatchProcessingService$NoSuchFeaturesException'):
                                    raise OpenEOApiException(
                                        message=f"{java_exception.getClass().getName()}: {java_exception.getMessage()}",
                                        status_code=400)
                                else:
                                    raise e

                    job_dependencies.append(dict_no_none(
                        collection_id=collection_id,
                        batch_request_ids=batch_request_ids,  # to poll SHub
                        collecting_folder=collecting_folder,  # temporary cached and new single band tiles, also a flag
                        results_location=f"s3://{bucket_name}/{subfolder}",  # new multiband tiles
                        card4l=card4l  # should the batch job expect CARD4L metadata?
                    ))
            elif process == 'load_stac':
                url = arguments[0]  # properties will be taken care of @ process graph evaluation time

                if url.startswith("http://") or url.startswith("https://"):
                    dependency_job_info = load_stac.extract_own_job_info(url, user_id=user_id, batch_jobs=self)
                    if dependency_job_info:
                        partial_job_status = PARTIAL_JOB_STATUS.for_job_status(dependency_job_info.status)
                    else:
                        with TimingLogger(f'load_stac({url}): extract "openeo:status"', logger=logger_adapter.debug):
                            with self._requests_session.get(url, timeout=20) as resp:
                                resp.raise_for_status()
                                stac_object = resp.json()
                            partial_job_status = stac_object.get('openeo:status')
                            logger_adapter.debug(f'load_stac({url}): "openeo:status" is "{partial_job_status}"')

                    if supports_async_tasks and partial_job_status == PARTIAL_JOB_STATUS.RUNNING:
                        job_dependencies.append({
                            'partial_job_results_url': url,
                        })
                    else:  # just proceed
                        # TODO: this design choice allows the user to load partial results (their responsibility);
                        #  another option is to abort this job if status is "error" or "canceled".
                        pass
                else:  # assume it points to a file (convenience, non-public API)
                    pass

        return job_dependencies

    @lru_cache(maxsize=20)
    def get_result_assets(self, job_id: str, user_id: str) -> Dict[str, dict]:
        """
        Reads the metadata json file from the job directory
        and returns information about the output files.

        :param job_id: The id of the job to get the results for.
        :param user_id: The id of the user that started the job.

        :return: A mapping between a filename and a dict containing information about that file.
        """
        job_info = self.get_job_info(job_id=job_id, user_id=user_id)
        if job_info.status != JOB_STATUS.FINISHED:
            raise JobNotFinishedException

        job_dir = self.get_job_output_dir(job_id=job_id)

        results_metadata = self.load_results_metadata(job_id, user_id)
        out_assets = results_metadata.get("assets", {})
        out_metadata = out_assets.get("out", {})
        bands = [Band(*properties) for properties in out_metadata.get("bands", [])]
        nodata = out_metadata.get("nodata", None)
        media_type = out_metadata.get("type", out_metadata.get("media_type", "application/octet-stream"))

        results_dict = {}

        # ml_model_metadata is added to the metadata when a batch job is completed.
        ml_model_metadata = results_metadata.get("ml_model_metadata", None)
        if ml_model_metadata is not None:
            ml_model_metadata['ml_model_metadata'] = True
            ml_model_metadata['asset'] = False
            results_dict['ml_model_metadata.json'] = ml_model_metadata

        # If we are retrieving the result files from object storage (S3) then the job directory
        # might not exist inside this container.
        # Normally we would use object storage with a Kubernetes deployment and the original
        # container that ran the job can already be gone.
        # We only want to apply the cases below when we effectively have a job directory:
        # it should exists and should be a directory.
        if job_dir.is_dir():
            if os.path.isfile(job_dir / 'out'):
                results_dict['out'] = {
                    # TODO: give meaningful filename and extension
                    "asset": True,
                    "output_dir": str(job_dir),
                    "type": media_type,
                    "bands": bands,
                    "nodata": nodata
                }

            if os.path.isfile(job_dir / 'profile_dumps.tar.gz'):
                results_dict['profile_dumps.tar.gz'] = {
                    "asset": True,
                    "output_dir": str(job_dir),
                    "type": "application/gzip"
                }

            for file_name in os.listdir(job_dir):
                if file_name.endswith("_metadata.json") and file_name != JOB_METADATA_FILENAME:
                    results_dict[file_name] = {
                        "asset": True,
                        "output_dir": str(job_dir),
                        "type": "application/json"
                    }
                elif file_name.endswith("_MULTIBAND.tif"):
                    results_dict[file_name] = {
                        "asset": True,
                        "output_dir": str(job_dir),
                        "type": "image/tiff; application=geotiff"
                    }

        #TODO: this is a more generic approach, we should be able to avoid and reduce the guesswork being done above
        #Batch jobs should construct the full metadata, which can be passed on, and only augmented if needed
        for title, asset in out_assets.items():
            if title not in results_dict:
                asset['asset'] = True

                # When we have retrieved the job metadata from S3 then output_dir will already be filled in,
                # and the value will point to the S3 storage. In that case we don't want to overwrite it here.
                if not ConfigParams().use_object_storage:
                    asset["output_dir"] = str(job_dir)

                if "bands" in asset:
                    asset["bands"] = [Band(**b) for b in asset["bands"]]
                results_dict[title] = asset

        return results_dict

    def get_results_metadata_path(self, job_id: str) -> Path:
        return self.get_job_output_dir(job_id) / JOB_METADATA_FILENAME

    def load_results_metadata(self, job_id: str, user_id: str) -> dict:
        """
        Reads the metadata json file from the job directory and returns it.
        """
        metadata_file = self.get_results_metadata_path(job_id=job_id)

        if ConfigParams().use_object_storage:
            try:
                contents = get_s3_file_contents(str(metadata_file))
                return json.loads(contents)
            except Exception:
                logger.warning(
                    "Could not retrieve result metadata from object storage %s",
                    metadata_file, exc_info=True,
                    extra={'job_id': job_id})

        try:
            with open(metadata_file) as f:
                return json.load(f)
        except FileNotFoundError:
            logger.warning("Could not derive result metadata from %s", metadata_file, exc_info=True,
                           extra={'job_id': job_id})

        return {}

    def _get_providers(self, job_id: str, user_id: str) -> List[dict]:
        results_metadata = self.load_results_metadata(job_id, user_id)
        return results_metadata.get("providers", [])

    def get_log_entries(
        self,
        job_id: str,
        *,
        user_id: str,
        offset: Union[str, None] = None,
        limit: Union[str, None] = None,
        level: str = DEFAULT_LOG_LEVEL_RETRIEVAL,
    ) -> Iterable[dict]:
        # will throw if job doesn't match user
        job_info = self.get_job_info(job_id=job_id, user_id=user_id)
        if job_info.status in [JOB_STATUS.CREATED, JOB_STATUS.QUEUED]:
            return iter(())

        return elasticsearch_logs(
            job_id=job_id, create_time=job_info.created, offset=offset, level=level
        )

    def cancel_job(self, job_id: str, user_id: str):
        with self._double_job_registry as registry:
            job_info = registry.get_job(job_id=job_id, user_id=user_id)

        if job_info["status"] in [
            JOB_STATUS.CREATED,
            JOB_STATUS.FINISHED,
            JOB_STATUS.ERROR,
            JOB_STATUS.CANCELED,
        ]:
            return

        application_id = job_info['application_id']
        logger.debug(f"Cancelling job with application_id: {application_id}")

        if application_id:  # can be empty if awaiting SHub dependencies (OpenEO status 'queued')
            if ConfigParams().is_kube_deploy:
                import kubernetes.client.exceptions
                api_instance_custom_object = kube_client("CustomObject")
                api_instance_core = kube_client("Core")
                group = "sparkoperator.k8s.io"
                version = "v1beta2"
                namespace = ConfigParams().pod_namespace
                plural = "sparkapplications"
                name = application_id
                logger.debug(f"Sending API call to kubernetes to delete job: {name}")
                try:
                    delete_response_sparkapplication = api_instance_custom_object.delete_namespaced_custom_object(group, version, namespace, plural, name)
                    logger.debug(
                        f"Killed corresponding Spark job {application_id} with kubernetes API call "
                        f"DELETE /apis/{group}/{version}/namespaces/{namespace}/{plural}/{name}",
                        extra = {'job_id': job_id, 'API response': delete_response_sparkapplication}
                    )
                except kubernetes.client.exceptions.ApiException as e:
                    if e.status == 404:
                        # TODO: more precise checking that it was indeed the app that was not found (instead of k8s api itself).
                        logger.info(
                            f"Sparkapplication {application_id} could not be found."
                        )

                if get_backend_config().fuse_mount_batchjob_s3_bucket:
                    try:
                        delete_response_pv = api_instance_core.delete_persistent_volume(application_id, pretty=True)
                        logger.debug(
                            f"Removed PV {application_id} with kubernetes API call",
                            extra = {'job_id': job_id, 'API response': delete_response_pv}
                        )
                        delete_response_pvc = api_instance_core.delete_namespaced_persistent_volume_claim(application_id, namespace, pretty=True)
                        logger.debug(
                            f"Removed PVC {application_id} with kubernetes API call",
                            extra = {'job_id': job_id, 'API response': delete_response_pvc}
                        )
                    except kubernetes.client.exceptions.ApiException as e:
                        if e.status == 404:
                            # TODO: more precise checking that it was indeed the app that was not found (instead of k8s api itself).
                            logger.info(
                                f"The storage resources for {application_id} could not be found."
                            )

                if get_backend_config().provide_s3_profiles_and_tokens:
                    batch_job_cfg_secret_name = k8s_get_batch_job_cfg_secret_name(application_id)
                    try:
                        delete_response_secret = api_instance_core.delete_namespaced_secret(
                            name=batch_job_cfg_secret_name,
                            namespace=namespace,
                            pretty=True
                        )
                        logger.debug(
                            f"Removed secret {batch_job_cfg_secret_name} with kubernetes API call",
                            extra={'job_id': job_id, 'API response': delete_response_secret}
                        )
                    except kubernetes.client.exceptions.ApiException as e:
                        if e.status == 404:
                            logger.info(
                                f"The secret {batch_job_cfg_secret_name} could not be found."
                            )
                        else:
                            logger.warning(
                                f"Got exception {e} when deleting secret {batch_job_cfg_secret_name}"
                            )

                with self._double_job_registry:
                    registry.set_status(job_id=job_id, user_id=user_id, status=JOB_STATUS.CANCELED)
            else:
                try:
                    kill_spark_job = subprocess.run(
                        ["curl", "--location-trusted", "--fail", "--negotiate", "-u", ":", "--insecure", "-X", "PUT",
                         "-H", "Content-Type: application/json", "-d", '{"state": "KILLED"}',
                         f"https://epod-master1.vgt.vito.be:8090/ws/v1/cluster/apps/{application_id}/state"],
                        timeout=20,
                        check=True,
                        universal_newlines=True,
                        stdout=subprocess.PIPE, stderr=subprocess.STDOUT  # combine both output streams into one
                    )

                    logger.debug(f"Killed corresponding Spark job {application_id} with command {kill_spark_job.args!r}",
                                 extra={'job_id': job_id})
                except CalledProcessError as e:
                    logger.warning(f"Could not kill corresponding Spark job {application_id}, output was: {e.stdout}",
                                   exc_info=True, extra={'job_id': job_id})
                finally:
                    with self._double_job_registry as registry:
                        registry.set_status(job_id=job_id, user_id=user_id, status=JOB_STATUS.CANCELED)
        else:
            with self._double_job_registry as registry:
                registry.remove_dependencies(job_id=job_id, user_id=user_id)
                registry.set_status(job_id=job_id, user_id=user_id, status=JOB_STATUS.CANCELED)

    def delete_job(self, job_id: str, user_id: str):
        self._delete_job(job_id, user_id, propagate_errors=False)

    def _delete_job(self, job_id: str, user_id: str, propagate_errors: bool):
        try:
            self.cancel_job(job_id, user_id)
        except InternalException:  # job never started, not an error
            pass
        except CalledProcessError as e:
            if e.returncode == 255 and "doesn't exist in RM" in e.stdout:  # already finished and gone, not an error
                pass
            elif propagate_errors:
                raise
            else:
                logger.warning("Unable to kill corresponding Spark job for job {j}: {a!r}\n{o}".format(j=job_id, a=e.cmd,
                                                                                                       o=e.stdout),
                               exc_info=e, extra={'job_id': job_id})

        job_dir = self.get_job_output_dir(job_id)

        try:
            shutil.rmtree(job_dir)
        except FileNotFoundError:  # nothing to delete, not an error
            pass
        except Exception as e:
            # always log because the exception doesn't show the job directory
            logger.warning("Could not recursively delete {p}".format(p=job_dir), exc_info=e, extra={'job_id': job_id})
            if propagate_errors:
                raise

        with self._double_job_registry as registry:
            job_info = registry.get_job(job_id=job_id, user_id=user_id)
        dependency_sources = get_deletable_dependency_sources(job_info)

        if dependency_sources:
            # Only for SentinelHub batch processes.
            self.delete_batch_process_dependency_sources(job_id, dependency_sources, propagate_errors)

        config_params = ConfigParams()
        if config_params.is_kube_deploy:
            # Kubernetes batch jobs are stored using s3 object storage.
            logger.info(f"Kube_deploy: Deleting directory from s3 object storage.")
            prefix = str(self.get_job_output_dir(job_id))[1:]
            self._jvm.org.openeo.geotrellis.creo.CreoS3Utils.deleteCreoSubFolder(
                get_backend_config().s3_bucket_name, prefix
            )

        with self._double_job_registry as registry:
            registry.delete_job(job_id=job_id, user_id=user_id)

        logger.info("Deleted job {u}/{j}".format(u=user_id, j=job_id), extra={'job_id': job_id})

    @deprecated("call delete_batch_process_dependency_sources instead")
    def delete_batch_process_results(self, job_id: str, subfolders: List[str], propagate_errors: bool):
        dependency_sources = [f"s3://{sentinel_hub.OG_BATCH_RESULTS_BUCKET}/{subfolder}" for subfolder in subfolders]
        self.delete_batch_process_dependency_sources(job_id, dependency_sources, propagate_errors)

    def delete_batch_process_dependency_sources(self, job_id: str, dependency_sources: List[str],
                                                propagate_errors: bool):
        def is_disk_source(dependency_source: str) -> bool:
            return dependency_source.startswith("file:")

        def is_s3_source(dependency_source: str) -> bool:
            return not is_disk_source(dependency_source)

        results_locations = [source for source in dependency_sources if is_s3_source(source)]
        assembled_folders = [urlparse(source).path for source in dependency_sources if is_disk_source(source)]

        s3_service = self._jvm.org.openeo.geotrellissentinelhub.S3Service()

        for results_location in results_locations:
            uri_parts = urlparse(results_location)
            bucket_name = uri_parts.hostname
            subfolder = uri_parts.path[1:]

            try:
                s3_service.delete_batch_process_results(bucket_name, subfolder)
            except Py4JJavaError as e:
                java_exception = e.java_exception

                if (java_exception.getClass().getName() ==
                        'org.openeo.geotrellissentinelhub.S3Service$UnknownFolderException'):
                    logger.warning("Could not delete unknown Sentinel Hub result folder s3://{b}/{f}"
                                   .format(b=bucket_name, f=subfolder), extra={'job_id': job_id})
                elif propagate_errors:
                    raise
                else:
                    logger.warning("Could not delete Sentinel Hub result folder s3://{b}/{f}"
                                   .format(b=bucket_name, f=subfolder), exc_info=e, extra={'job_id': job_id})

        if results_locations:
            logger.info("Deleted Sentinel Hub result folder(s) {fs} for batch job {j}".format(fs=results_locations,
                                                                                              j=job_id),
                        extra={'job_id': job_id})

        for assembled_folder in assembled_folders:
            try:
                shutil.rmtree(assembled_folder)
            except Exception as e:
                logger.warning("Could not recursively delete {p}".format(p=assembled_folder), exc_info=e,
                               extra={'job_id': job_id})
                if propagate_errors:
                    raise

        if assembled_folders:
            logger.info("Deleted Sentinel Hub assembled folder(s) {fs} for batch job {j}"
                        .format(fs=assembled_folders, j=job_id), extra={'job_id': job_id})

    def delete_jobs_before(
        self,
        upper: dt.datetime,
        *,
        user_ids: Optional[List[str]] = None,
        dry_run: bool = True,
        include_ongoing: bool = True,
        include_done: bool = True,
        user_limit: Optional[int] = 1000,
    ) -> None:
        # TODO #632 #863 #1123 #1165 remove this dead code path?
        with self._double_job_registry as registry, TimingLogger(
            title=f"Collecting jobs to delete: {upper=} {user_ids=} {include_ongoing=} {include_done=}",
            logger=logger,
        ):
            jobs_before = registry.get_all_jobs_before(
                upper,
                user_ids=user_ids,
                include_ongoing=include_ongoing,
                include_done=include_done,
                user_limit=user_limit,
            )
        logger.info(f"Collected {len(jobs_before)} jobs to delete")

        with TimingLogger(title=f"Deleting {len(jobs_before)} jobs", logger=logger):

            for job_info in jobs_before:
                job_id = job_info["job_id"]
                user_id = job_info["user_id"]
                if not dry_run:
                    logger.info(f"Deleting {job_id=} from {user_id=}")
                    self._delete_job(
                        job_id=job_id, user_id=user_id, propagate_errors=True
                    )
                else:
                    logger.info(f"Dry run: not deleting {job_id=} from {user_id=}")



class _BatchJobError(Exception):
    pass<|MERGE_RESOLUTION|>--- conflicted
+++ resolved
@@ -2419,11 +2419,8 @@
                     log.info(f"Submitting job with command {args!r}")
                     d = dict(**os.environ)
                     d["YARN_CONTAINER_RUNTIME_DOCKER_IMAGE"] = image_name
-<<<<<<< HEAD
-                    if "openeo-jar-path" in job_options and job_options["openeo-jar-path"].startswith("https://artifactory.vgt.vito.be/artifactory/libs-release-public/org/openeo/geotrellis-extensions"):
-=======
+
                     if user_provided_jar_path is not None:
->>>>>>> dc3f91ff
                         d["OPENEO_GEOTRELLIS_JAR"] = job_options["openeo-jar-path"]
                     script_output = subprocess.check_output(args, stderr=subprocess.STDOUT, universal_newlines=True, env=d)
                     log.info(f"Submitted job, output was: {script_output}")
