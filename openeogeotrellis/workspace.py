import logging
import os
<<<<<<< HEAD
from pathlib import Path, PurePath
from typing import Union, Any
=======
from pathlib import Path
from typing import Union, Optional
>>>>>>> ac18e220
from urllib.parse import urlparse

import boto3
import botocore.exceptions
from boto3.s3.transfer import TransferConfig

from openeo_driver.utils import remove_slash_prefix
from openeo_driver.workspace import Workspace, _merge_collection_metadata
from pystac import STACObject, Collection, CatalogType, Link, Item, Asset
from pystac.layout import HrefLayoutStrategy, CustomLayoutStrategy
from pystac.stac_io import DefaultStacIO

from openeogeotrellis.utils import s3_client

_log = logging.getLogger(__name__)


class ObjectStorageWorkspace(Workspace):

    MULTIPART_THRESHOLD_IN_MB = 50

    def __init__(self, bucket: str, region: Optional[str] = None):
        self.bucket = bucket
<<<<<<< HEAD
        self._stac_io = CustomStacIO()
=======
        self.region = region
>>>>>>> ac18e220

    def import_file(self, common_path: Union[str, Path], file: Path, merge: str, remove_original: bool = False) -> str:
        merge = os.path.normpath(merge)
        subdirectory = remove_slash_prefix(merge)
        file_relative = file.relative_to(common_path)

        MB = 1024 ** 2
        config = TransferConfig(multipart_threshold=self.MULTIPART_THRESHOLD_IN_MB * MB)

        key = f"{subdirectory}/{file_relative}"
        s3_client().upload_file(str(file), self.bucket, key, Config=config)

        if remove_original:
            file.unlink()

        workspace_uri = f"s3://{self.bucket}/{key}"

        _log.debug(f"{'moved' if remove_original else 'uploaded'} {file.absolute()} to {workspace_uri}")
        return workspace_uri

    def import_object(self, common_path: str, s3_uri: str, merge: str, remove_original: bool = False) -> str:
        uri_parts = urlparse(s3_uri)

        if not uri_parts.scheme or uri_parts.scheme.lower() != "s3":
            raise ValueError(s3_uri)

        source_bucket = uri_parts.netloc
        source_key = remove_slash_prefix(uri_parts.path[1:])
        file_relative = Path(source_key).relative_to(remove_slash_prefix(common_path))

        target_key = f"{merge}/{file_relative}"

        s3 = s3_client()
        s3.copy_object(CopySource={"Bucket": source_bucket, "Key": source_key}, Bucket=self.bucket, Key=target_key)
        if remove_original:
            s3.delete_object(Bucket=source_bucket, Key=source_key)

        workspace_uri = f"s3://{self.bucket}/{target_key}"

        _log.debug(f"{'moved' if remove_original else 'copied'} s3://{source_bucket}/{source_key} to {workspace_uri}")
        return workspace_uri

    def merge(self, stac_resource: STACObject, target: PurePath, remove_original: bool = False) -> STACObject:
        # Originally, STAC objects came from files on disk and assets could either be on disk or in S3; this is
        # reflected in the import_file and import_object methods.

        # Now, we have a STACObject in memory that can be saved to S3 as well as assets that can be on disk or in S3.
        # The former requires a pystac.StacIO implementation: https://pystac.readthedocs.io/en/stable/concepts.html#i-o-in-pystac
        # The latter should check each asset href's scheme and act accordingly: upload or copy.
        stac_resource = stac_resource.full_copy()

        # TODO: reduce code duplication with openeo_driver.workspace.DiskWorkspace
        # TODO: relies on item ID == asset key == asset path; avoid?
        def href_layout_strategy() -> HrefLayoutStrategy:
            def collection_func(_: Collection, parent_dir: str, is_root: bool) -> str:
                if not is_root:
                    raise NotImplementedError("nested collections")
                # make the collection file end up at $target, not at $target/collection.json
                return f"{parent_dir}/{target.name}"

            def item_func(item: Item, parent_dir: str) -> str:
                return f"{parent_dir}/{target.name}/{item.id}.json"  # item ID == asset key == relative asset path

            return CustomLayoutStrategy(collection_func=collection_func, item_func=item_func)

        def replace_asset_href(asset_key: str, asset: Asset) -> Asset:
            if urlparse(asset.href).scheme not in ["", "file", "s3"]:  # TODO: convenient place; move elsewhere?
                raise ValueError(asset.href)

            # TODO: crummy way to export assets after STAC Collection has been written to disk with new asset hrefs;
            #  it ends up in the asset metadata on disk
            asset.extra_fields["_original_absolute_href"] = asset.get_absolute_href()
            asset.href = Path(asset_key).name  # asset key == relative asset path, including subdirectories
            return asset

        if isinstance(stac_resource, Collection):
            new_collection = stac_resource

            existing_collection = None
            try:
                existing_collection = Collection.from_file(f"s3://{self.bucket}/{target}", stac_io=self._stac_io)
            except botocore.exceptions.ClientError as e:
                if e.response["Error"]["Code"] != "NoSuchKey":
                    raise

            if not existing_collection:
                new_collection.normalize_hrefs(
                    root_href=f"s3://{self.bucket}/{target.parent}", strategy=href_layout_strategy()
                )
                new_collection = new_collection.map_assets(replace_asset_href)
                new_collection.save(CatalogType.SELF_CONTAINED, stac_io=self._stac_io)

                for new_item in new_collection.get_items():
                    for asset in new_item.assets.values():
                        workspace_uri = self._copy(
                            asset.extra_fields["_original_absolute_href"], new_item.get_self_href(), remove_original
                        )
                        asset.extra_fields["alternate"] = {"s3": workspace_uri}

                merged_collection = new_collection
            else:
                merged_collection = _merge_collection_metadata(existing_collection, new_collection)
                new_collection = new_collection.map_assets(replace_asset_href)

                for new_item in new_collection.get_items():
                    new_item.clear_links()  # sever ties with previous collection
                    merged_collection.add_item(new_item, strategy=href_layout_strategy())

                merged_collection.normalize_hrefs(
                    root_href=f"s3://{self.bucket}/{target.parent}", strategy=href_layout_strategy()
                )
                merged_collection.save(CatalogType.SELF_CONTAINED)

                for new_item in new_collection.get_items():
                    for asset in new_item.assets.values():
                        workspace_uri = self._copy(
                            asset.extra_fields["_original_absolute_href"], new_item.get_self_href(), remove_original
                        )
                        asset.extra_fields["alternate"] = {"s3": workspace_uri}

            return merged_collection
        else:
            raise NotImplementedError(stac_resource)

    def _copy(self, asset_uri: str, item_s3_uri: str, remove_original: bool) -> str:
        source_uri_parts = urlparse(asset_uri)
        source_path = Path(source_uri_parts.path)

        item_uri_parts = urlparse(item_s3_uri)
        target_prefix = "/".join(item_uri_parts.path[1:].split("/")[:-1])
        target_key = f"{target_prefix}/{source_path.name}"

        if source_uri_parts.scheme in ["", "file"]:
            s3_client().upload_file(source_path, self.bucket, target_key)

            if remove_original:
                source_path.unlink()
        elif source_uri_parts.scheme == "s3":
            source_bucket = source_uri_parts.netloc
            source_key = str(source_path).lstrip("/")

            s3 = s3_client()
            s3.copy_object(CopySource={"Bucket": source_bucket, "Key": source_key}, Bucket=self.bucket, Key=target_key)
            if remove_original:
                s3.delete_object(Bucket=source_bucket, Key=source_key)
        else:
            raise ValueError(asset_uri)

        return f"s3://{self.bucket}/{target_key}"


# TODO: move to dedicated file?
class CustomStacIO(DefaultStacIO):  # supports S3 as well

    @property
    def _s3(self):
        # TODO: otherwise there's an infinite recursion error upon Item.get_assets() wrt/ some boto3 reference
        return boto3.resource("s3")

    def read_text(self, source: Union[str, Link], *args: Any, **kwargs: Any) -> str:
        parsed = urlparse(source)
        if parsed.scheme == "s3":
            bucket = parsed.netloc
            key = parsed.path[1:]

            obj = self._s3.Object(bucket, key)
            return obj.get()["Body"].read().decode("utf-8")
        else:
            return super().read_text(source, *args, **kwargs)

    def write_text(self, dest: Union[str, Link], txt: str, *args: Any, **kwargs: Any) -> None:
        parsed = urlparse(dest)
        if parsed.scheme == "s3":
            bucket = parsed.netloc
            key = parsed.path[1:]
            self._s3.Object(bucket, key).put(Body=txt, ContentEncoding="utf-8")
        else:
            super().write_text(dest, txt, *args, **kwargs)<|MERGE_RESOLUTION|>--- conflicted
+++ resolved
@@ -1,12 +1,7 @@
 import logging
 import os
-<<<<<<< HEAD
 from pathlib import Path, PurePath
-from typing import Union, Any
-=======
-from pathlib import Path
-from typing import Union, Optional
->>>>>>> ac18e220
+from typing import Union, Any, Optional
 from urllib.parse import urlparse
 
 import boto3
@@ -30,11 +25,8 @@
 
     def __init__(self, bucket: str, region: Optional[str] = None):
         self.bucket = bucket
-<<<<<<< HEAD
+        self.region = region
         self._stac_io = CustomStacIO()
-=======
-        self.region = region
->>>>>>> ac18e220
 
     def import_file(self, common_path: Union[str, Path], file: Path, merge: str, remove_original: bool = False) -> str:
         merge = os.path.normpath(merge)
