--- conflicted
+++ resolved
@@ -62,16 +62,13 @@
 from openeo_driver.datastructs import SarBackscatterArgs
 from openeo_driver.delayed_vector import DelayedVector
 from openeo_driver.dry_run import SourceConstraint
-<<<<<<< HEAD
-from openeo_driver.errors import (JobNotFoundException, JobNotFinishedException, OpenEOApiException, InternalException,
-                                  ServiceUnsupportedException, ProcessParameterUnsupportedException)
-from openeo_driver.jobregistry import ElasticJobRegistry, JOB_STATUS, DEPENDENCY_STATUS
-=======
 from openeo_driver.errors import (
+    JobNotFoundException,
     JobNotFinishedException,
     OpenEOApiException,
     InternalException,
     ServiceUnsupportedException,
+    ProcessParameterUnsupportedException,
 )
 from openeo_driver.jobregistry import (
     ElasticJobRegistry,
@@ -80,7 +77,6 @@
     ElasticJobRegistryCredentials,
     EjrError,
 )
->>>>>>> c0d037ed
 from openeo_driver.save_result import ImageCollectionResult
 from openeo_driver.users import User
 from openeo_driver.util.geometry import BoundingBox
