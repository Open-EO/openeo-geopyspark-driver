import json
import os
import shutil
import subprocess
import sys
import uuid
from pathlib import Path
from typing import Set
from unittest import mock

import geopandas as gpd
import pystac
import pytest
import rasterio
import xarray
from openeo.metadata import Band
from openeo.util import ensure_dir
from openeo_driver.dry_run import DryRunDataTracer
from openeo_driver.errors import OpenEOApiException
from openeo_driver.ProcessGraphDeserializer import ENV_DRY_RUN_TRACER, evaluate
from openeo_driver.testing import DictSubSet, ephemeral_fileserver, ListSubSet
from openeo_driver.util.geometry import validate_geojson_coordinates
from openeo_driver.utils import EvalEnv
from openeo_driver.workspace import DiskWorkspace
from osgeo import gdal
from shapely.geometry import Point, Polygon, shape

from openeogeotrellis._version import __version__
from openeogeotrellis.backend import JOB_METADATA_FILENAME
from openeogeotrellis.config import get_backend_config
from openeogeotrellis.deploy.batch_job import run_job
from openeogeotrellis.deploy.batch_job_metadata import extract_result_metadata
from openeogeotrellis.utils import s3_client
from .conftest import force_stop_spark_context, _setup_local_spark

from .data import TEST_DATA_ROOT, get_test_data_file


def test_png_export(tmp_path):

    job_spec = {
        "title": "my job",
        "description": "*minimum band*",
        "process_graph":{
        "lc": {
            "process_id": "load_collection",
            "arguments": {
                "id": "TestCollection-LonLat4x4",
                "temporal_extent": ["2021-01-05", "2021-01-06"],
                "spatial_extent": {"west": 0.0, "south": 0.0, "east": 1.0, "north": 2.0},
                "bands": ["Flat:2"]
            },
        },
        "save": {
            "process_id": "save_result",
            "arguments": {"data": {"from_node": "lc"}, "format": "PNG"},
            "result": True,
        }
    }}
    metadata_file = tmp_path / "metadata.json"
    run_job(
        job_spec,
        output_file=tmp_path / "out.png",
        metadata_file=metadata_file,
        api_version="1.0.0",
        job_dir=ensure_dir(tmp_path / "job_dir"),
        dependencies={},
        user_id="jenkins",
    )
    with metadata_file.open() as f:
        metadata = json.load(f)
    assert metadata["start_datetime"] == "2021-01-05T00:00:00Z"
    assets = metadata["assets"]
    assert len(assets) == 1
    assert assets["out.png"]
    for asset in assets:
        theAsset = assets[asset]

        assert 'image/png' == theAsset['type']
        href = theAsset['href']
        from osgeo.gdal import Info
        info = Info(href, format='json')
        print(info)
        assert info['driverShortName'] == 'PNG'


def test_simple_math(tmp_path):
    simple_compute = {
        'subtract1': {'process_id': 'subtract', 'arguments': {'x': 50, 'y': 32}},
           'divide1': {'process_id': 'divide', 'arguments': {'x': {'from_node': 'subtract1'}, 'y': 1.8},
                       'result': True}
    }
    job_spec = {
        "title": "my job",
        "description": "*minimum band*",
        "process_graph":simple_compute
    }
    metadata_file = tmp_path / "metadata.json"
    run_job(
        job_spec,
        output_file=tmp_path / "out.json",
        metadata_file=metadata_file,
        api_version="1.0.0",
        job_dir=ensure_dir(tmp_path / "job_dir"),
        dependencies={},
        user_id="jenkins",
    )
    with metadata_file.open() as f:
        metadata = json.load(f)

    assets = metadata["assets"]
    assert len(assets) == 1
    for asset in assets:
        theAsset = assets[asset]

        assert 'application/json' == theAsset['type']
        href = theAsset['href']
        assert href.endswith(".json")
        with open(href,'r') as f:
            theJSON = json.load(f)
            assert theJSON == 10.0



def test_ep3899_netcdf_no_bands(tmp_path):

    job_spec = {
        "title": "my job",
        "description": "*minimum band*",
        "process_graph":{
        "lc": {
            "process_id": "load_collection",
            "arguments": {
                "id": "TestCollection-LonLat4x4",
                "temporal_extent": ["2021-01-01", "2021-02-01"],
                "spatial_extent": {"west": 0.0, "south": 0.0, "east": 1.0, "north": 2.0},
                "bands": ["Flat:2"]
            },
        },
        'reducedimension1': {
            'process_id': 'reduce_dimension',
            'arguments': {
                'data': {'from_node': 'lc'},
                'dimension': 'bands',
                'reducer': {'process_graph': {
                    'mean1': {
                        'process_id': 'min',
                        'arguments': {'data': {'from_parameter': 'data'}},
                        'result': True
                    }
                }}
            },
            'result': False
        },
        "save": {
            "process_id": "save_result",
            "arguments": {"data": {"from_node": "reducedimension1"}, "format": "netCDF"},
            "result": True,
        }
    }}
    metadata_file = tmp_path / "metadata.json"
    run_job(
        job_spec,
        output_file=tmp_path / "out.nc",
        metadata_file=metadata_file,
        api_version="1.0.0",
        job_dir=ensure_dir(tmp_path / "job_dir"),
        dependencies={},
        user_id="jenkins",
    )
    with metadata_file.open() as f:
        metadata = json.load(f)
    assert metadata["start_datetime"] == "2021-01-01T00:00:00Z"
    assets = metadata["assets"]
    assert len(assets) == 1
    for asset in assets:
        theAsset = assets[asset]

        assert 'application/x-netcdf' == theAsset['type']
        href = theAsset['href']
        from osgeo.gdal import Info
        info = Info("NETCDF:\""+href+"\":var", format='json')
        print(info)
        assert info['driverShortName'] == 'netCDF'
        da = xarray.open_dataset(href, engine='h5netcdf')
        print(da)


@pytest.mark.parametrize("prefix", [None, "prefixTest"])
def test_ep3874_sample_by_feature_filter_spatial_inline_geojson(prefix, tmp_path):
    print("tmp_path: ", tmp_path)
    job_spec = {"process_graph":{
        "lc": {
            "process_id": "load_collection",
            "arguments": {
                "id": "TestCollection-LonLat4x4",
                "temporal_extent": ["2021-01-04", "2021-01-06"],
                "bands": ["Flat:2"]
            },
        },
        "filterspatial1": {
            "process_id": "filter_spatial",
            "arguments": {
                "data": {"from_node": "lc"},
                "geometries":  {
                    "type": "FeatureCollection",
                    "features": [{
                        "type": "Feature",
                        "properties": {"id":22},
                        "geometry": {"type": "Polygon", "coordinates": [[[0.1, 0.1], [1.8, 0.1], [1.1, 1.8], [0.1, 0.1]]]},
                    },
                        {
                            "type": "Feature",
                            "properties": {"id":"myTextId"},
                            "geometry": {
                                "type": "Polygon",
                                "coordinates": [[[0.725, -0.516],[2.99,-1.29],[2.279,1.724],[0.725,-0.18],[0.725,-0.516]]]
                            }
                        }
                    ]
                },
            }
        },
        "save": {
            "process_id": "save_result",
            "arguments": {"data": {"from_node": "filterspatial1"}, "format": "netCDF","options":{
                "filename_prefix": prefix,
                "sample_by_feature":True,
                "feature_id_property": "id"
            }},
            "result": True,
        }
    }}
    metadata_file = tmp_path / "metadata.json"
    run_job(
        job_spec,
        output_file=tmp_path / "out",
        metadata_file=metadata_file,
        api_version="1.0.0",
        job_dir=ensure_dir(tmp_path / "job_dir"),
        dependencies={},
        user_id="jenkins",
    )
    with metadata_file.open() as f:
        metadata = json.load(f)
    assert metadata["start_datetime"] == "2021-01-04T00:00:00Z"
    assets = metadata["assets"]
    assert len(assets) == 2
    if prefix:
        assert assets[prefix + "_22.nc"]
        assert assets[prefix + "_myTextId.nc"]
    else:
        assert assets["openEO_22.nc"]
        assert assets["openEO_myTextId.nc"]

    for asset in assets:
        theAsset = assets[asset]
        bands = [Band(**b) for b in theAsset["bands"]]
        assert len(bands) == 1
        da = xarray.open_dataset(theAsset['href'], engine='h5netcdf')
        assert 'Flat:2' in da
        print(da['Flat:2'])


@pytest.mark.parametrize(
    ["from_node", "expected_names"],
    [
        (
            "loadcollection_sentinel2",
            {
                "openEO_2021-06-05Z_TileRow.tif",
                "openEO_2021-06-05Z_TileCol.tif",
                "openEO_2021-06-15Z_TileRow.tif",
                "openEO_2021-06-15Z_TileCol.tif",
            },
        ),
        ("reducedimension_temporal", {"openEO_TileRow.tif", "openEO_TileCol.tif"}),
    ],
)
def test_separate_asset_per_band(tmp_path, from_node, expected_names):
    job_spec = {
        "process_graph": {
            "loadcollection_sentinel2": {
                "process_id": "load_collection",
                "arguments": {
                    "bands": ["TileRow", "TileCol"],
                    "id": "TestCollection-LonLat16x16",
                    "properties": {},
                    "spatial_extent": {"west": 0.0, "south": 50.0, "east": 5.0, "north": 55.0},
                    "temporal_extent": ["2021-06-01", "2021-06-16"],
                },
            },
            "reducedimension_temporal": {
                "process_id": "reduce_dimension",
                "arguments": {
                    "data": {"from_node": "loadcollection_sentinel2"},
                    "dimension": "t",
                    "reducer": {
                        "process_graph": {
                            "min1": {
                                "process_id": "min",
                                "arguments": {"data": {"from_parameter": "data"}},
                                "result": True,
                            }
                        }
                    },
                },
            },
            "save1": {
                "process_id": "save_result",
                "arguments": {
                    "data": {"from_node": from_node},
                    "format": "GTIFF",
                    "options": {"separate_asset_per_band": True},
                },
                "result": True,
            },
        },
        "parameters": [],
    }
    metadata_file = tmp_path / "metadata.json"
    run_job(
        job_spec,
        output_file=tmp_path / "out",
        metadata_file=metadata_file,
        api_version="1.0.0",
        job_dir=ensure_dir(tmp_path / "job_dir"),
        dependencies=[],
        user_id="jenkins",
    )
    with metadata_file.open() as f:
        metadata = json.load(f)
    assert metadata["start_datetime"] == "2021-06-01T00:00:00Z"
    assets = metadata["assets"]
    # get file names as set:
    asset_names = set(assets.keys())
    assert asset_names == expected_names

    for asset_key in assets:
        asset = assets[asset_key]
        assert len(asset["bands"]) == 1
        assert len(asset["raster:bands"]) == 1
        assert asset["bands"][0]["name"] == asset["raster:bands"][0]["name"]


def test_separate_asset_per_band_throw(tmp_path):
    job_spec = {
        "process_graph": {
            "loadcollection_sentinel2": {
                "process_id": "load_collection",
                "arguments": {
                    "bands": ["Longitude", "Day"],
                    "id": "TestCollection-LonLat4x4",
                    "properties": {},
                    "spatial_extent": {"east": 5.08, "north": 51.22, "south": 51.215, "west": 5.07},
                    "temporal_extent": ["2023-06-01", "2023-06-06"],
                },
            },
            "save1": {
                "process_id": "save_result",
                "arguments": {
                    "data": {"from_node": "loadcollection_sentinel2"},
                    "format": "NETCDF",
                    "options": {"separate_asset_per_band": True},
                },
                "result": True,
            },
        },
        "parameters": [],
    }
    metadata_file = tmp_path / "metadata.json"
    with pytest.raises(OpenEOApiException):
        run_job(
            job_spec,
            output_file=tmp_path / "out",
            metadata_file=metadata_file,
            api_version="1.0.0",
            job_dir=ensure_dir(tmp_path / "job_dir"),
            dependencies=[],
            user_id="jenkins",
        )


def test_sample_by_feature_filter_spatial_vector_cube_from_load_url(tmp_path):
    """
    sample_by_feature with vector cube loaded through load_url
    https://github.com/Open-EO/openeo-geopyspark-driver/issues/700
    """
    with ephemeral_fileserver(TEST_DATA_ROOT) as fileserver_root:
        job_spec = {
            "process_graph": {
                "lc": {
                    "process_id": "load_collection",
                    "arguments": {
                        "id": "TestCollection-LonLat4x4",
                        "temporal_extent": ["2021-01-04", "2021-01-06"],
                        "bands": ["Longitude"],
                    },
                },
                "geometry": {
                    "process_id": "load_url",
                    "arguments": {
                        "url": f"{fileserver_root}/geometries/FeatureCollection03.geoparquet",
                        "format": "Parquet",
                    },
                },
                "filterspatial1": {
                    "process_id": "filter_spatial",
                    "arguments": {
                        "data": {"from_node": "lc"},
                        "geometries": {"from_node": "geometry"},
                    },
                },
                "save": {
                    "process_id": "save_result",
                    "arguments": {
                        "data": {"from_node": "filterspatial1"},
                        "format": "netCDF",
                        "options": {"sample_by_feature": True},
                    },
                    "result": True,
                },
            }
        }
        metadata_file = tmp_path / "metadata.json"
        run_job(
            job_spec,
            output_file=tmp_path / "out",
            metadata_file=metadata_file,
            api_version="1.0.0",
            job_dir=ensure_dir(tmp_path / "job_dir"),
            dependencies={},
            user_id="jenkins",
        )

    # Check result metadata
    with metadata_file.open() as f:
        result_metadata = json.load(f)
    assets = result_metadata["assets"]
    assert len(assets) == 4

    # Check asset contents
    asset_minima = {}
    for name, asset_metadata in assets.items():
        assert asset_metadata["bands"] == [{"name": "Longitude"}]
        ds = xarray.open_dataset(asset_metadata["href"])
        asset_minima[name] = ds["Longitude"].min().item()

    assert asset_minima == {
        "openEO_0.nc": 1.0,
        "openEO_1.nc": 4.0,
        "openEO_2.nc": 2.0,
        "openEO_3.nc": 5.0,
    }


def test_aggregate_spatial_area_result(tmp_path):
    pg = {
        "process_graph": {
            "loadcollection1": {
                "process_id": "load_collection",
                "arguments": {
                    "id": "TestCollection-LonLat4x4",
                    "temporal_extent": ["2021-01-04", "2021-01-06"],
                    "bands": ["Flat:2"]
                },
            },
            "aggregatespatial1": {
                "arguments": {
                    "data": {
                        "from_node": "loadcollection1"
                    },
                    "geometries": {
                        "crs": {
                            "properties": {
                                "name": "EPSG:4326"
                            },
                            "type": "name"
                        },
                        "features": [{
                            "geometry": {
                                "coordinates": [
                                    [[5.075427149289014, 51.19258173530002], [5.076317642681958, 51.19305912348515],
                                        [5.075430319510139, 51.19388497600461], [5.074314520559944, 51.193407596375614],
                                        [5.075427149289014, 51.19258173530002]]],
                                "type": "Polygon"
                            },
                            "properties": {
                                "Name": "Polygon",
                                "description": None,
                                "tessellate": 1
                            },
                            "type": "Feature"
                        }],
                        "name": "Daft Logic Google Maps Area Calculator Tool",
                        "type": "FeatureCollection"
                    },
                    "reducer": {
                        "process_graph": {
                            "mean1": {
                                "arguments": {
                                    "data": {
                                        "from_parameter": "data"
                                    }
                                },
                                "process_id": "mean",
                                "result": True
                            }
                        }
                    }
                },
                "process_id": "aggregate_spatial",
            },
            "saveresult1": {
              "arguments": {
                "data": {
                  "from_node": "aggregatespatial1"
                },
                "format": "JSON",
                "options": {}
              },
              "process_id": "save_result",
              "result": True
            }
        }
    }
    metadata_file = tmp_path / "metadata.json"
    run_job(
        pg,
        output_file=tmp_path / "out",
        metadata_file=metadata_file,
        api_version="1.0.0",
        job_dir=ensure_dir(tmp_path / "job_dir"),
        dependencies={},
        user_id="jenkins",
    )
    with metadata_file.open() as f:
        metadata = json.load(f)
    assert metadata["area"]["value"] == 10155.607958197594
    assert metadata["area"]["unit"] == "square meter"


def test_aggregate_spatial_area_result_delayed_vector(backend_implementation):
    dry_run_tracer = DryRunDataTracer()
    dry_run_env = EvalEnv({
        ENV_DRY_RUN_TRACER: dry_run_tracer,
        "backend_implementation": backend_implementation,
        "version": "1.0.0"
    })
    pg = {
        'loadcollection1': {
            'process_id': 'load_collection',
            'arguments': {
                'bands': ['B04'],
                'id': 'TERRASCOPE_S2_TOC_V2',
                'spatial_extent': None,
                'temporal_extent': ['2020-05-01', '2020-06-01']
            }
        },
        'readvector1': {
            'process_id': 'read_vector',
            'arguments': {
                'filename': 'https://artifactory.vgt.vito.be/artifactory/testdata-public/parcels/test_10.geojson'
            }
        },
        'aggregatespatial1': {
            'process_id': 'aggregate_spatial',
            'arguments': {
                'data': {
                    'from_node': 'loadcollection1'
                },
                'geometries': {
                    'from_node': 'readvector1'
                },
                'reducer': {
                    'process_graph': {
                        'mean1': {
                            'process_id': 'mean',
                            'arguments': {
                                'data': {
                                    'from_parameter': 'data'
                                }
                            },
                            'result': True
                        }
                    }
                }
            },
            'result': True
        }
    }
    evaluate(pg, env = dry_run_env)
    metadata = extract_result_metadata(dry_run_tracer)
    assert metadata["area"]["value"] == pytest.approx(187056.07523286293, abs=0.001)
    assert metadata["area"]["unit"] == "square meter"


def test_spatial_geoparquet(tmp_path):
    job_specification = {
        "process_graph": {
            "loadcollection1": {
                "process_id": "load_collection",
                "arguments": {
                    "id": "TestCollection-LonLat4x4",
                    "temporal_extent": ["2021-01-05", "2021-01-06"],
                    "bands": ["Flat:1", "Flat:2"]
                }
            },
            "reducedimension1": {
                "process_id": "reduce_dimension",
                "arguments": {
                    "data": {"from_node": "loadcollection1"},
                    "dimension": "t",
                    "reducer": {
                        "process_graph": {
                            "mean1": {
                                "arguments": {
                                    "data": {
                                        "from_parameter": "data"
                                    }
                                },
                                "process_id": "mean",
                                "result": True
                            }
                        }
                    }
                }
            },
            "aggregatespatial1": {
                "process_id": "aggregate_spatial",
                "arguments": {
                    "data": {"from_node": "reducedimension1"},
                    "geometries": {
                        "type": "FeatureCollection",
                        "features": [
                            {
                                "geometry": {
                                    "coordinates": [4.834132470464912, 51.14651864980539],
                                    "type": "Point"
                                },
                                "id": "0",
                                "properties": {"name": "maize"},
                                "type": "Feature"
                            },
                            {
                                "geometry": {
                                    "coordinates": [4.826795583109673, 51.154775560357045],
                                    "type": "Point"
                                },
                                "id": "1",
                                "properties": {"name": "maize"},
                                "type": "Feature"
                            }
                        ]
                    },
                    "reducer": {
                        "process_graph": {
                            "mean1": {
                                "arguments": {
                                    "data": {
                                        "from_parameter": "data"
                                    }
                                },
                                "process_id": "mean",
                                "result": True
                            }
                        }
                    }
                }
            },
            "saveresult1": {
                "process_id": "save_result",
                "arguments": {
                    "data": {"from_node": "aggregatespatial1"},
                    "format": "Parquet"
                },
                "result": True
            }
        }
    }

    run_job(
        job_specification,
        output_file=tmp_path / "out",
        metadata_file=tmp_path / "metadata.json",
        api_version="1.0.0",
        job_dir=ensure_dir(tmp_path / "job_dir"),
        dependencies=[],
        user_id="jenkins",
    )

    assert gpd.read_parquet(tmp_path / "timeseries.parquet").to_dict('list') == {
        'geometry': [Point(4.834132470464912, 51.14651864980539), Point(4.826795583109673, 51.154775560357045)],
        'feature_index': [0, 1],
        'name': ['maize', 'maize'],
        'Flat_1': [1.0, 1.0],
        'Flat_2': [2.0, 2.0],
    }


def test_spatial_cube_to_netcdf_sample_by_feature(tmp_path):
    job_spec = {"process_graph": {
        "loadcollection1": {
            "process_id": "load_collection",
            "arguments": {
                "id": "TestCollection-LonLat4x4",
                "temporal_extent": ["2021-01-04", "2021-01-06"],
                "bands": ["Flat:2"]
            },
        },
        "reducedimension1": {
            "process_id": "reduce_dimension",
            "arguments": {
                "data": {"from_node": "loadcollection1"},
                "dimension": "t",
                "reducer": {
                    "process_graph": {
                        "mean1": {
                            "arguments": {
                                "data": {
                                    "from_parameter": "data"
                                }
                            },
                            "process_id": "mean",
                            "result": True
                        }
                    }
                }
            }
        },
        "filterspatial1": {
            "process_id": "filter_spatial",
            "arguments": {
                "data": {"from_node": "reducedimension1"},
                "geometries":  {
                    "type": "FeatureCollection",
                    "features": [{
                        "type": "Feature",
                        "properties": {},
                        "geometry": {
                            "type": "Polygon",
                            "coordinates": [[[0.1, 0.1], [1.8, 0.1], [1.1, 1.8], [0.1, 0.1]]]},
                    }, {
                        "type": "Feature",
                        "properties": {},
                        "geometry": {
                            "type": "Polygon",
                            "coordinates": [[[0.725, -0.516], [2.99, -1.29], [2.279, 1.724], [0.725, -0.18],
                                             [0.725, -0.516]]]
                        }
                    }]
                }
            }
        },
        "save": {
            "process_id": "save_result",
            "arguments": {
                "data": {"from_node": "filterspatial1"},
                "format": "netCDF",
                "options": {"sample_by_feature": True}
            },
            "result": True
        }
    }}

    metadata_file = tmp_path / "metadata.json"
    run_job(
        job_spec,
        output_file=tmp_path / "out",
        metadata_file=metadata_file,
        api_version="1.0.0",
        job_dir=ensure_dir(tmp_path / "job_dir"),
        dependencies=[],
        user_id="jenkins",
    )

    with metadata_file.open() as f:
        metadata = json.load(f)

    # the envelope of the input features
    assert metadata["bbox"] == [0.1, -1.29, 2.99, 1.8]

    # analogous to GTiff
    assert metadata["start_datetime"] == "2021-01-04T00:00:00Z"
    assert metadata["end_datetime"] == "2021-01-06T00:00:00Z"

    # expected: 2 assets with bboxes that correspond to the input features
    assets = metadata["assets"]
    assert len(assets) == 2

    assert assets["openEO_0.nc"]["bbox"] == [0.1, 0.1, 1.8, 1.8]
    assert (shape(assets["openEO_0.nc"]["geometry"]).normalize()
            .almost_equals(Polygon.from_bounds(0.1, 0.1, 1.8, 1.8).normalize()))

    assert assets["openEO_1.nc"]["bbox"] == [0.725, -1.29, 2.99, 1.724]
    assert (shape(assets["openEO_1.nc"]["geometry"]).normalize()
            .almost_equals(Polygon.from_bounds(0.725, -1.29, 2.99, 1.724).normalize()))


def test_multiple_time_series_results(tmp_path):
    job_spec = {
        "process_graph": {
            "loadcollection1": {
                "process_id": "load_collection",
                "arguments": {
                    "id": "TestCollection-LonLat4x4",
                    "spatial_extent": {"west": 0.0, "south": 50.0, "east": 5.0, "north": 55.0},
                    "temporal_extent": ["2021-01-04", "2021-01-06"],
                    "bands": ["Flat:2"]
                },
            },
            "aggregatespatial1": {
                "process_id": "aggregate_spatial",
                "arguments": {
                    "data": {"from_node": "loadcollection1"},
                    "geometries": {
                        "type": "Point",
                        "coordinates": [2.5, 52.5],
                    },
                    "reducer": {
                        "process_graph": {
                            "mean1": {
                                "process_id": "mean",
                                "arguments": {
                                    "data": {"from_parameter": "data"}
                                },
                                "result": True,
                            }
                        }
                    }
                },
            },
            "saveresult1": {
                "process_id": "save_result",
                "arguments": {
                    "data": {"from_node": "aggregatespatial1"},
                    "format": "JSON",
                },
            },
            "saveresult2": {
                "process_id": "save_result",
                "arguments": {
                    "data": {"from_node": "saveresult1"},
                    "format": "CSV",
                },
                "result": True,
            },
        }
    }

    run_job(
        job_spec,
        output_file=tmp_path / "out",
        metadata_file=tmp_path / "job_metadata.json",
        api_version="1.0.0",
        job_dir=ensure_dir(tmp_path / "job_dir"),
        dependencies=[],
        user_id="jenkins",
    )

    output_files = os.listdir(tmp_path)

    assert "timeseries.json" in output_files
    assert "timeseries.csv" in output_files


def test_multiple_image_collection_results(tmp_path):
    job_spec = {
        "process_graph": {
            "loadcollection1": {
                "process_id": "load_collection",
                "arguments": {
                    "id": "TestCollection-LonLat16x16",
                    "spatial_extent": {"west": 0.0, "south": 50.0, "east": 5.0, "north": 55.0},
                    "temporal_extent": ["2021-01-04", "2021-01-06"],
                    "bands": ["Flat:2"]
                },
            },
            "saveresult1": {
                "process_id": "save_result",
                "arguments": {
                    "data": {"from_node": "loadcollection1"},
                    "format": "GTiff",
                },
            },
            "saveresult2": {
                "process_id": "save_result",
                "arguments": {
                    "data": {"from_node": "saveresult1"},
                    "format": "netCDF",
                },
                "result": True,
            },
        }
    }

    run_job(
        job_spec,
        output_file=tmp_path / "out",
        metadata_file=tmp_path / "job_metadata.json",
        api_version="1.0.0",
        job_dir=ensure_dir(tmp_path / "job_dir"),
        dependencies=[],
        user_id="jenkins",
    )

    output_files = os.listdir(tmp_path)

    assert "openEO_2021-01-05Z.tif" in output_files
    assert "openEO.nc" in output_files


@pytest.mark.parametrize("remove_original", [False, True])
def test_export_workspace(tmp_path, remove_original):
    workspace_id = "tmp"
    merge = _random_merge()

    process_graph = {
        "loadcollection1": {
            "process_id": "load_collection",
            "arguments": {
                "id": "TestCollection-LonLat16x16",
                "temporal_extent": ["2021-01-05", "2021-01-16"],
                "spatial_extent": {"west": 0.0, "south": 0.0, "east": 1.0, "north": 2.0},
                "bands": ["Flat:2"]
            }
        },
        "saveresult1": {
            "process_id": "save_result",
            "arguments": {
                "data": {"from_node": "loadcollection1"},
                "format": "GTiff"
            },
        },
        "exportworkspace1": {
            "process_id": "export_workspace",
            "arguments": {
                "data": {"from_node": "saveresult1"},
                "workspace": workspace_id,
                "merge": merge,
            },
            "result": True
        }
    }

    process = {
        "process_graph": process_graph,
        "job_options": {
            "remove-exported-assets": remove_original,
        },
    }

    # TODO: avoid depending on `/tmp` for test output, make sure to leverage `tmp_path` fixture (https://github.com/Open-EO/openeo-python-driver/issues/265)
    workspace: DiskWorkspace = get_backend_config().workspaces[workspace_id]
    workspace_dir = (workspace.root_directory / merge).parent

    try:
        metadata_file = tmp_path / "job_metadata.json"

        run_job(
            process,
            output_file=tmp_path / "out.tif",
            metadata_file=metadata_file,
            api_version="2.0.0",
            job_dir=tmp_path,
            dependencies=[],
        )

        job_dir_files = set(os.listdir(tmp_path))
        assert len(job_dir_files) > 0

        if remove_original:
            assert "openEO_2021-01-05Z.tif" not in job_dir_files
            assert "openEO_2021-01-15Z.tif" not in job_dir_files
        else:
            assert "openEO_2021-01-05Z.tif" in job_dir_files
            assert "openEO_2021-01-15Z.tif" in job_dir_files

        collection_filename = Path(merge).name

        assert _paths_relative_to(workspace_dir) == {
            Path(collection_filename),
            Path("openEO_2021-01-05Z.tif/openEO_2021-01-05Z.tif"),
            Path("openEO_2021-01-05Z.tif/openEO_2021-01-05Z.tif.json"),
            Path("openEO_2021-01-15Z.tif/openEO_2021-01-15Z.tif"),
            Path("openEO_2021-01-15Z.tif/openEO_2021-01-15Z.tif.json"),
        }

        stac_collection = pystac.Collection.from_file(str(workspace_dir / collection_filename))
        stac_collection.validate_all()

        item_links = [item_link for item_link in stac_collection.links if item_link.rel == "item"]
        assert len(item_links) == 2
        item_link = [item_link for item_link in item_links if "openEO_2021-01-05Z.tif" in item_link.href][0]

        assert item_link.media_type == "application/geo+json"
        assert item_link.href == "./openEO_2021-01-05Z.tif/openEO_2021-01-05Z.tif.json"

        items = list(stac_collection.get_items())
        assert len(items) == 2

        item = [item for item in items if item.id == "openEO_2021-01-05Z.tif"][0]
        assert item.bbox == [0.0, 0.0, 1.0, 2.0]
        assert (shape(item.geometry).normalize()
                .almost_equals(Polygon.from_bounds(0.0, 0.0, 1.0, 2.0).normalize()))

        geotiff_asset = item.get_assets()["openEO_2021-01-05Z.tif"]
        assert "data" in geotiff_asset.roles
        assert geotiff_asset.href == "./openEO_2021-01-05Z.tif"
        assert geotiff_asset.media_type == "image/tiff; application=geotiff"
        assert geotiff_asset.extra_fields["eo:bands"] == [DictSubSet({"name": "Flat:2"})]
        assert geotiff_asset.extra_fields["raster:bands"] == [
            {
                "name": "Flat:2",
                "statistics": {"minimum": 2.0, "maximum": 2.0, "mean": 2.0, "stddev": 0.0, "valid_percent": 100.0},
            }
        ]

        geotiff_asset_copy_path = tmp_path / "openEO_2021-01-05Z.tif.copy"
        geotiff_asset.copy(str(geotiff_asset_copy_path))  # downloads the asset file
        with rasterio.open(geotiff_asset_copy_path) as dataset:
            assert dataset.driver == "GTiff"

        # TODO: check other things e.g. proj:
        with open(metadata_file) as f:
            job_metadata = json.load(f)

        assert job_metadata["assets"]["openEO_2021-01-05Z.tif"]["href"] == str(tmp_path / "openEO_2021-01-05Z.tif")

        assert not remove_original or (
            job_metadata["assets"]["openEO_2021-01-05Z.tif"]["public_href"]
            == f"file:{workspace_dir / 'openEO_2021-01-05Z.tif' / 'openEO_2021-01-05Z.tif'}"
        )
    finally:
        shutil.rmtree(workspace_dir)


def test_export_workspace_with_asset_per_band(tmp_path):
    workspace_id = "tmp"
    merge = _random_merge()

    process_graph = {
        "loadcollection1": {
            "process_id": "load_collection",
            "arguments": {
                "id": "TestCollection-LonLat16x16",
                "temporal_extent": ["2021-01-05", "2021-01-06"],
                "spatial_extent": {"west": 0.0, "south": 0.0, "east": 1.0, "north": 2.0},
                "bands": ["Longitude", "Latitude"],
            },
        },
        "saveresult1": {
            "process_id": "save_result",
            "arguments": {
                "data": {"from_node": "loadcollection1"},
                "format": "GTiff",
                "options": {"separate_asset_per_band": "true"},
            },
        },
        "exportworkspace1": {
            "process_id": "export_workspace",
            "arguments": {
                "data": {"from_node": "saveresult1"},
                "workspace": workspace_id,
                "merge": merge,
            },
            "result": True,
        },
    }

    process = {
        "process_graph": process_graph,
    }

    # TODO: avoid depending on `/tmp` for test output, make sure to leverage `tmp_path` fixture (https://github.com/Open-EO/openeo-python-driver/issues/265)
    workspace: DiskWorkspace = get_backend_config().workspaces[workspace_id]
    workspace_dir = (workspace.root_directory / merge).parent

    try:
        run_job(
            process,
            output_file=tmp_path / "out",
            metadata_file=tmp_path / JOB_METADATA_FILENAME,
            api_version="2.0.0",
            job_dir=tmp_path,
            dependencies=[],
        )

        job_dir_files = set(os.listdir(tmp_path))
        assert len(job_dir_files) > 0
        assert "openEO_2021-01-05Z_Longitude.tif" in job_dir_files
        assert "openEO_2021-01-05Z_Latitude.tif" in job_dir_files

        assert _paths_relative_to(workspace_dir) == {
            Path("collection.json"),
            Path("openEO_2021-01-05Z_Longitude.tif/openEO_2021-01-05Z_Longitude.tif"),
            Path("openEO_2021-01-05Z_Longitude.tif/openEO_2021-01-05Z_Longitude.tif.json"),
            Path("openEO_2021-01-05Z_Latitude.tif/openEO_2021-01-05Z_Latitude.tif"),
            Path("openEO_2021-01-05Z_Latitude.tif/openEO_2021-01-05Z_Latitude.tif.json"),
        }

        stac_collection = pystac.Collection.from_file(str(workspace_dir / "collection.json"))
        stac_collection.validate_all()

        item_links = [item_link for item_link in stac_collection.links if item_link.rel == "item"]
        assert len(item_links) == 2
        item_link = item_links[0]

        assert item_link.media_type == "application/geo+json"
        assert item_link.href == "./openEO_2021-01-05Z_Latitude.tif/openEO_2021-01-05Z_Latitude.tif.json"

        items = list(stac_collection.get_items())
        assert len(items) == 2

        item = items[0]
        assert item.id == "openEO_2021-01-05Z_Latitude.tif"
        assert item.bbox == [0.0, 0.0, 1.0, 2.0]
        assert shape(item.geometry).normalize().almost_equals(Polygon.from_bounds(0.0, 0.0, 1.0, 2.0).normalize())

        geotiff_asset = item.get_assets()["openEO_2021-01-05Z_Latitude.tif"]
        assert "data" in geotiff_asset.roles
        assert geotiff_asset.href == "./openEO_2021-01-05Z_Latitude.tif"
        assert geotiff_asset.media_type == "image/tiff; application=geotiff"
        assert geotiff_asset.extra_fields["eo:bands"] == [DictSubSet({"name": "Latitude"})]
        assert geotiff_asset.extra_fields["raster:bands"] == [
            {
                "name": "Latitude",
                "statistics": {
                    "maximum": 1.9375,
                    "mean": 0.96875,
                    "minimum": 0.0,
                    "stddev": 0.57706829101936,
                    "valid_percent": 100.0,
                },
            }
        ]

        geotiff_asset_copy_path = tmp_path / "openEO_2021-01-05Z_Latitude.copy"
        geotiff_asset.copy(str(geotiff_asset_copy_path))  # downloads the asset file
        with rasterio.open(geotiff_asset_copy_path) as dataset:
            assert dataset.driver == "GTiff"
    finally:
        shutil.rmtree(workspace_dir, ignore_errors=True)


@pytest.mark.parametrize("use_s3", [False])  # use_s3 is only for debugging locally. Does not work on Jenkins
def test_filepath_per_band(
    tmp_path,
    use_s3,
    mock_s3_bucket,
    moto_server,
    monkeypatch,
):
    if use_s3:
        workspace_id = "s3_workspace"
    else:
        workspace_id = "tmp_workspace"

    merge = _random_merge()

    process_graph = {
        "loadcollection1": {
            "process_id": "load_collection",
            "arguments": {
                "id": "TestCollection-LonLat4x4",
                "temporal_extent": ["2021-01-05", "2021-01-06"],
                "spatial_extent": {"west": 0.0, "south": 0.0, "east": 1.0, "north": 2.0},
                "bands": ["Longitude", "Latitude"],
            },
        },
        "reducedimension1": {
            "process_id": "reduce_dimension",
            "arguments": {
                "data": {"from_node": "loadcollection1"},
                "dimension": "t",
                "reducer": {
                    "process_graph": {
                        "first1": {
                            "process_id": "first",
                            "arguments": {"data": {"from_parameter": "data"}},
                            "result": True,
                        }
                    }
                },
            },
        },
        "saveresult1": {
            "process_id": "save_result",
            "arguments": {
                "data": {"from_node": "reducedimension1"},
                "format": "GTiff",
                "options": {
                    "separate_asset_per_band": "true",
                    "filepath_per_band": ["folder1/lon.tif", "lat.tif"],
                },
            },
            "result": False,
        },
        "exportworkspace1": {
            "process_id": "export_workspace",
            "arguments": {
                "data": {"from_node": "saveresult1"},
                "workspace": workspace_id,
                "merge": merge,
            },
            "result": True,
        },
    }

    if use_s3:
        monkeypatch.setenv("KUBE", "TRUE")
        force_stop_spark_context()  # only use this when running a single test

        class TerminalReporterMock:
            @staticmethod
            def write_line(message):
                print(message)

        _setup_local_spark(TerminalReporterMock(), 0)
        s3_instance = s3_client()
    try:
        process = {
            "process_graph": process_graph,
        }
        run_job(
            process,
            output_file=tmp_path / "out",
            metadata_file=tmp_path / JOB_METADATA_FILENAME,
            api_version="2.0.0",
            job_dir=tmp_path,
            dependencies=[],
        )

        if use_s3:
            job_dir_files = {
                o["Key"] for o in s3_instance.list_objects(Bucket=get_backend_config().s3_bucket_name)["Contents"]
            }
            print(job_dir_files)
        job_dir_files = set(os.listdir(tmp_path))

        assert len(job_dir_files) > 0
        assert "lat.tif" in job_dir_files
        assert any(f.startswith("folder1") for f in job_dir_files)

        stac_collection = pystac.Collection.from_file(str(tmp_path / "collection.json"))
        stac_collection.validate_all()
        item_links = [item_link for item_link in stac_collection.links if item_link.rel == "item"]
        assert len(item_links) == 2
        item_link = item_links[0]

        assert item_link.media_type == "application/geo+json"
        assert item_link.href == "./folder1/lon.tif.json"

        items = list(stac_collection.get_items())
        assert len(items) == 2

        item = items[0]
        assert item.id == "folder1/lon.tif"

        geotiff_asset = item.get_assets()["folder1/lon.tif"]
        assert "data" in geotiff_asset.roles
        assert geotiff_asset.href == "./lon.tif"  # relative to the json file
        assert geotiff_asset.media_type == "image/tiff; application=geotiff"
        assert geotiff_asset.extra_fields["eo:bands"] == [DictSubSet({"name": "Longitude"})]
        if not use_s3:
            assert geotiff_asset.extra_fields["raster:bands"] == [
                {
                    "name": "Longitude",
                    "statistics": {
                        "maximum": 0.75,
                        "mean": 0.375,
                        "minimum": 0.0,
                        "stddev": 0.27950849718747,
                        "valid_percent": 100.0,
                    },
                }
            ]

            geotiff_asset_copy_path = tmp_path / "file.copy"
            geotiff_asset.copy(str(geotiff_asset_copy_path))  # downloads the asset file
            with rasterio.open(geotiff_asset_copy_path) as dataset:
                assert dataset.driver == "GTiff"

        workspace = get_backend_config().workspaces[workspace_id]
        if use_s3:
            # job bucket and workspace bucket are the same
            job_dir_files_s3 = [
                o["Key"] for o in s3_instance.list_objects(Bucket=get_backend_config().s3_bucket_name)["Contents"]
            ]
            for prefix in [merge, tmp_path.relative_to("/")]:
                assert job_dir_files_s3 == ListSubSet(
                    [
                        f"{prefix}/collection.json",
                        f"{prefix}/folder1/lon.tif",
                        f"{prefix}/folder1/lon.tif.json",
                        f"{prefix}/lat.tif",
                        f"{prefix}/lat.tif.json",
                    ]
                )

        else:
            workspace_dir = Path(f"{workspace.root_directory}/{merge}")
            assert workspace_dir.exists()
            assert (workspace_dir / "lat.tif").exists()
            assert (workspace_dir / "folder1/lon.tif").exists()
            stac_collection_exported = pystac.Collection.from_file(str(workspace_dir / "collection.json"))
            stac_collection_exported.validate_all()
    finally:
        if not use_s3:
            workspace_dir = Path(f"{workspace.root_directory}/{merge}")
            shutil.rmtree(workspace_dir, ignore_errors=True)


def test_discard_result(tmp_path):
    process_graph = {
        "loadcollection1": {
            "process_id": "load_collection",
            "arguments": {
                "id": "TestCollection-LonLat4x4",
                "temporal_extent": ["2021-01-05", "2021-01-06"],
                "spatial_extent": {"west": 0.0, "south": 0.0, "east": 1.0, "north": 2.0},
                "bands": ["Flat:2"]
            }
        },
        "discardresult1": {
            "process_id": "discard_result",
            "arguments": {
                "data": {"from_node": "loadcollection1"},
            },
            "result": True,
        },
    }

    process = {"process_graph": process_graph}

    run_job(
        process,
        output_file=tmp_path / "out.tif",
        metadata_file=tmp_path / "job_metadata.json",
        api_version="2.0.0",
        job_dir=tmp_path,
        dependencies=[],
    )

    # runs to completion without output assets
    assert set(os.listdir(tmp_path)) == {"job_metadata.json", "collection.json"}


def test_multiple_top_level_side_effects(tmp_path, caplog):
    process_graph = {
        "loadcollection1": {
            "process_id": "load_collection",
            "arguments": {
                "id": "TestCollection-LonLat16x16",
                "spatial_extent": {"west": 5, "south": 50, "east": 5.1, "north": 50.1},
                "temporal_extent": ["2024-07-11", "2024-07-21"],
                "bands": ["Flat:1"]
            }
        },
        "loadcollection2": {
            "process_id": "load_collection",
            "arguments": {
                "id": "TestCollection-LonLat4x4",
                "spatial_extent": {"west": 5, "south": 50, "east": 5.1, "north": 50.1},
                "temporal_extent": ["2024-07-11", "2024-07-21"],
                "bands": ["Flat:2"]
            }
        },
        "inspect1": {
            "process_id": "inspect",
            "arguments": {
                "data": {"from_node": "loadcollection1"},
                "message": "intermediate result",
                "level": "warning"
            }
        },
        "saveresult1": {
            "process_id": "save_result",
            "arguments": {
                "data": {"from_node": "loadcollection1"},
                "format": "GTiff",
                "options": {"filename_prefix": "intermediate"},
            }
        },
        "mergecubes1": {
            "process_id": "merge_cubes",
            "arguments": {
                "cube1": {"from_node": "loadcollection1"},
                "cube2": {"from_node": "loadcollection2"},
            },
            "result": True
        },
        "saveresult2": {
            "process_id": "save_result",
            "arguments": {
                "data": {"from_node": "mergecubes1"},
                "format": "GTiff",
                "options": {"filename_prefix": "final"},
            }
        },
    }

    process = {"process_graph": process_graph}

    run_job(
        process,
        output_file=tmp_path / "out",
        metadata_file=tmp_path / "job_metadata.json",
        api_version="2.0.0",
        job_dir=tmp_path,
        dependencies=[],
    )

    assert "intermediate result" in caplog.messages

    with rasterio.open(tmp_path / "intermediate_2024-07-15Z.tif") as dataset:
        assert dataset.count == 1

    with rasterio.open(tmp_path / "final_2024-07-15Z.tif") as dataset:
        assert dataset.count == 2


@pytest.mark.parametrize(["process_graph_file", "output_file_predicates"], [
    ("pg01.json", {
        "intermediate.tif": lambda dataset: dataset.res == (10, 10),
        "final.tif": lambda dataset: dataset.res == (80, 80)
    }),
    ("pg02.json", {
        "B04.tif": lambda dataset: dataset.descriptions == ("B04",),
        "B11.tif": lambda dataset: dataset.descriptions == ("B11",),
    }),
])
def test_multiple_save_results(tmp_path, process_graph_file, output_file_predicates):
    with open(get_test_data_file(f"multiple_save_results/{process_graph_file}")) as f:
        process = json.load(f)

    run_job(
        process,
        output_file=tmp_path / "out",
        metadata_file=tmp_path / "job_metadata.json",
        api_version="2.0.0",
        job_dir=tmp_path,
        dependencies=[],
    )

    for output_file, predicate in output_file_predicates.items():
        with rasterio.open(tmp_path / output_file) as dataset:
            assert predicate(dataset)


def test_results_geometry_from_load_collection_with_crs_not_wgs84(tmp_path):
    process = {
        "process_graph": {
            "loadcollection1": {
                "process_id": "load_collection",
                "arguments": {
                    "id": "TERRASCOPE_S2_TOC_V2",
                    "spatial_extent": {
                        "west": 3962799.4509550678,
                        "south": 2999475.969536712,
                        "east": 3966745.556060158,
                        "north": 3005269.06681928,
                        "crs": 3035,
                    },
                    "temporal_extent": ["2021-01-04", "2021-01-06"],
                },
            },
            "saveresult1": {
                "process_id": "save_result",
                "arguments": {
                    "data": {"from_node": "loadcollection1"},
                    "format": "GTiff",
                },
                "result": True,
            },
        }
    }

    run_job(
        process,
        output_file=tmp_path / "out",
        metadata_file=tmp_path / "job_metadata.json",
        api_version="2.0.0",
        job_dir=tmp_path,
        dependencies=[],
    )

    with open(tmp_path / "job_metadata.json") as f:
        results_geometry = json.load(f)["geometry"]

    validate_geojson_coordinates(results_geometry)


def test_load_ml_model_via_jobid(tmp_path):
    job_spec = {
      "process_graph": {
        "loadmlmodel1": {
          "process_id": "load_ml_model",
          "arguments": {
            "id": "j-2409091a32614623a5338083d040db83"
          }
        },
        "loadcollection1": {
            "process_id": "load_collection",
            "arguments": {
                "id": "TestCollection-LonLat16x16",
                "temporal_extent": ["2021-01-01", "2021-02-01"],
                "spatial_extent": {"west": 0.0, "south": 0.0, "east": 1.0, "north": 2.0},
                "bands": ["TileRow", "TileCol"]
            },
        },
        "reducedimension1": {
          "process_id": "reduce_dimension",
          "arguments": {
            "data": {
              "from_node": "loadcollection1"
            },
            "dimension": "t",
            "reducer": {
              "process_graph": {
                "mean1": {
                  "process_id": "mean",
                  "arguments": {
                    "data": {
                      "from_parameter": "data"
                    }
                  },
                  "result": True
                }
              }
            }
          }
        },
        "reducedimension2": {
          "process_id": "reduce_dimension",
          "arguments": {
            "context": {
              "from_node": "loadmlmodel1"
            },
            "data": {
              "from_node": "reducedimension1"
            },
            "dimension": "bands",
            "reducer": {
              "process_graph": {
                "predictrandomforest1": {
                  "process_id": "predict_random_forest",
                  "arguments": {
                    "data": {
                      "from_parameter": "data"
                    },
                    "model": {
                      "from_parameter": "context"
                    }
                  },
                  "result": True
                }
              }
            }
          }
        },
        "saveresult1": {
          "process_id": "save_result",
          "arguments": {
            "data": {
              "from_node": "reducedimension2"
            },
            "format": "GTiff",
            "options": {}
          },
          "result": True
        }
      }
    }
    metadata_file = tmp_path / "metadata.json"
    with mock.patch("openeogeotrellis.backend.GpsBatchJobs.get_job_output_dir") as mock_get_job_output_dir:
        mock_get_job_output_dir.return_value = Path(TEST_DATA_ROOT) / "mlmodel"
        run_job(
            job_spec,
            output_file=tmp_path / "out.tiff",
            metadata_file=metadata_file,
            api_version="1.0.0",
            job_dir=ensure_dir(tmp_path / "job_dir"),
            dependencies={},
            user_id="jenkins",
        )
        with metadata_file.open() as f:
            metadata = json.load(f)
        assets = metadata["assets"]
        assert len(assets) == 1
        assert assets["out.tiff"]


def test_load_stac_temporal_extent_in_result_metadata(tmp_path, requests_mock):
    with open(get_test_data_file("binary/load_stac/issue852-temporal-extent/process_graph.json")) as f:
        process = json.load(f)

    geoparquet_url = "http://foo.test/32736-random-points.geoparquet"

    process["process_graph"]["loadstac1"]["arguments"]["url"] = str(
        get_test_data_file("binary/load_stac/issue852-temporal-extent/s1/collection.json").absolute()
    )
    process["process_graph"]["loadstac2"]["arguments"]["url"] = str(
        get_test_data_file("binary/load_stac/issue852-temporal-extent/s2/collection.json").absolute()
    )
    process["process_graph"]["loadurl1"]["arguments"]["url"] = geoparquet_url

    with open(
        get_test_data_file("binary/load_stac/issue852-temporal-extent/32736-random-points.geoparquet"), "rb"
    ) as f:
        geoparquet_content = f.read()

    requests_mock.get(geoparquet_url, content=geoparquet_content)

    run_job(
        process,
        output_file=tmp_path / "out",
        metadata_file=tmp_path / "job_metadata.json",
        api_version="2.0.0",
        job_dir=tmp_path,
        dependencies=[],
    )

    with open(tmp_path / "job_metadata.json") as f:
        job_metadata = json.load(f)

    # metadata checks
    expected_start_datetime = "2016-10-30T00:00:00+00:00"
    expected_end_datetime = "2018-05-03T00:00:00+00:00"

    time_series_asset = job_metadata["assets"]["timeseries.parquet"]
    assert time_series_asset.get("start_datetime") == expected_start_datetime
    assert time_series_asset.get("end_datetime") == expected_end_datetime

    # asset checks
    gdf = gpd.read_parquet(tmp_path / "timeseries.parquet")

    band_columns = [column_name for column_name in gdf.columns.tolist() if column_name.startswith("S")]
    assert len(band_columns) == 17

    timestamps = gdf["date"].tolist()
    assert len(timestamps) > 0
    assert all(expected_start_datetime <= timestamp <= expected_end_datetime for timestamp in timestamps)


def test_multiple_save_result_single_export_workspace(tmp_path):
    workspace_id = "tmp"
    merge = _random_merge()

    process_graph = {
        "loadcollection1": {
            "process_id": "load_collection",
            "arguments": {
                "id": "TestCollection-LonLat16x16",
                "temporal_extent": ["2021-01-05", "2021-01-06"],
                "spatial_extent": {"west": 0.0, "south": 0.0, "east": 1.0, "north": 2.0},
                "bands": ["Flat:2"],
            },
        },
        "saveresult1": {
            "process_id": "save_result",
            "arguments": {"data": {"from_node": "loadcollection1"}, "format": "NetCDF", "options": {}},
        },
        "dropdimension1": {
            "process_id": "drop_dimension",
            "arguments": {"data": {"from_node": "loadcollection1"}, "name": "t"},
        },
        "saveresult2": {
            "process_id": "save_result",
            "arguments": {
                "data": {"from_node": "dropdimension1"},
                "format": "GTiff",
            },
        },
        "exportworkspace1": {
            "process_id": "export_workspace",
            "arguments": {
                "data": {"from_node": "saveresult2"},
                "workspace": workspace_id,
                "merge": merge,
            },
            "result": True,
        },
    }

    process = {
        "process_graph": process_graph,
    }

    # TODO: avoid depending on `/tmp` for test output, make sure to leverage `tmp_path` fixture (https://github.com/Open-EO/openeo-python-driver/issues/265)
    workspace: DiskWorkspace = get_backend_config().workspaces[workspace_id]
    workspace_dir = (workspace.root_directory / merge).parent

    try:
        run_job(
            process,
            output_file=tmp_path / "out",
            metadata_file=tmp_path / "job_metadata.json",
            api_version="2.0.0",
            job_dir=tmp_path,
            dependencies=[],
        )

        job_dir_files = set(os.listdir(tmp_path))
        assert len(job_dir_files) > 0
        assert "openEO.nc" in job_dir_files
        assert "openEO.tif" in job_dir_files

        assert _paths_relative_to(workspace_dir) == {
            Path("collection.json"),
            Path("openEO.tif/openEO.tif"),
            Path("openEO.tif/openEO.tif.json"),
        }

        stac_collection = pystac.Collection.from_file(str(workspace_dir / "collection.json"))
        stac_collection.validate_all()

        items = list(stac_collection.get_items())
        assert len(items) == 1

        item = items[0]
        geotiff_asset = item.get_assets()["openEO.tif"]
        assert geotiff_asset.extra_fields["raster:bands"] == [
            {
                "name": "Flat:2",
                "statistics": {"minimum": 2.0, "maximum": 2.0, "mean": 2.0, "stddev": 0.0, "valid_percent": 100.0},
            }
        ]

        geotiff_asset_copy_path = tmp_path / "openEO.tif.copy"
        geotiff_asset.copy(str(geotiff_asset_copy_path))  # downloads the asset file
        with rasterio.open(geotiff_asset_copy_path) as dataset:
            assert dataset.driver == "GTiff"
    finally:
        shutil.rmtree(workspace_dir)


def test_vectorcube_write_assets(tmp_path):
    with ephemeral_fileserver(TEST_DATA_ROOT) as fileserver_root:
        job_spec = {
            "title": "my job",
            "description": "vectorcube write_assets",
            "process_graph":{
                "geometry": {
                    "process_id": "load_url",
                    "arguments": {
                        "url": f"{fileserver_root}/geometries/FeatureCollection03.geoparquet",
                        "format": "Parquet",
                    },
                },
                "save": {
                    "process_id": "save_result",
                    "arguments": {"data": {"from_node": "geometry"}, "format": "geojson"},
                    "result": True,
                }
            }
        }
        metadata_file = tmp_path / "metadata.json"
        run_job(
            job_spec,
            output_file=tmp_path / "out.geojson",
            metadata_file=metadata_file,
            api_version="1.0.0",
            job_dir=ensure_dir(tmp_path / "job_dir"),
            dependencies={},
            user_id="jenkins",
        )


def test_geotiff_scale_offset(tmp_path):
    process_graph = {
        "loadcollection1": {
            "process_id": "load_collection",
            "arguments": {
                "id": "TestCollection-LonLat16x16",
                "temporal_extent": ["2021-01-05", "2021-01-06"],
                "spatial_extent": {"west": 0.0, "south": 50.0, "east": 5.0, "north": 55.0},
                "bands": ["Flat:2"],
            },
        },
        "saveresult1": {
            "process_id": "save_result",
            "arguments": {
                "data": {"from_node": "loadcollection1"},
                "format": "GTiff",
                "options": {
                    "bands_metadata": {
                        "Flat:2": {
                            "SCALE": 1.23,
                            "OFFSET": 4.56,
                            "ARBITRARY": "value",
                        },
                    }
                },
            },
            "result": True,
        },
    }

    process = {
        "process_graph": process_graph,
        "description": "some description",
    }

    run_job(
        process,
        output_file=tmp_path / "out.tif",
        metadata_file=tmp_path / "job_metadata.json",
        api_version="2.0.0",
        job_dir=tmp_path,
        dependencies=[],
    )

    # metadata should be embedded in the tiff, not in a sidecar file
    aux_files = [tmp_path / aux_file for aux_file in os.listdir(tmp_path) if aux_file.endswith(".tif.aux.xml")]
    for aux_file in aux_files:
        aux_file.unlink()

    output_tiffs = [tmp_path / tiff_file for tiff_file in os.listdir(tmp_path) if tiff_file.endswith(".tif")]
    assert len(output_tiffs) == 1
    output_tiff = output_tiffs[0]

    raster = gdal.Open(str(output_tiff))
    head_metadata = raster.GetMetadata()
    assert head_metadata["AREA_OR_POINT"] == "Area"
    assert head_metadata["PROCESSING_SOFTWARE"] == __version__
    assert head_metadata["ImageDescription"] == "some description"

    band_count = raster.RasterCount
    assert band_count == 1
    band = raster.GetRasterBand(1)
    assert band.GetDescription() == "Flat:2"
    assert band.GetScale() == 1.23
    assert band.GetOffset() == 4.56
    band_metadata = band.GetMetadata()
    assert band_metadata["ARBITRARY"] == "value"


@pytest.mark.parametrize("remove_original", [False, True])
def test_export_to_multiple_workspaces(tmp_path, remove_original):
    workspace_id = "tmp"

    merge1 = _random_merge()
    merge2 = _random_merge()

    process_graph = {
        "loadcollection1": {
            "process_id": "load_collection",
            "arguments": {
                "id": "TestCollection-LonLat16x16",
                "temporal_extent": ["2021-01-05", "2021-01-06"],
                "spatial_extent": {"west": 0.0, "south": 0.0, "east": 1.0, "north": 2.0},
                "bands": ["Flat:2"],
            },
        },
        "saveresult1": {
            "process_id": "save_result",
            "arguments": {
                "data": {"from_node": "loadcollection1"},
                "format": "GTiff"
            },
        },
        "exportworkspace1": {
            "process_id": "export_workspace",
            "arguments": {
                "data": {"from_node": "saveresult1"},
                "workspace": "tmp",
                "merge": merge1,
            },
        },
        "exportworkspace2": {
            "process_id": "export_workspace",
            "arguments": {
                "data": {"from_node": "exportworkspace1"},
                "workspace": "tmp",
                "merge": merge2,
            },
            "result": True,
        }
    }

    process = {
        "process_graph": process_graph,
        "job_options": {
            "remove-exported-assets": remove_original,
        },
    }

    workspace: DiskWorkspace = get_backend_config().workspaces[workspace_id]

    try:
        metadata_file = tmp_path / "job_metadata.json"

        run_job(
            process,
            output_file=tmp_path / "out.tif",
            metadata_file=metadata_file,
            api_version="2.0.0",
            job_dir=tmp_path,
            dependencies=[],
        )

        with open(metadata_file) as f:
            job_metadata = json.load(f)

        asset = job_metadata["assets"]["openEO_2021-01-05Z.tif"]

        assert asset["href"] == str(tmp_path / "openEO_2021-01-05Z.tif")

        first_workspace_uri = f"file:{(workspace.root_directory / max(merge1, merge2)).parent}/openEO_2021-01-05Z.tif/openEO_2021-01-05Z.tif"
        second_workspace_uri = f"file:{(workspace.root_directory / min(merge1, merge2)).parent}/openEO_2021-01-05Z.tif/openEO_2021-01-05Z.tif"

        if remove_original:
            assert asset["public_href"] == first_workspace_uri
            assert asset["alternate"] == {
                f"{workspace_id}/{min(merge1, merge2)}": {
                    "href": second_workspace_uri,
                },
            }
        else:
            assert asset["alternate"] == {
                f"{workspace_id}/{max(merge1, merge2)}": {
                    "href": first_workspace_uri,
                },
                f"{workspace_id}/{min(merge1, merge2)}": {
                    "href": second_workspace_uri,
                },
            }
    finally:
        shutil.rmtree((workspace.root_directory / merge1).parent)
        shutil.rmtree((workspace.root_directory / merge2).parent)


def _random_merge() -> str:
    return f"OpenEO-workspace-{uuid.uuid4()}/collection.json"


<<<<<<< HEAD
def _paths_relative_to(base: Path) -> Set[Path]:
    return {
        (Path(dirpath) / filename).relative_to(base)
        for dirpath, dirnames, filenames in os.walk(base)
        for filename in filenames
    }
=======
def test_reduce_bands_to_geotiff(tmp_path):
    process = {
        "process_graph": {
            "loadcollection1": {
                "process_id": "load_collection",
                "arguments": {
                    "bands": [
                        "Flat:0"
                    ],
                    "id": "TestCollection-LonLat16x16",
                    "spatial_extent": {
                        "west": 4.906082,
                        "south": 51.024594,
                        "east": 4.928398,
                        "north": 51.034499
                    },
                    "temporal_extent": [
                        "2024-10-01",
                        "2024-10-10"
                    ]
                }
            },
            "reducedimension1": {
                "process_id": "reduce_dimension",
                "arguments": {
                    "data": {
                        "from_node": "loadcollection1"
                    },
                    "dimension": "bands",
                    "reducer": {
                        "process_graph": {
                            "arrayelement1": {
                                "process_id": "array_element",
                                "arguments": {
                                    "data": {
                                        "from_parameter": "data"
                                    },
                                    "index": 0
                                },
                                "result": True
                            }
                        }
                    }
                },
                "result": True
            }
        }
    }

    run_job(
        process,
        output_file=tmp_path / "out",
        metadata_file=tmp_path / JOB_METADATA_FILENAME,
        api_version="2.0.0",
        job_dir=tmp_path,
        dependencies=[],
    )

    output_tiffs = {filename for filename in os.listdir(tmp_path) if filename.endswith(".tif")}
    assert output_tiffs == {"openEO_2024-10-05Z.tif"}

    raster = gdal.Open(str(tmp_path / output_tiffs.pop()))
    assert raster.RasterCount == 1

    only_band = raster.GetRasterBand(1)
    assert not only_band.GetDescription()


def _random_merge():
    return f"OpenEO-workspace-{uuid.uuid4()}"
>>>>>>> 0dfca75f
<|MERGE_RESOLUTION|>--- conflicted
+++ resolved
@@ -1931,18 +1931,6 @@
         shutil.rmtree((workspace.root_directory / merge2).parent)
 
 
-def _random_merge() -> str:
-    return f"OpenEO-workspace-{uuid.uuid4()}/collection.json"
-
-
-<<<<<<< HEAD
-def _paths_relative_to(base: Path) -> Set[Path]:
-    return {
-        (Path(dirpath) / filename).relative_to(base)
-        for dirpath, dirnames, filenames in os.walk(base)
-        for filename in filenames
-    }
-=======
 def test_reduce_bands_to_geotiff(tmp_path):
     process = {
         "process_graph": {
@@ -2011,6 +1999,13 @@
     assert not only_band.GetDescription()
 
 
-def _random_merge():
-    return f"OpenEO-workspace-{uuid.uuid4()}"
->>>>>>> 0dfca75f
+def _random_merge() -> str:
+    return f"OpenEO-workspace-{uuid.uuid4()}/collection.json"
+
+
+def _paths_relative_to(base: Path) -> Set[Path]:
+    return {
+        (Path(dirpath) / filename).relative_to(base)
+        for dirpath, dirnames, filenames in os.walk(base)
+        for filename in filenames
+    }