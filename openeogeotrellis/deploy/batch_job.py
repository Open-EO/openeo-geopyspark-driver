--- conflicted
+++ resolved
@@ -384,17 +384,14 @@
             is_item=is_stac11,
         )
         # perform a first metadata write _before_ actually computing the result. This provides a bit more info, even if the job fails.
-<<<<<<< HEAD
-        write_metadata({**result_metadata, **_get_tracker_metadata("")}, metadata_file, is_stac11)
-=======
         write_metadata(
             {
                 **result_metadata,
                 **_get_tracker_metadata("", omit_derived_from_links=parsed_job_options.omit_derived_from_links),
             },
             metadata_file,
+            is_stac11,
         )
->>>>>>> e7f84202
 
         for result in results:
             result.options["batch_mode"] = True
@@ -582,18 +579,12 @@
             if soft_errors > max_soft_errors_ratio:
                 raise ValueError(f"sar_backscatter: Too many soft errors ({soft_errors} > {max_soft_errors_ratio})")
 
-<<<<<<< HEAD
-        meta = {**result_metadata, **tracker_metadata, **{"items": items}} if is_stac11 else {**result_metadata,
-                                                                                              **tracker_metadata}
-        write_metadata(meta, metadata_file, is_stac11)
-=======
         meta = (
             {**result_metadata, **tracker_metadata, **{"items": items}}
             if is_stac11
             else {**result_metadata, **tracker_metadata}
         )
-        write_metadata(meta, metadata_file)
->>>>>>> e7f84202
+        write_metadata(meta, metadata_file, is_stac11)
         logger.debug("Starting GDAL-based retrieval of asset metadata")
 
         assets_for_result_metadata = {
@@ -620,7 +611,6 @@
         assert len(results) == len(assets_metadata)
         assert len(results) == len(results_items)
         for result, result_assets_metadata, result_items_metadata in zip(results, assets_metadata, results_items):
-<<<<<<< HEAD
             if is_stac11:
                 _export_to_workspaces_item(
                     result,
@@ -629,6 +619,7 @@
                     job_dir=job_dir,
                     remove_exported_assets=job_options.get("remove-exported-assets", False),
                     enable_merge=job_options.get("export-workspace-enable-merge", False),
+                    omit_derived_from_links=parsed_job_options.omit_derived_from_links,
                 )
             else:
                 _export_to_workspaces(
@@ -638,23 +629,8 @@
                     job_dir=job_dir,
                     remove_exported_assets=job_options.get("remove-exported-assets", False),
                     enable_merge=job_options.get("export-workspace-enable-merge", False),
+                    omit_derived_from_links=parsed_job_options.omit_derived_from_links,
                 )
-    finally:
-        if len(tracker_metadata) == 0:
-            tracker_metadata = _get_tracker_metadata("")
-        meta =  {**result_metadata, **tracker_metadata, **{"items": items}} if is_stac11 else {**result_metadata, **tracker_metadata}
-        write_metadata(meta, metadata_file, is_stac11)
-=======
-            _export_to_workspaces(
-                result,
-                result_metadata,
-                result_assets_metadata=result_assets_metadata,
-                result_items_metadata=result_items_metadata if is_stac11 else None,
-                job_dir=job_dir,
-                remove_exported_assets=job_options.get("remove-exported-assets", False),
-                enable_merge=job_options.get("export-workspace-enable-merge", False),
-                omit_derived_from_links=parsed_job_options.omit_derived_from_links,
-            )
     finally:
         if len(tracker_metadata) == 0:
             tracker_metadata = _get_tracker_metadata(
@@ -665,8 +641,7 @@
             if is_stac11
             else {**result_metadata, **tracker_metadata}
         )
-        write_metadata(meta, metadata_file)
->>>>>>> e7f84202
+        write_metadata(meta, metadata_file, is_stac11)
 
 
 def write_metadata(metadata: dict, metadata_file: Path, is_stac11:bool):
@@ -700,14 +675,15 @@
         s3_instance.upload_file(str(metadata_file), bucket, str(metadata_file).strip("/"))
 
 
-<<<<<<< HEAD
 def _export_to_workspaces_item(
     result: SaveResult,
     result_metadata: dict,
+    *,
     result_items_metadata: dict,
     job_dir: Path,
     remove_exported_assets: bool,
     enable_merge: bool,
+    omit_derived_from_links: bool = False,
 ):
     workspace_repository: WorkspaceRepository = backend_config_workspace_repository
     workspace_exports = sorted(
@@ -720,7 +696,12 @@
 
     stac_hrefs = [
         f"file:{path}"
-        for path in _write_exported_stac_collection_from_item(job_dir, result_metadata,result_items_metadata)
+        for path in _write_exported_stac_collection_from_item(
+            job_dir,
+            result_metadata,
+            item_metadata=result_items_metadata,
+            omit_derived_from_links=omit_derived_from_links,
+        )
     ]
 
     # TODO: assemble pystac.STACObject and avoid file altogether?
@@ -790,8 +771,6 @@
             result_metadata["items"][item_key]["assets"][asset_key]["alternate"] = alternate
 
 
-=======
->>>>>>> e7f84202
 def _export_to_workspaces(
     result: SaveResult,
     result_metadata: dict,
@@ -811,35 +790,15 @@
     if not workspace_exports:
         return
 
-<<<<<<< HEAD
     stac_hrefs = [
         f"file:{path}"
-        for path in _write_exported_stac_collection(job_dir, result_metadata, list(result_assets_metadata.keys()))
+        for path in _write_exported_stac_collection(
+            job_dir,
+            result_metadata,
+            asset_keys=list(result_assets_metadata.keys()),
+            omit_derived_from_links=omit_derived_from_links,
+        )
     ]
-=======
-    if result_items_metadata is not None:
-        # TODO #402 add a function that serializes result_items_metadata and creates the collection, like for asses in the 'else' branch
-        # placeholder code below is a copy of the 'assets' case, should be replaced with call to new function
-        stac_hrefs = [
-            f"file:{path}"
-            for path in _write_exported_stac_collection(
-                job_dir,
-                result_metadata,
-                asset_keys=list(result_assets_metadata.keys()),
-                omit_derived_from_links=omit_derived_from_links,
-            )
-        ]
-    else:
-        stac_hrefs = [
-            f"file:{path}"
-            for path in _write_exported_stac_collection(
-                job_dir,
-                result_metadata,
-                asset_keys=list(result_assets_metadata.keys()),
-                omit_derived_from_links=omit_derived_from_links,
-            )
-        ]
->>>>>>> e7f84202
 
     # TODO: assemble pystac.STACObject and avoid file altogether?
     collection_href = [href for href in stac_hrefs if "collection.json" in href][0]
@@ -1008,7 +967,9 @@
 def _write_exported_stac_collection_from_item(
     job_dir: Path,
     result_metadata: dict,
-    item_metadata: dict
+    *,
+    item_metadata: dict,
+    omit_derived_from_links: bool = False,
 ) -> List[Path]:  # TODO: change to Set?
     def write_stac_item_file(item: dict) -> Path:
         assets = dict()
@@ -1078,7 +1039,11 @@
         },
         "links": (
             [item_link(item_file) for item_file in item_files]
-            + [link for link in _get_tracker_metadata("").get("links", []) if link["rel"] == "derived_from"]
+            + [
+                link
+                for link in _get_tracker_metadata("", omit_derived_from_links=omit_derived_from_links).get("links", [])
+                if link["rel"] == "derived_from"
+            ]
         ),
     }
 
