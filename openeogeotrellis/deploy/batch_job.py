import json
import logging
import os
import shutil
import stat
from copy import deepcopy
from pathlib import Path
from traceback_with_variables import Format, format_exc
from typing import Dict, List, Optional, Tuple, Union
from urllib.parse import urlparse

import sys
from itertools import chain
from openeo.util import ensure_dir, TimingLogger, dict_no_none
from py4j.protocol import Py4JError, Py4JJavaError
from pyspark import SparkContext, SparkConf
from pyspark.profiler import BasicProfiler
from shapely.geometry import mapping

from openeo_driver import ProcessGraphDeserializer
from openeo_driver.datacube import DriverDataCube, DriverVectorCube
from openeo_driver.delayed_vector import DelayedVector
from openeo_driver.dry_run import DryRunDataTracer
from openeo_driver.save_result import (ImageCollectionResult, JSONResult, SaveResult, MlModelResult, VectorCubeResult, )
from openeo_driver.users import User
from openeo_driver.util.logging import (GlobalExtraLoggingFilter, get_logging_config, setup_logging,
                                        LOGGING_CONTEXT_BATCH_JOB, LOG_HANDLER_STDERR_JSON, LOG_HANDLER_FILE_JSON, )
from openeo_driver.utils import EvalEnv
from openeo_driver.workspacerepository import backend_config_workspace_repository
from openeogeotrellis._version import __version__
from openeogeotrellis.backend import JOB_METADATA_FILENAME, GeoPySparkBackendImplementation
from openeogeotrellis.collect_unique_process_ids_visitor import CollectUniqueProcessIdsVisitor
from openeogeotrellis.config import get_backend_config
from openeogeotrellis.config.constants import UDF_DEPENDENCIES_INSTALL_MODE
from openeogeotrellis.configparams import ConfigParams
from openeogeotrellis.constants import EVAL_ENV_KEY
from openeogeotrellis.deploy import load_custom_processes
from openeogeotrellis.deploy.batch_job_metadata import _assemble_result_metadata, _transform_stac_metadata, \
    _convert_job_metadatafile_outputs_to_s3_urls, _get_tracker_metadata
from openeogeotrellis.integrations.gdal import get_abs_path_of_asset
from openeogeotrellis.integrations.hadoop import setup_kerberos_auth
from openeogeotrellis.udf import (
    collect_python_udf_dependencies,
    install_python_udf_dependencies,
    UDF_PYTHON_DEPENDENCIES_FOLDER_NAME,
    build_python_udf_dependencies_archive,
    UDF_PYTHON_DEPENDENCIES_ARCHIVE_NAME,
)
from openeogeotrellis.utils import (
    describe_path,
    log_memory,
    get_jvm,
    add_permissions,
    json_default,
    to_jsonable,
    wait_till_path_available,
)

logger = logging.getLogger('openeogeotrellis.deploy.batch_job')


OPENEO_LOGGING_THRESHOLD = os.environ.get("OPENEO_LOGGING_THRESHOLD", "INFO")
OPENEO_BATCH_JOB_ID = os.environ.get("OPENEO_BATCH_JOB_ID", "unknown-job")
GlobalExtraLoggingFilter.set("job_id", OPENEO_BATCH_JOB_ID)


def _create_job_dir(job_dir: Path):
    logger.debug("creating job dir {j!r} (parent dir: {p}))".format(j=job_dir, p=describe_path(job_dir.parent)))
    ensure_dir(job_dir)
    if not ConfigParams().is_kube_deploy:
        try:
            shutil.chown(job_dir, user=None, group='eodata')
        except LookupError as e:
            logger.warning(f"Could not change group of {job_dir} to eodata.")
        except PermissionError as e:
            logger.warning(f"Could not change group of {job_dir} to eodata, no permissions.")

    if not get_backend_config().fuse_mount_batchjob_s3_bucket:
        add_permissions(job_dir, stat.S_ISGID | stat.S_IWGRP)  # make children inherit this group


def _parse(job_specification_file: str) -> Dict:
    with open(job_specification_file, 'rt', encoding='utf-8') as f:
        job_specification = json.load(f)

    return job_specification


def _deserialize_dependencies(arg: str) -> List[dict]:
    return json.loads(arg)


def _get_sentinel_hub_credentials_from_spark_conf(conf: SparkConf) -> Optional[Tuple[str, str]]:
    default_client_id = conf.get('spark.openeo.sentinelhub.client.id.default')
    default_client_secret = conf.get('spark.openeo.sentinelhub.client.secret.default')

    return (default_client_id, default_client_secret) if default_client_id and default_client_secret else None


def _get_vault_token(conf: SparkConf) -> Optional[str]:
    return conf.get('spark.openeo.vault.token')


def _get_access_token(conf: SparkConf) -> Optional[str]:
    return conf.get('spark.openeo.access_token')


def main(argv: List[str]) -> None:
    logger.debug(f"batch_job.py argv: {argv}")
    logger.debug(f"batch_job.py {os.getpid()=} {os.getppid()=} {os.getcwd()=}")
    logger.debug(f"batch_job.py version info {get_backend_config().capabilities_deploy_metadata}")

    if len(argv) < 9:
        raise Exception(
            f"usage: {argv[0]} "
            "<job specification input file> <job directory> <results output file name> "
            "<metadata file name> <api version> <dependencies> <user id> <max soft errors ratio> "
            "[Sentinel Hub client alias]"
        )

    job_specification_file = argv[1]
    job_dir = Path(argv[2])
    output_file = job_dir / argv[3]
    metadata_file = job_dir / argv[4]
    api_version = argv[5]
    dependencies = _deserialize_dependencies(argv[6])
    user_id = argv[7]
    GlobalExtraLoggingFilter.set("user_id", user_id)
    max_soft_errors_ratio = float(argv[8])
    sentinel_hub_client_alias = argv[9] if len(argv) >= 10 else None

    _create_job_dir(job_dir)

    # Override default temp dir (under CWD). Original default temp dir `/tmp` might be cleaned up unexpectedly.
    temp_dir = Path(os.getcwd()) / "tmp"
    temp_dir.mkdir(parents=True, exist_ok=True)
    logger.debug("Using temp dir {t}".format(t=temp_dir))
    os.environ["TMPDIR"] = str(temp_dir)

    if ConfigParams().is_kube_deploy:
        if not get_backend_config().fuse_mount_batchjob_s3_bucket:
            from openeogeotrellis.utils import s3_client

            bucket = os.environ.get('SWIFT_BUCKET')
            s3_instance = s3_client()

            s3_instance.download_file(bucket, job_specification_file.strip("/"), job_specification_file )

    job_specification = _parse(job_specification_file)
    load_custom_processes()

    conf = (SparkConf()
            .set("spark.serializer", "org.apache.spark.serializer.KryoSerializer")
            .set(key='spark.kryo.registrator', value='geotrellis.spark.store.kryo.KryoRegistrator')
            .set("spark.kryo.classesToRegister", "ar.com.hjg.pngj.ImageInfo,ar.com.hjg.pngj.ImageLineInt,geotrellis.raster.RasterRegion$GridBoundsRasterRegion"))

    def context_with_retry(conf):
        retry_counter = 0
        while retry_counter < 5:
            retry_counter += 1
            try:
                return SparkContext(conf=conf)
            except Py4JJavaError as e:
                if retry_counter == 5:
                    raise
                else:
                    logger.info(f"Failed to create SparkContext, retrying {retry_counter} ... {repr(GeoPySparkBackendImplementation.summarize_exception_static(e))}")

    with context_with_retry(conf) as sc:
        try:
            principal = sc.getConf().get("spark.yarn.principal")
            key_tab = sc.getConf().get("spark.yarn.keytab")

            default_sentinel_hub_credentials = _get_sentinel_hub_credentials_from_spark_conf(sc.getConf())
            vault_token = _get_vault_token(sc.getConf())
            access_token = _get_access_token(sc.getConf())

            if get_backend_config().setup_kerberos_auth:
                setup_kerberos_auth(principal, key_tab)

            def run_driver():
                run_job(
                    job_specification=job_specification,
                    output_file=output_file,
                    metadata_file=metadata_file,
                    api_version=api_version,
                    job_dir=job_dir,
                    dependencies=dependencies,
                    user_id=user_id,
                    max_soft_errors_ratio=max_soft_errors_ratio,
                    default_sentinel_hub_credentials=default_sentinel_hub_credentials,
                    sentinel_hub_client_alias=sentinel_hub_client_alias,
                    vault_token=vault_token,
                    access_token=access_token,
                )

            if sc.getConf().get("spark.python.profile", "false").lower() == "true":
                # Including the driver in the profiling: a bit hacky solution but spark profiler api does not allow passing args&kwargs
                driver_profile = BasicProfiler(sc)
                driver_profile.profile(run_driver)
                # running the driver code and adding driver's profiling results as "RDD==-1"
                sc.profiler_collector.add_profiler(-1, driver_profile)
                # collect profiles into a zip file
                profile_dumps_dir = job_dir / "profile_dumps"
                sc.dump_profiles(profile_dumps_dir)

                profile_zip = shutil.make_archive(
                    base_name=str(profile_dumps_dir), format="gztar", root_dir=profile_dumps_dir
                )
                add_permissions(Path(profile_zip), stat.S_IWGRP)

                shutil.rmtree(
                    profile_dumps_dir,
                    onerror=lambda func, path, exc_info: logger.warning(
                        f"could not recursively delete {profile_dumps_dir}: {func} {path} failed", exc_info=exc_info
                    ),
                )

                logger.info("Saved profiling info to: " + profile_zip)
            else:
                run_driver()
        finally:
            try:
                get_jvm().com.azavea.gdal.GDALWarp.deinit()
            except Py4JError as e:
                if str(e) == "com.azavea.gdal.GDALWarp does not exist in the JVM":
                    logger.debug(f"intentionally swallowing exception {e}", exc_info=True)
                else:
                    raise


@log_memory
def run_job(
    job_specification,
    output_file: Union[str, Path],
    metadata_file: Union[str, Path],
    api_version: str,
    job_dir: Union[str, Path],
    dependencies: List[dict],
    user_id: str = None,
    max_soft_errors_ratio: float = 0.0,
    default_sentinel_hub_credentials=None,
    sentinel_hub_client_alias="default",
    vault_token: str = None,
    access_token: str = None,
):
    result_metadata = {}

    try:
        # We actually expect type Path, but in reality paths as strings tend to
        # slip in anyway, so we better catch them and convert them.
        output_file = Path(output_file)
        metadata_file = Path(metadata_file)
        job_dir = Path(job_dir)

        logger.info(f"Job spec: {json.dumps(job_specification,indent=1)}")
        logger.debug(f"{job_dir=}, {job_dir.resolve()=}, {output_file=}, {metadata_file=}")
        process_graph = job_specification['process_graph']
        job_options = job_specification.get("job_options", {})

        try:
            _extract_and_install_udf_dependencies(process_graph=process_graph)
        except Exception as e:
            logger.exception(f"Failed extracting and installing UDF dependencies: {e}")

        backend_implementation = GeoPySparkBackendImplementation(
            use_job_registry=bool(get_backend_config().ejr_api),
        )

        if default_sentinel_hub_credentials is not None:
            backend_implementation.set_default_sentinel_hub_credentials(*default_sentinel_hub_credentials)

        logger.debug(f"Using backend implementation {backend_implementation}")
        correlation_id = OPENEO_BATCH_JOB_ID
        logger.info(f"Correlation id: {correlation_id}")
        env_values = {
            'version': api_version or "1.0.0",
            'pyramid_levels': 'highest',
            'user': User(user_id=user_id,
                         internal_auth_data=dict_no_none(access_token=access_token)),
            'require_bounds': True,
            'correlation_id': correlation_id,
            'dependencies': dependencies.copy(),  # will be mutated (popped) during evaluation
            'backend_implementation': backend_implementation,
            'max_soft_errors_ratio': max_soft_errors_ratio,
            'sentinel_hub_client_alias': sentinel_hub_client_alias,
            'vault_token': vault_token
        }
        job_option_whitelist = [
            "data_mask_optimization",
            "node_caching",
            EVAL_ENV_KEY.ALLOW_EMPTY_CUBES,
            EVAL_ENV_KEY.DO_EXTENT_CHECK,
        ]
        env_values.update({k: job_options[k] for k in job_option_whitelist if k in job_options})
        env = EvalEnv(env_values)
        tracer = DryRunDataTracer()
        logger.debug("Starting process graph evaluation")
        pg_copy = deepcopy(process_graph)
        result = ProcessGraphDeserializer.evaluate(process_graph, env=env, do_dry_run=tracer)
        logger.info("Evaluated process graph, result (type {t}): {r!r}".format(t=type(result), r=result))

        if isinstance(result, DelayedVector):
            geojsons = (mapping(geometry) for geometry in result.geometries_wgs84)
            result = JSONResult(geojsons)

        if isinstance(result, DriverDataCube):
            format_options = job_specification.get('output', {})
            format_options["batch_mode"] = True
            result = ImageCollectionResult(cube=result, format='GTiff', options=format_options)

        if isinstance(result, DriverVectorCube):
            format_options = job_specification.get('output', {})
            format_options["batch_mode"] = True
            result = VectorCubeResult(cube=result, format='GTiff', options=format_options)

        results = result if isinstance(result, List) else [result]
        results = [result if isinstance(result, SaveResult) else JSONResult(result) for result in results]

        global_metadata_attributes = {
            "title": job_specification.get("title", ""),
            "description": job_specification.get("description", ""),
            "institution": "openEO platform - Geotrellis backend: " + __version__
        }

        assets_metadata = []
        ml_model_metadata = None

        unique_process_ids = CollectUniqueProcessIdsVisitor().accept_process_graph(process_graph).process_ids

        result_metadata = _assemble_result_metadata(
            tracer=tracer,
            result=results[0],
            output_file=output_file,
            unique_process_ids=unique_process_ids,
            apply_gdal=False,
            asset_metadata={},
            ml_model_metadata=ml_model_metadata,
        )
        # perform a first metadata write _before_ actually computing the result. This provides a bit more info, even if the job fails.
        write_metadata({**result_metadata, **_get_tracker_metadata("")}, metadata_file, job_dir)

        for result in results:
            result.options["batch_mode"] = True
            result.options["file_metadata"] = global_metadata_attributes
            if result.options.get("sample_by_feature"):
                geoms = tracer.get_last_geometry("filter_spatial")
                if geoms is None:
                    logger.warning("sample_by_feature enabled, but no geometries found. "
                                   "They can be specified using filter_spatial.")
                else:
                    result.options["geometries"] = geoms
                if result.options.get("geometries") is None:
                    logger.error(
                        "sample_by_feature was set, but no geometries provided through filter_spatial. "
                        "Make sure to provide geometries."
                    )
            the_assets_metadata = result.write_assets(str(output_file))
            if isinstance(result, MlModelResult):
                ml_model_metadata = result.get_model_metadata(str(output_file))
                logger.info("Extracted ml model metadata from %s" % output_file)
            for name, asset in the_assets_metadata.items():
                href = str(asset["href"])
                url = urlparse(href)
                if url.scheme in ["", "file"]:
                    file_path = url.path
                    # fusemount could have some delay to make files accessible, so poll a bit:
                    asset_path = get_abs_path_of_asset(file_path, job_dir)
                    wait_till_path_available(asset_path)
                add_permissions(Path(asset["href"]), stat.S_IWGRP)
            logger.info(f"wrote {len(the_assets_metadata)} assets to {output_file}")
            assets_metadata.append(the_assets_metadata)

        if any(dependency['card4l'] for dependency in dependencies):  # TODO: clean this up
            logger.debug("awaiting Sentinel Hub CARD4L data...")

            s3_service = get_jvm().org.openeo.geotrellissentinelhub.S3Service()

            poll_interval_secs = 10
            max_delay_secs = 600

            card4l_source_locations = [dependency['source_location'] for dependency in dependencies if dependency['card4l']]

            for source_location in set(card4l_source_locations):
                uri_parts = urlparse(source_location)
                bucket_name = uri_parts.hostname
                request_group_id = uri_parts.path[1:]

                try:
                    # TODO: incorporate index to make sure the files don't clash
                    s3_service.download_stac_data(bucket_name, request_group_id, str(job_dir), poll_interval_secs,
                                                  max_delay_secs)
                    logger.info("downloaded CARD4L data in {b}/{g} to {d}"
                                .format(b=bucket_name, g=request_group_id, d=job_dir))
                except Py4JJavaError as e:
                    java_exception = e.java_exception

                    if (java_exception.getClass().getName() ==
                            'org.openeo.geotrellissentinelhub.S3Service$StacMetadataUnavailableException'):
                        logger.warning("could not find CARD4L metadata to download from s3://{b}/{r} after {d}s"
                                       .format(b=bucket_name, r=request_group_id, d=max_delay_secs))
                    else:
                        raise e

            _transform_stac_metadata(job_dir)


        # this is subtle: result now points to the last of possibly several results (#295); it corresponds to
        # the terminal save_result node of the process graph
        if "file_metadata" in result.options:
            result.options["file_metadata"]["providers"] = [
                {
                    "name": "VITO",
                    "description": "This data was processed on an openEO backend maintained by VITO.",
                    "roles": [
                        "processor"
                    ],
                    "processing:facility": "openEO Geotrellis backend",
                    "processing:software": {
                        "Geotrellis backend": __version__
                    },
                    "processing:expression": {
                        "format": "openeo",
                        "expression": pg_copy
                    }
                }]

        result_metadata = _assemble_result_metadata(
            tracer=tracer,
            result=result,
            output_file=output_file,
            unique_process_ids=unique_process_ids,
            apply_gdal=False,
            asset_metadata={
                # TODO: flattened instead of per-result, clean this up?
                asset_key: asset_metadata
                for result_assets_metadata in assets_metadata
                for asset_key, asset_metadata in result_assets_metadata.items()
            },
            ml_model_metadata=ml_model_metadata,
        )

        write_metadata({**result_metadata, **_get_tracker_metadata("")}, metadata_file, job_dir)
        logger.debug("Starting GDAL-based retrieval of asset metadata")
        result_metadata = _assemble_result_metadata(
            tracer=tracer,
            result=result,
            output_file=output_file,
            unique_process_ids=unique_process_ids,
            apply_gdal=True,
            asset_metadata={
                # TODO: flattened instead of per-result, clean this up?
                asset_key: asset_metadata
                for result_assets_metadata in assets_metadata
                for asset_key, asset_metadata in result_assets_metadata.items()
            },
            ml_model_metadata=ml_model_metadata,
        )

<<<<<<< HEAD
        os.fsync(os.open(job_dir, os.O_RDONLY))  # experiment

=======
>>>>>>> 636c09aa
        assert len(results) == len(assets_metadata)
        for result, result_assets_metadata in zip(results, assets_metadata):
            _export_workspace(
                result,
                result_metadata,
                result_asset_keys=result_assets_metadata.keys(),
                stac_metadata_dir=job_dir,
                remove_original=job_options.get("remove-exported-assets", False),  # TODO: remove feature flag
            )
    finally:
        write_metadata({**result_metadata, **_get_tracker_metadata("")}, metadata_file, job_dir)


def write_metadata(metadata, metadata_file, job_dir: Path):
    with open(metadata_file, 'w') as f:
        json.dump(metadata, f, default=json_default)
    add_permissions(metadata_file, stat.S_IWGRP)
    logger.info("wrote metadata to %s" % metadata_file)
    if ConfigParams().is_kube_deploy:
        if not get_backend_config().fuse_mount_batchjob_s3_bucket:
            from openeogeotrellis.utils import s3_client

            _convert_job_metadatafile_outputs_to_s3_urls(metadata_file)

            bucket = os.environ.get('SWIFT_BUCKET')
            s3_instance = s3_client()

            logger.info("Writing results to object storage")
            for filename in os.listdir(job_dir):
                if filename == UDF_PYTHON_DEPENDENCIES_FOLDER_NAME:
                    logger.warning(f"Omitting {filename} as the executors will not be able to access it")
                else:
                    file_path = job_dir / filename
                    full_path = str(file_path.absolute())
                    s3_instance.upload_file(full_path, bucket, full_path.strip("/"))
        else:
            _convert_job_metadatafile_outputs_to_s3_urls(metadata_file)


def _export_workspace(
    result: SaveResult,
    result_metadata: dict,
    result_asset_keys: List[str],
    stac_metadata_dir: Path,
    remove_original: bool,
):
    asset_hrefs = [result_metadata.get("assets", {})[asset_key]["href"] for asset_key in result_asset_keys]
    stac_hrefs = [
        f"file:{path}"
        for path in _write_exported_stac_collection(stac_metadata_dir, result_metadata, result_asset_keys)
    ]
    result.export_workspace(
        workspace_repository=backend_config_workspace_repository,
        hrefs=asset_hrefs + stac_hrefs,
        default_merge=OPENEO_BATCH_JOB_ID,
        remove_original=remove_original,
    )


def _write_exported_stac_collection(
    job_dir: Path,
    result_metadata: dict,
    asset_keys: List[str],
) -> List[Path]:  # TODO: change to Set?
    def write_stac_item_file(asset_id: str, asset: dict) -> Path:
        item_file = job_dir / f"{asset_id}.json"

        properties = {"datetime": asset.get("datetime")}

        if properties["datetime"] is None:
            start_datetime = asset.get("start_datetime") or result_metadata.get("start_datetime")
            end_datetime = asset.get("end_datetime") or result_metadata.get("end_datetime")

            if start_datetime == end_datetime:
                properties["datetime"] = start_datetime
            else:
                properties["start_datetime"] = start_datetime
                properties["end_datetime"] = end_datetime

        stac_item = {
            "type": "Feature",
            "stac_version": "1.0.0",
            "id": asset_id,
            "geometry": asset.get("geometry"),
            "bbox": asset.get("bbox"),
            "properties": properties,
            "links": [],  # TODO
            "assets": {
                asset_id: dict_no_none(
                    **{
                        "href": f"./{Path(asset['href']).name}",
                        "roles": asset.get("roles"),
                        "type": asset.get("type"),
                        "eo:bands": asset.get("bands"),
                        "raster:bands": to_jsonable(asset.get("raster:bands")),
                    }
                )
            },
        }

        with open(item_file, "wt") as fi:
            json.dump(stac_item, fi, allow_nan=False)

        return item_file

    item_files = [
        write_stac_item_file(asset_key, result_metadata.get("assets", {})[asset_key]) for asset_key in asset_keys
    ]

    def item_link(item_file: Path) -> dict:
        return {
            "href": f"./{item_file.name}",
            "rel": "item",
            "type": "application/geo+json",
        }

    stac_collection = {
        "type": "Collection",
        "stac_version": "1.0.0",
        "id": OPENEO_BATCH_JOB_ID,
        "description": f"This is the STAC metadata for the openEO job '{OPENEO_BATCH_JOB_ID}'",  # TODO
        "license": "unknown",  # TODO
        "extent": {
            "spatial": {"bbox": [[-180, -90, 180, 90]]},  # TODO
            "temporal": {"interval": [[None, None]]}  # TODO
        },
        "links": [item_link(item_file) for item_file in item_files],
    }

    collection_file = job_dir / "collection.json"  # TODO: file is reused for each result
    with open(collection_file, "wt") as fc:
        json.dump(stac_collection, fc)

    return item_files + [collection_file]


def _get_env_var_or_fail(env_var: str) -> str:
    """Get value from env var, but fail hard if it's empty."""
    val = os.environ.get(env_var, "").strip()
    if not val:
        raise RuntimeError(f"Empty env var {env_var!r}")
    return val


def _extract_and_install_udf_dependencies(process_graph: dict):
    udf_dep_map = collect_python_udf_dependencies(process_graph)
    logger.debug(f"Extracted {udf_dep_map=}")
    if len(udf_dep_map) > 1:
        logger.warning("Merging dependencies from multiple UDF runtimes/versions")
    udf_deps = set(d for ds in udf_dep_map.values() for d in ds)
    if udf_deps:
        udf_deps_install_mode = get_backend_config().udf_dependencies_install_mode
        if udf_deps_install_mode == UDF_DEPENDENCIES_INSTALL_MODE.DISABLED:
            raise ValueError("No UDF dependency handling")
        elif udf_deps_install_mode == UDF_DEPENDENCIES_INSTALL_MODE.DIRECT:
            # Install UDF deps directly to target folder
            udf_python_dependencies_folder_path = _get_env_var_or_fail("UDF_PYTHON_DEPENDENCIES_FOLDER_PATH")
            install_python_udf_dependencies(
                dependencies=udf_deps, target=udf_python_dependencies_folder_path, timeout=20
            )
        elif udf_deps_install_mode == UDF_DEPENDENCIES_INSTALL_MODE.ZIP:
            udf_python_dependencies_archive_path = _get_env_var_or_fail("UDF_PYTHON_DEPENDENCIES_ARCHIVE_PATH")
            build_python_udf_dependencies_archive(
                dependencies=udf_deps,
                target=udf_python_dependencies_archive_path,
                # TODO: guess format from file extension (or at least avoid this hardcoding)?
                format="zip",
                timeout=20,
            )
        else:
            raise ValueError(f"Unsupported UDF dependencies install mode: {udf_deps_install_mode}")


def start_main():
    setup_logging(
        get_logging_config(
            root_handlers=[LOG_HANDLER_STDERR_JSON if ConfigParams().is_kube_deploy else LOG_HANDLER_FILE_JSON],
            context=LOGGING_CONTEXT_BATCH_JOB,
            root_level=OPENEO_LOGGING_THRESHOLD,
        ),
        capture_unhandled_exceptions=False,  # not needed anymore, as we have a try catch around everything
    )

    try:
        with TimingLogger(f"Starting batch job {os.getpid()=}", logger=logger):
            main(sys.argv)
    except Exception as e:
        error_summary = GeoPySparkBackendImplementation.summarize_exception_static(e)
        fmt = Format(max_value_str_len=1000)
        logger.exception("OpenEO batch job failed: " + error_summary.summary)
        logger.info("Batch job error stack trace with locals", extra={"exc_info_with_locals": format_exc(e, fmt=fmt)})
        raise


if __name__ == "__main__":
    start_main()<|MERGE_RESOLUTION|>--- conflicted
+++ resolved
@@ -457,11 +457,6 @@
             ml_model_metadata=ml_model_metadata,
         )
 
-<<<<<<< HEAD
-        os.fsync(os.open(job_dir, os.O_RDONLY))  # experiment
-
-=======
->>>>>>> 636c09aa
         assert len(results) == len(assets_metadata)
         for result, result_assets_metadata in zip(results, assets_metadata):
             _export_workspace(
