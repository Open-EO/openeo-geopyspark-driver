--- conflicted
+++ resolved
@@ -12,14 +12,10 @@
 
 <!-- start-of-changelog -->
 
-<<<<<<< HEAD
-## 0.66.0
+
+## In progress: 0.66.0
 
 - `apply_neighborhood`/`apply_dimension`: support changing band names via apply_metadata ([#1155](https://github.com/Open-EO/openeo-geopyspark-driver/issues/1155))
-=======
-## In progress: 0.66.0
-
->>>>>>> 7cf38571
 
 ## 0.65.0
 
