--- conflicted
+++ resolved
@@ -10,11 +10,7 @@
 If needed, feature flags are used to allow testing unstable features in development/production,
 without compromising stable operations.
 
-<<<<<<< HEAD
-## 2023-03-30 (0.9.4a1)
-=======
 ## 2023-03-30 (0.9.5a1)
->>>>>>> 4d94b350
 
 ### Bugfix
 - Fix "Permission denied" issue with `run_udf` usage on vector date cube
