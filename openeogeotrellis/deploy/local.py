--- conflicted
+++ resolved
@@ -137,15 +137,9 @@
     }
 
     from openeo_driver.views import app
-<<<<<<< HEAD
     from flask_cors import CORS
     CORS(app)
-    #app.logger.handlers = gunicorn_logger.handlers
-    app.logger.setLevel('DEBUG')
-    application = StandaloneApplication(app, options)
-=======
     from openeogeotrellis import get_backend_version
->>>>>>> 5cfc69d4
 
     show_log_level(logging.getLogger('openeo'))
     show_log_level(logging.getLogger('openeo_driver'))
