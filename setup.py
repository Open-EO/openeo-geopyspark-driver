from setuptools import setup,find_packages

# Load the openeo version info.
#
# Note that we cannot simply import the module, since dependencies listed
# in setup() will very likely not be installed yet when setup.py run.
#
# See:
#   https://packaging.python.org/guides/single-sourcing-package-version

__version__ = None

with open('openeogeotrellis/_version.py') as fp:
    exec(fp.read())

version = __version__

tests_require = [
    'pytest',
    'mock',
    'moto',
    'schema',
    'scipy>=1.3.0',
    'requests-mock>=1.8.0',
    'openeo_udf>=1.0.0rc3',
    "time_machine>=2.8.0",
    "kubernetes",
    "re-assert",
]

setup(
    name='openeo-geopyspark',
    version=version,
    python_requires=">=3.8",
    packages=find_packages(exclude=('tests', 'scripts')),
    include_package_data = True,
    data_files=[
        ("openeo-geopyspark-driver", [
            "CHANGELOG.md",
            # TODO: make these config files real "package_data" so that they can be managed/found more easily in different contexts
            "scripts/submit_batch_job_log4j.properties",
            "scripts/submit_batch_job_log4j2.xml",
            "scripts/batch_job_log4j.properties",
            "scripts/batch_job_log4j2.xml",
            "scripts/cleaner-entrypoint.sh",
            "scripts/job_tracker-entrypoint.sh",
            "scripts/async_task-entrypoint.sh",
            "scripts/async_task_log4j.properties",
            "scripts/async_task_log4j2.xml"
        ]),
    ],
    setup_requires=['pytest-runner'],
    tests_require=tests_require,
    install_requires=[
<<<<<<< HEAD
        "openeo>=0.15.0a2.dev",
        "openeo_driver>=0.35.3.dev",
        'pyspark==3.3.1; python_version>="3.8"',
=======
        "openeo>=0.15.0",
        "openeo_driver>=0.37.1.dev",
        'pyspark==3.2.2; python_version>="3.8"',
>>>>>>> cd95a3cc
        'pyspark>=2.3.1,<2.4.0; python_version<"3.8"',
        'geopyspark==0.4.7+openeo',
        # rasterio is an undeclared but required dependency for geopyspark
        # (see https://github.com/locationtech-labs/geopyspark/issues/683 https://github.com/locationtech-labs/geopyspark/pull/706)
        'rasterio~=1.1.8',
        'py4j',
        'numpy==1.22.4',
        'pandas>=0.24.2,<1.4.0',
        'pyproj==3.4.1',
        'protobuf~=3.9.2',
        'kazoo~=2.8.0',
        'h5py==2.10.0',
        'h5netcdf',
        'requests>=2.26.0,<3.0',
        'python_dateutil',
        'pytz',
        'affine',
        'xarray~=0.16.2',
        "netcdf4",
        'Shapely<2.0',
        'epsel~=1.0.0',
        'numbagg==0.1',
        "Bottleneck~=1.3.2",
        'python-json-logger',
        'rlguard-lib>=0.0.6',  # TODO this currently depends on custom packaging, see https://github.com/sentinel-hub/rate-limiting-guard/issues/5 and https://jira.vito.be/browse/EP-4001
        'jep==3.9.1',
        'kafka-python==1.4.6',
        'deprecated>=1.2.12',
        'elasticsearch==7.16.3',
        'pystac>=1.0.0',
        'boto3==1.16.25',
        'hvac==1.0.2',
        "pyarrow>=1.0.0",  # For pyspark.pandas
        "attrs>=22.1.0",
    ],
    extras_require={
        "dev": tests_require,
        "k8s": [
            "kubernetes",
        ],
        "yarn": [
            "requests-gssapi>=1.2.3",  # For Kerberos authentication
        ],
    },
)<|MERGE_RESOLUTION|>--- conflicted
+++ resolved
@@ -52,15 +52,9 @@
     setup_requires=['pytest-runner'],
     tests_require=tests_require,
     install_requires=[
-<<<<<<< HEAD
-        "openeo>=0.15.0a2.dev",
-        "openeo_driver>=0.35.3.dev",
-        'pyspark==3.3.1; python_version>="3.8"',
-=======
         "openeo>=0.15.0",
         "openeo_driver>=0.37.1.dev",
-        'pyspark==3.2.2; python_version>="3.8"',
->>>>>>> cd95a3cc
+        'pyspark==3.3.1; python_version>="3.8"',
         'pyspark>=2.3.1,<2.4.0; python_version<"3.8"',
         'geopyspark==0.4.7+openeo',
         # rasterio is an undeclared but required dependency for geopyspark
