import time

import json
import logging
import os
import shutil
import stat
import sys
from copy import deepcopy
from functools import partial
from pathlib import Path
from typing import Dict, List, Optional, Tuple, Union
from urllib.parse import urlparse

<<<<<<< HEAD
import pystac
=======
import openeogeotrellis
>>>>>>> 0dfca75f
from openeo.util import TimingLogger, dict_no_none, ensure_dir
from openeo_driver import ProcessGraphDeserializer
from openeo_driver.backend import BatchJobs
from openeo_driver.datacube import DriverDataCube, DriverVectorCube
from openeo_driver.delayed_vector import DelayedVector
from openeo_driver.dry_run import DryRunDataTracer
from openeo_driver.save_result import (
    ImageCollectionResult,
    JSONResult,
    MlModelResult,
    SaveResult,
    VectorCubeResult,
)
from openeo_driver.users import User
from openeo_driver.util.logging import (
    LOG_HANDLER_FILE_JSON,
    LOG_HANDLER_STDERR_JSON,
    LOGGING_CONTEXT_BATCH_JOB,
    GlobalExtraLoggingFilter,
    get_logging_config,
    setup_logging,
)
from openeo_driver.utils import EvalEnv
from openeo_driver.workspacerepository import Workspace, WorkspaceRepository, backend_config_workspace_repository
from py4j.protocol import Py4JError, Py4JJavaError
from pyspark import SparkConf, SparkContext
from pyspark.profiler import BasicProfiler
from shapely.geometry import mapping
import traceback_with_variables

from openeogeotrellis._version import __version__
from openeogeotrellis.backend import (
    JOB_METADATA_FILENAME,
    GeoPySparkBackendImplementation,
)
from openeogeotrellis.collect_unique_process_ids_visitor import (
    CollectUniqueProcessIdsVisitor,
)
from openeogeotrellis.config import get_backend_config
from openeogeotrellis.config.constants import UDF_DEPENDENCIES_INSTALL_MODE
from openeogeotrellis.configparams import ConfigParams
from openeogeotrellis.constants import EVAL_ENV_KEY
from openeogeotrellis.deploy import load_custom_processes
from openeogeotrellis.deploy.batch_job_metadata import (
    _assemble_result_metadata,
    _convert_job_metadatafile_outputs_to_s3_urls,
    _get_tracker_metadata,
    _transform_stac_metadata,
)
from openeogeotrellis.integrations.gdal import get_abs_path_of_asset
from openeogeotrellis.integrations.hadoop import setup_kerberos_auth
from openeogeotrellis.udf import (
    UDF_PYTHON_DEPENDENCIES_ARCHIVE_NAME,
    UDF_PYTHON_DEPENDENCIES_FOLDER_NAME,
    build_python_udf_dependencies_archive,
    collect_python_udf_dependencies,
    install_python_udf_dependencies,
)
from openeogeotrellis.utils import (
    add_permissions,
    describe_path,
    get_jvm,
    json_default,
    log_memory,
    to_jsonable,
)

logger = logging.getLogger('openeogeotrellis.deploy.batch_job')


OPENEO_LOGGING_THRESHOLD = os.environ.get("OPENEO_LOGGING_THRESHOLD", "INFO")
OPENEO_BATCH_JOB_ID = os.environ.get("OPENEO_BATCH_JOB_ID", "unknown-job")
GlobalExtraLoggingFilter.set("job_id", OPENEO_BATCH_JOB_ID)


def _create_job_dir(job_dir: Path):
    logger.debug("creating job dir {j!r} (parent dir: {p}))".format(j=job_dir, p=describe_path(job_dir.parent)))
    ensure_dir(job_dir)
    if not ConfigParams().is_kube_deploy:
        try:
            shutil.chown(job_dir, user=None, group='eodata')
        except LookupError as e:
            logger.warning(f"Could not change group of {job_dir} to eodata.")
        except PermissionError as e:
            logger.warning(f"Could not change group of {job_dir} to eodata, no permissions.")

    if not get_backend_config().fuse_mount_batchjob_s3_bucket:
        add_permissions(job_dir, stat.S_ISGID | stat.S_IWGRP)  # make children inherit this group


def _parse(job_specification_file: str) -> Dict:
    with open(job_specification_file, 'rt', encoding='utf-8') as f:
        job_specification = json.load(f)

    return job_specification


def _deserialize_dependencies(arg: str) -> List[dict]:
    return json.loads(arg)


def _get_sentinel_hub_credentials_from_spark_conf(conf: SparkConf) -> Optional[Tuple[str, str]]:
    default_client_id = conf.get('spark.openeo.sentinelhub.client.id.default')
    default_client_secret = conf.get('spark.openeo.sentinelhub.client.secret.default')

    return (default_client_id, default_client_secret) if default_client_id and default_client_secret else None


def _get_vault_token(conf: SparkConf) -> Optional[str]:
    return conf.get('spark.openeo.vault.token')


def _get_access_token(conf: SparkConf) -> Optional[str]:
    return conf.get('spark.openeo.access_token')


def main(argv: List[str]) -> None:
    logger.debug(f"batch_job.py argv: {argv}")
    logger.debug(f"batch_job.py {os.getpid()=} {os.getppid()=} {os.getcwd()=}")
    logger.debug(f"batch_job.py version info {get_backend_config().capabilities_deploy_metadata}")

    if len(argv) < 9:
        raise Exception(
            f"usage: {argv[0]} "
            "<job specification input file> <job directory> <results output file name> "
            "<metadata file name> <api version> <dependencies> <user id> <max soft errors ratio> "
            "[Sentinel Hub client alias]"
        )

    job_specification_file = argv[1]
    job_dir = Path(argv[2])
    output_file = job_dir / argv[3]
    metadata_file = job_dir / argv[4]
    api_version = argv[5]
    dependencies = _deserialize_dependencies(argv[6])
    user_id = argv[7]
    GlobalExtraLoggingFilter.set("user_id", user_id)
    max_soft_errors_ratio = float(argv[8])
    sentinel_hub_client_alias = argv[9] if len(argv) >= 10 else None

    _create_job_dir(job_dir)

    # Override default temp dir (under CWD). Original default temp dir `/tmp` might be cleaned up unexpectedly.
    temp_dir = Path(os.getcwd()) / "tmp"
    temp_dir.mkdir(parents=True, exist_ok=True)
    logger.debug("Using temp dir {t}".format(t=temp_dir))
    os.environ["TMPDIR"] = str(temp_dir)

    if ConfigParams().is_kube_deploy:
        if not get_backend_config().fuse_mount_batchjob_s3_bucket:
            from openeogeotrellis.utils import s3_client

            bucket = os.environ.get('SWIFT_BUCKET')
            s3_instance = s3_client()

            s3_instance.download_file(bucket, job_specification_file.strip("/"), job_specification_file )

    job_specification = _parse(job_specification_file)
    load_custom_processes()

    conf = (SparkConf()
            .set("spark.serializer", "org.apache.spark.serializer.KryoSerializer")
            .set(key='spark.kryo.registrator', value='geotrellis.spark.store.kryo.KryoRegistrator')
            .set("spark.kryo.classesToRegister", "ar.com.hjg.pngj.ImageInfo,ar.com.hjg.pngj.ImageLineInt,geotrellis.raster.RasterRegion$GridBoundsRasterRegion"))

    def context_with_retry(conf):
        retry_counter = 0
        while retry_counter < 5:
            retry_counter += 1
            try:
                return SparkContext(conf=conf)
            except Py4JJavaError as e:
                if retry_counter == 5:
                    raise
                else:
                    logger.info(f"Failed to create SparkContext, retrying {retry_counter} ... {repr(GeoPySparkBackendImplementation.summarize_exception_static(e))}")

    with context_with_retry(conf) as sc:
        try:
            principal = sc.getConf().get("spark.yarn.principal")
            key_tab = sc.getConf().get("spark.yarn.keytab")

            default_sentinel_hub_credentials = _get_sentinel_hub_credentials_from_spark_conf(sc.getConf())
            vault_token = _get_vault_token(sc.getConf())
            access_token = _get_access_token(sc.getConf())

            if get_backend_config().setup_kerberos_auth:
                setup_kerberos_auth(principal, key_tab)

            def run_driver():
                run_job(
                    job_specification=job_specification,
                    output_file=output_file,
                    metadata_file=metadata_file,
                    api_version=api_version,
                    job_dir=job_dir,
                    dependencies=dependencies,
                    user_id=user_id,
                    max_soft_errors_ratio=max_soft_errors_ratio,
                    default_sentinel_hub_credentials=default_sentinel_hub_credentials,
                    sentinel_hub_client_alias=sentinel_hub_client_alias,
                    vault_token=vault_token,
                    access_token=access_token,
                )

            if sc.getConf().get("spark.python.profile", "false").lower() == "true":
                # Including the driver in the profiling: a bit hacky solution but spark profiler api does not allow passing args&kwargs
                driver_profile = BasicProfiler(sc)
                driver_profile.profile(run_driver)
                # running the driver code and adding driver's profiling results as "RDD==-1"
                sc.profiler_collector.add_profiler(-1, driver_profile)
                # collect profiles into a zip file
                profile_dumps_dir = job_dir / "profile_dumps"
                sc.dump_profiles(profile_dumps_dir)

                profile_zip = shutil.make_archive(
                    base_name=str(profile_dumps_dir), format="gztar", root_dir=profile_dumps_dir
                )
                add_permissions(Path(profile_zip), stat.S_IWGRP)

                shutil.rmtree(
                    profile_dumps_dir,
                    onerror=lambda func, path, exc_info: logger.warning(
                        f"could not recursively delete {profile_dumps_dir}: {func} {path} failed", exc_info=exc_info
                    ),
                )

                logger.info("Saved profiling info to: " + profile_zip)
            else:
                run_driver()
        finally:
            try:
                get_jvm().com.azavea.gdal.GDALWarp.deinit()
            except Py4JError as e:
                if str(e) == "com.azavea.gdal.GDALWarp does not exist in the JVM":
                    logger.debug(f"intentionally swallowing exception {e}", exc_info=True)
                else:
                    raise


@log_memory
def run_job(
    job_specification,
    output_file: Union[str, Path],
    metadata_file: Union[str, Path],
    api_version: str,
    job_dir: Union[str, Path],
    dependencies: List[dict],
    user_id: str = None,
    max_soft_errors_ratio: float = 0.0,
    default_sentinel_hub_credentials=None,
    sentinel_hub_client_alias="default",
    vault_token: str = None,
    access_token: str = None,
):
    result_metadata = {}

    # while creating the stac metadata, hrefs are temporary local paths.
    stac_file_paths = []
    try:
        # We actually expect type Path, but in reality paths as strings tend to
        # slip in anyway, so we better catch them and convert them.
        output_file = Path(output_file).absolute()
        metadata_file = Path(metadata_file).absolute()
        job_dir = Path(job_dir).absolute()

        logger.info(f"Job spec: {json.dumps(job_specification,indent=1)}")
        logger.debug(f"{job_dir=}, {job_dir=}, {output_file=}, {metadata_file=}")
        process_graph = job_specification['process_graph']
        job_options = job_specification.get("job_options", {})

        try:
            _extract_and_install_udf_dependencies(process_graph=process_graph)
        except Exception as e:
            logger.exception(f"Failed extracting and installing UDF dependencies: {e}")

        backend_implementation = GeoPySparkBackendImplementation(
            use_job_registry=bool(get_backend_config().ejr_api),
        )

        if default_sentinel_hub_credentials is not None:
            backend_implementation.set_default_sentinel_hub_credentials(*default_sentinel_hub_credentials)

        logger.debug(f"Using backend implementation {backend_implementation}")
        correlation_id = OPENEO_BATCH_JOB_ID
        logger.info(f"Correlation id: {correlation_id}")
        env_values = {
            'version': api_version or "1.0.0",
            'pyramid_levels': 'highest',
            'user': User(user_id=user_id,
                         internal_auth_data=dict_no_none(access_token=access_token)),
            'require_bounds': True,
            'correlation_id': correlation_id,
            'dependencies': dependencies.copy(),  # will be mutated (popped) during evaluation
            'backend_implementation': backend_implementation,
            'max_soft_errors_ratio': max_soft_errors_ratio,
            'sentinel_hub_client_alias': sentinel_hub_client_alias,
            'vault_token': vault_token
        }
        job_option_whitelist = [
            "data_mask_optimization",
            "node_caching",
            EVAL_ENV_KEY.ALLOW_EMPTY_CUBES,
            EVAL_ENV_KEY.DO_EXTENT_CHECK,
        ]
        env_values.update({k: job_options[k] for k in job_option_whitelist if k in job_options})
        env = EvalEnv(env_values)
        tracer = DryRunDataTracer()
        logger.debug("Starting process graph evaluation")
        pg_copy = deepcopy(process_graph)
        result = ProcessGraphDeserializer.evaluate(process_graph, env=env, do_dry_run=tracer)
        logger.info("Evaluated process graph, result (type {t}): {r!r}".format(t=type(result), r=result))

        if isinstance(result, DelayedVector):
            geojsons = (mapping(geometry) for geometry in result.geometries_wgs84)
            result = JSONResult(geojsons)

        if isinstance(result, DriverDataCube):
            format_options = job_specification.get('output', {})
            format_options["batch_mode"] = True
            result = ImageCollectionResult(cube=result, format='GTiff', options=format_options)

        if isinstance(result, DriverVectorCube):
            format_options = job_specification.get('output', {})
            format_options["batch_mode"] = True
            result = VectorCubeResult(cube=result, format='GTiff', options=format_options)

        results = result if isinstance(result, List) else [result]
        results = [result if isinstance(result, SaveResult) else JSONResult(result) for result in results]

        global_metadata_attributes = {
            "title": job_specification.get("title", ""),
            "description": job_specification.get("description", ""),
            "institution": "openEO platform - Geotrellis backend: " + __version__
        }

        assets_metadata = []
        ml_model_metadata = None

        unique_process_ids = CollectUniqueProcessIdsVisitor().accept_process_graph(process_graph).process_ids

        result_metadata = _assemble_result_metadata(
            tracer=tracer,
            result=results[0],
            output_file=output_file,
            unique_process_ids=unique_process_ids,
            apply_gdal=False,
            asset_metadata={},
            ml_model_metadata=ml_model_metadata,
        )
        # perform a first metadata write _before_ actually computing the result. This provides a bit more info, even if the job fails.
        write_metadata({**result_metadata, **_get_tracker_metadata("")}, metadata_file)

        for result in results:
            result.options["batch_mode"] = True
            result.options["file_metadata"] = global_metadata_attributes
            if result.options.get("sample_by_feature"):
                geoms = tracer.get_last_geometry("filter_spatial")
                if geoms is None:
                    logger.warning("sample_by_feature enabled, but no geometries found. "
                                   "They can be specified using filter_spatial.")
                else:
                    result.options["geometries"] = geoms
                if result.options.get("geometries") is None:
                    logger.error(
                        "sample_by_feature was set, but no geometries provided through filter_spatial. "
                        "Make sure to provide geometries."
                    )
            the_assets_metadata = result.write_assets(str(output_file))
            if isinstance(result, MlModelResult):
                ml_model_metadata = result.get_model_metadata(str(output_file))
                logger.info("Extracted ml model metadata from %s" % output_file)
            for name, asset in the_assets_metadata.items():
                href = str(asset["href"])
                url = urlparse(href)
                if url.scheme in ["", "file"]:
                    file_path = url.path
                    # fusemount could have some delay to make files accessible, so poll a bit:
                    asset_path = get_abs_path_of_asset(file_path, job_dir)
                    openeogeotrellis.utils.wait_till_path_available(asset_path)
                add_permissions(Path(asset["href"]), stat.S_IWGRP)
            logger.info(f"wrote {len(the_assets_metadata)} assets to {output_file}")
            assets_metadata.append(the_assets_metadata)

        if any(dependency['card4l'] for dependency in dependencies):  # TODO: clean this up
            logger.debug("awaiting Sentinel Hub CARD4L data...")

            s3_service = get_jvm().org.openeo.geotrellissentinelhub.S3Service()

            poll_interval_secs = 10
            max_delay_secs = 600

            card4l_source_locations = [dependency['source_location'] for dependency in dependencies if dependency['card4l']]

            for source_location in set(card4l_source_locations):
                uri_parts = urlparse(source_location)
                bucket_name = uri_parts.hostname
                request_group_id = uri_parts.path[1:]

                try:
                    # TODO: incorporate index to make sure the files don't clash
                    s3_service.download_stac_data(bucket_name, request_group_id, str(job_dir), poll_interval_secs,
                                                  max_delay_secs)
                    logger.info("downloaded CARD4L data in {b}/{g} to {d}"
                                .format(b=bucket_name, g=request_group_id, d=job_dir))
                except Py4JJavaError as e:
                    java_exception = e.java_exception

                    if (java_exception.getClass().getName() ==
                            'org.openeo.geotrellissentinelhub.S3Service$StacMetadataUnavailableException'):
                        logger.warning("could not find CARD4L metadata to download from s3://{b}/{r} after {d}s"
                                       .format(b=bucket_name, r=request_group_id, d=max_delay_secs))
                    else:
                        raise e

            _transform_stac_metadata(job_dir)


        # this is subtle: result now points to the last of possibly several results (#295); it corresponds to
        # the terminal save_result node of the process graph
        if "file_metadata" in result.options:
            result.options["file_metadata"]["providers"] = [
                {
                    "name": "VITO",
                    "description": "This data was processed on an openEO backend maintained by VITO.",
                    "roles": [
                        "processor"
                    ],
                    "processing:facility": "openEO Geotrellis backend",
                    "processing:software": {
                        "Geotrellis backend": __version__
                    },
                    "processing:expression": {
                        "format": "openeo",
                        "expression": pg_copy
                    }
                }]

        result_metadata = _assemble_result_metadata(
            tracer=tracer,
            result=result,
            output_file=output_file,
            unique_process_ids=unique_process_ids,
            apply_gdal=False,
            asset_metadata={
                # TODO: flattened instead of per-result, clean this up?
                asset_key: asset_metadata
                for result_assets_metadata in assets_metadata
                for asset_key, asset_metadata in result_assets_metadata.items()
            },
            ml_model_metadata=ml_model_metadata,
        )

        write_metadata({**result_metadata, **_get_tracker_metadata("")}, metadata_file)
        logger.debug("Starting GDAL-based retrieval of asset metadata")
        result_metadata = _assemble_result_metadata(
            tracer=tracer,
            result=result,
            output_file=output_file,
            unique_process_ids=unique_process_ids,
            apply_gdal=True,
            asset_metadata={
                # TODO: flattened instead of per-result, clean this up?
                asset_key: asset_metadata
                for result_assets_metadata in assets_metadata
                for asset_key, asset_metadata in result_assets_metadata.items()
            },
            ml_model_metadata=ml_model_metadata,
        )

        assert len(results) == len(assets_metadata)
        for result, result_assets_metadata in zip(results, assets_metadata):
            stac_file_paths += _export_to_workspaces(
                result,
                result_metadata,
                result_assets_metadata=result_assets_metadata,
<<<<<<< HEAD
                stac_metadata_dir=job_dir,
=======
>>>>>>> 0dfca75f
                job_dir=job_dir,
                remove_exported_assets=job_options.get("remove-exported-assets", False),
                enable_merge=job_options.get("enable-merge", True),  # TODO: default to False
            )
    finally:
        write_metadata({**result_metadata, **_get_tracker_metadata("")}, metadata_file, stac_file_paths)


def write_metadata(metadata, metadata_file, stac_file_paths: List[Union[str, Path]] = None):
    with open(metadata_file, 'w') as f:
        json.dump(metadata, f, default=json_default)
    add_permissions(metadata_file, stat.S_IWGRP)
    logger.info("wrote metadata to %s" % metadata_file)
    if ConfigParams().is_kube_deploy:
        if not get_backend_config().fuse_mount_batchjob_s3_bucket:
            from openeogeotrellis.utils import s3_client

            _convert_job_metadatafile_outputs_to_s3_urls(metadata_file)

            bucket = os.environ.get('SWIFT_BUCKET')
            s3_instance = s3_client()

            paths = [metadata_file] + (stac_file_paths or [])
            # asset files are already uploaded by Scala code
            logger.info(f"Writing results to object storage. paths={paths}")
            for file_path in paths:
                file_path = urlparse(str(file_path)).path
                s3_instance.upload_file(file_path, bucket, file_path.strip("/"))
        else:
            _convert_job_metadatafile_outputs_to_s3_urls(metadata_file)


def _export_to_workspaces(
    result: SaveResult,
    result_metadata: dict,
    result_assets_metadata: dict,
<<<<<<< HEAD
    stac_metadata_dir: Path,
=======
>>>>>>> 0dfca75f
    job_dir: Path,
    remove_exported_assets: bool,
    enable_merge: bool,
):
    workspace_repository: WorkspaceRepository = backend_config_workspace_repository
    workspace_exports = sorted(
        list(result.workspace_exports),
        key=lambda export: export.workspace_id + (export.merge or ""),  # arbitrary but deterministic order of hrefs
    )

    stac_hrefs = [
        f"file:{path}"
        for path in _write_exported_stac_collection(job_dir, result_metadata, list(result_assets_metadata.keys()))
    ]

    # TODO: assemble pystac.STACObject and avoid file altogether?
    collection_href = [href for href in stac_hrefs if "collection.json" in href][0]
    collection = pystac.Collection.from_file(urlparse(collection_href).path)

    workspace_uris = {}

    for i, workspace_export in enumerate(workspace_exports):
        workspace: Workspace = workspace_repository.get_by_id(workspace_export.workspace_id)
        merge = workspace_export.merge

        if merge is None:
            merge = OPENEO_BATCH_JOB_ID
        elif merge == "":  # TODO: puts it in root of workspace? move it there?
            merge = "."

        final_export = i >= len(workspace_exports) - 1
        remove_original = remove_exported_assets and final_export

<<<<<<< HEAD
        if enable_merge:
            merged_collection = workspace.merge(collection, target=Path(merge), remove_original=remove_original)
            assert isinstance(merged_collection, pystac.Collection)

            for item in merged_collection.get_items(recursive=True):
                for asset_key, asset in item.get_assets().items():
                    (workspace_uri,) = asset.extra_fields["alternate"].values()
                    workspace_uris.setdefault(asset_key, []).append(
                        (workspace_export.workspace_id, workspace_export.merge, workspace_uri)
                    )
        else:
            export_to_workspace = partial(
                _export_to_workspace, job_dir=job_dir, target=workspace, merge=merge, remove_original=remove_original
=======
        export_to_workspace = partial(
            _export_to_workspace,
            job_dir=job_dir,
            target=workspace,
            merge=merge,
            remove_original=remove_original,
        )

        for stac_href in stac_hrefs:
            export_to_workspace(source_uri=stac_href)

        for asset_key, asset in result_assets_metadata.items():
            workspace_uri = export_to_workspace(source_uri=asset["href"])
            workspace_uris.setdefault(asset_key, []).append(
                (workspace_export.workspace_id, workspace_export.merge, workspace_uri)
>>>>>>> 0dfca75f
            )

            for stac_href in stac_hrefs:
                export_to_workspace(source_uri=stac_href)

            for asset_key, asset in result_assets_metadata.items():
                workspace_uri = export_to_workspace(source_uri=asset["href"])
                workspace_uris.setdefault(asset_key, []).append(
                    (workspace_export.workspace_id, workspace_export.merge, workspace_uri)
                )

    for asset_key, workspace_uris in workspace_uris.items():
        if remove_exported_assets:
            # the last workspace URI becomes the public_href; the rest become "alternate" hrefs
            result_metadata["assets"][asset_key][BatchJobs.ASSET_PUBLIC_HREF] = workspace_uris[-1][2]
            alternate = {
                f"{workspace_id}/{merge}": {"href": workspace_uri}
                for workspace_id, merge, workspace_uri in workspace_uris[:-1]
            }
        else:
            # the original href still applies; all workspace URIs become "alternate" hrefs
            alternate = {
                f"{workspace_id}/{merge}": {"href": workspace_uri}
                for workspace_id, merge, workspace_uri in workspace_uris
            }

        if alternate:
            result_metadata["assets"][asset_key]["alternate"] = alternate
    return stac_hrefs


def _export_to_workspace(job_dir: str, source_uri: str, target: Workspace, merge: str, remove_original: bool) -> str:
    uri_parts = urlparse(source_uri)

    if not uri_parts.scheme or uri_parts.scheme.lower() == "file":
        return target.import_file(job_dir, Path(uri_parts.path), merge, remove_original)
    elif uri_parts.scheme == "s3":
        return target.import_object(job_dir, source_uri, merge, remove_original)
    else:
        raise ValueError(f"unsupported scheme {uri_parts.scheme} for {source_uri}; supported are: file, s3")


def _write_exported_stac_collection(
    job_dir: Path,
    result_metadata: dict,
    asset_keys: List[str],
) -> List[Path]:  # TODO: change to Set?
    def write_stac_item_file(asset_id: str, asset: dict) -> Path:
        item_file = get_abs_path_of_asset(Path(f"{asset_id}.json"), job_dir)

        properties = {"datetime": asset.get("datetime")}

        if properties["datetime"] is None:
            start_datetime = asset.get("start_datetime") or result_metadata.get("start_datetime")
            end_datetime = asset.get("end_datetime") or result_metadata.get("end_datetime")

            if start_datetime == end_datetime:
                properties["datetime"] = start_datetime
            else:
                properties["start_datetime"] = start_datetime
                properties["end_datetime"] = end_datetime

        stac_item = {
            "type": "Feature",
            "stac_version": "1.0.0",
            "id": asset_id,
            "geometry": asset.get("geometry"),
            "bbox": asset.get("bbox"),
            "properties": properties,
            "links": [],  # TODO
            "assets": {
                asset_id: dict_no_none(
                    **{
                        "href": f"{Path(asset['href']).name}",
                        "roles": asset.get("roles"),
                        "type": asset.get("type"),
                        "eo:bands": asset.get("bands"),
                        "raster:bands": to_jsonable(asset.get("raster:bands")),
                    }
                )
            },
        }

        item_file.parent.mkdir(parents=True, exist_ok=True)
        with open(item_file, "wt") as fi:
            json.dump(stac_item, fi, allow_nan=False)

        return item_file

    item_files = [
        write_stac_item_file(asset_key, result_metadata.get("assets", {})[asset_key]) for asset_key in asset_keys
    ]

    def item_link(item_file: Path) -> dict:
        relative_path = item_file.relative_to(job_dir)
        return {
<<<<<<< HEAD
            "href": f"{item_file.name}",
=======
            "href": f"./{relative_path}",
>>>>>>> 0dfca75f
            "rel": "item",
            "type": "application/geo+json",
        }

    stac_collection = {
        "type": "Collection",
        "stac_version": "1.0.0",
        "id": OPENEO_BATCH_JOB_ID,
        "description": f"This is the STAC metadata for the openEO job '{OPENEO_BATCH_JOB_ID}'",  # TODO
        "license": "unknown",  # TODO
        "extent": {
            "spatial": {"bbox": [[-180, -90, 180, 90]]},  # TODO
            "temporal": {"interval": [[None, None]]}  # TODO
        },
        "links": [item_link(item_file) for item_file in item_files],
    }

    collection_file = job_dir / "collection.json"  # TODO: file is reused for each result
    with open(collection_file, "wt") as fc:
        json.dump(stac_collection, fc)

    return item_files + [collection_file]


def _get_env_var_or_fail(env_var: str) -> str:
    """Get value from env var, but fail hard if it's empty."""
    val = os.environ.get(env_var, "").strip()
    if not val:
        raise RuntimeError(f"Empty env var {env_var!r}")
    return val


def _extract_and_install_udf_dependencies(process_graph: dict):
    udf_dep_map = collect_python_udf_dependencies(process_graph)
    logger.debug(f"Extracted {udf_dep_map=}")
    if len(udf_dep_map) > 1:
        logger.warning("Merging dependencies from multiple UDF runtimes/versions")
    udf_deps = set(d for ds in udf_dep_map.values() for d in ds)
    if udf_deps:

        def sleep_after_udf_dep_setup():
            delay = get_backend_config().udf_dependencies_sleep_after_install
            if delay:
                logger.info(f"Sleeping after UDF dependency setup ({delay}s)")
                time.sleep(delay)

        udf_deps_install_mode = get_backend_config().udf_dependencies_install_mode
        if udf_deps_install_mode == UDF_DEPENDENCIES_INSTALL_MODE.DISABLED:
            raise ValueError("No UDF dependency handling")
        elif udf_deps_install_mode == UDF_DEPENDENCIES_INSTALL_MODE.DIRECT:
            # Install UDF deps directly to target folder
            udf_python_dependencies_folder_path = _get_env_var_or_fail("UDF_PYTHON_DEPENDENCIES_FOLDER_PATH")
            logger.info(f"UDF dep handling with {udf_deps_install_mode=} {udf_python_dependencies_folder_path=}")
            install_python_udf_dependencies(
                dependencies=udf_deps, target=udf_python_dependencies_folder_path, timeout=20
            )
            sleep_after_udf_dep_setup()
        elif udf_deps_install_mode == UDF_DEPENDENCIES_INSTALL_MODE.ZIP:
            udf_python_dependencies_archive_path = _get_env_var_or_fail("UDF_PYTHON_DEPENDENCIES_ARCHIVE_PATH")
            logger.info(f"UDF dep handling with {udf_deps_install_mode=} {udf_python_dependencies_archive_path=}")
            build_python_udf_dependencies_archive(
                dependencies=udf_deps,
                target=udf_python_dependencies_archive_path,
                # TODO: guess format from file extension (or at least avoid this hardcoding)?
                format="zip",
                timeout=20,
            )
            sleep_after_udf_dep_setup()
        else:
            raise ValueError(f"Unsupported UDF dependencies install mode: {udf_deps_install_mode}")



def start_main():
    setup_logging(
        get_logging_config(
            root_handlers=[LOG_HANDLER_STDERR_JSON if ConfigParams().is_kube_deploy else LOG_HANDLER_FILE_JSON],
            context=LOGGING_CONTEXT_BATCH_JOB,
            root_level=OPENEO_LOGGING_THRESHOLD,
        ),
        capture_unhandled_exceptions=False,  # not needed anymore, as we have a try catch around everything
    )

    try:
        with TimingLogger(f"Starting batch job {os.getpid()=}", logger=logger):
            main(sys.argv)
    except Exception as e:
        error_summary = GeoPySparkBackendImplementation.summarize_exception_static(e)
        logger.exception("OpenEO batch job failed: " + error_summary.summary)
        if False:  # TODO #939
            fmt = traceback_with_variables.Format(max_value_str_len=100)
            logger.info(
                "Batch job error stack trace with locals",
                extra={"exc_info_with_locals": traceback_with_variables.format_exc(e, fmt=fmt)},
            )
        raise


if __name__ == "__main__":
    start_main()<|MERGE_RESOLUTION|>--- conflicted
+++ resolved
@@ -12,11 +12,7 @@
 from typing import Dict, List, Optional, Tuple, Union
 from urllib.parse import urlparse
 
-<<<<<<< HEAD
 import pystac
-=======
-import openeogeotrellis
->>>>>>> 0dfca75f
 from openeo.util import TimingLogger, dict_no_none, ensure_dir
 from openeo_driver import ProcessGraphDeserializer
 from openeo_driver.backend import BatchJobs
@@ -82,6 +78,7 @@
     json_default,
     log_memory,
     to_jsonable,
+    wait_till_path_available,
 )
 
 logger = logging.getLogger('openeogeotrellis.deploy.batch_job')
@@ -396,7 +393,7 @@
                     file_path = url.path
                     # fusemount could have some delay to make files accessible, so poll a bit:
                     asset_path = get_abs_path_of_asset(file_path, job_dir)
-                    openeogeotrellis.utils.wait_till_path_available(asset_path)
+                    wait_till_path_available(asset_path)
                 add_permissions(Path(asset["href"]), stat.S_IWGRP)
             logger.info(f"wrote {len(the_assets_metadata)} assets to {output_file}")
             assets_metadata.append(the_assets_metadata)
@@ -493,13 +490,9 @@
                 result,
                 result_metadata,
                 result_assets_metadata=result_assets_metadata,
-<<<<<<< HEAD
-                stac_metadata_dir=job_dir,
-=======
->>>>>>> 0dfca75f
                 job_dir=job_dir,
                 remove_exported_assets=job_options.get("remove-exported-assets", False),
-                enable_merge=job_options.get("enable-merge", True),  # TODO: default to False
+                enable_merge=job_options.get("export-workspace-enable-merge", True),  # TODO: default to False
             )
     finally:
         write_metadata({**result_metadata, **_get_tracker_metadata("")}, metadata_file, stac_file_paths)
@@ -533,10 +526,6 @@
     result: SaveResult,
     result_metadata: dict,
     result_assets_metadata: dict,
-<<<<<<< HEAD
-    stac_metadata_dir: Path,
-=======
->>>>>>> 0dfca75f
     job_dir: Path,
     remove_exported_assets: bool,
     enable_merge: bool,
@@ -570,7 +559,6 @@
         final_export = i >= len(workspace_exports) - 1
         remove_original = remove_exported_assets and final_export
 
-<<<<<<< HEAD
         if enable_merge:
             merged_collection = workspace.merge(collection, target=Path(merge), remove_original=remove_original)
             assert isinstance(merged_collection, pystac.Collection)
@@ -584,23 +572,6 @@
         else:
             export_to_workspace = partial(
                 _export_to_workspace, job_dir=job_dir, target=workspace, merge=merge, remove_original=remove_original
-=======
-        export_to_workspace = partial(
-            _export_to_workspace,
-            job_dir=job_dir,
-            target=workspace,
-            merge=merge,
-            remove_original=remove_original,
-        )
-
-        for stac_href in stac_hrefs:
-            export_to_workspace(source_uri=stac_href)
-
-        for asset_key, asset in result_assets_metadata.items():
-            workspace_uri = export_to_workspace(source_uri=asset["href"])
-            workspace_uris.setdefault(asset_key, []).append(
-                (workspace_export.workspace_id, workspace_export.merge, workspace_uri)
->>>>>>> 0dfca75f
             )
 
             for stac_href in stac_hrefs:
@@ -697,11 +668,7 @@
     def item_link(item_file: Path) -> dict:
         relative_path = item_file.relative_to(job_dir)
         return {
-<<<<<<< HEAD
-            "href": f"{item_file.name}",
-=======
             "href": f"./{relative_path}",
->>>>>>> 0dfca75f
             "rel": "item",
             "type": "application/geo+json",
         }
