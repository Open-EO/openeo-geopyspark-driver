import datetime as dt
import io
import json
import logging
import os
import random
import re
import shutil
import socket
import stat
import subprocess
import sys
import tempfile
import time
import traceback
import uuid
import importlib.metadata
from decimal import Decimal
from functools import lru_cache, partial, reduce
from pathlib import Path
from subprocess import CalledProcessError
from typing import Callable, Dict, Iterable, List, Optional, Tuple, Union
from urllib.parse import urlparse

import flask
import geopyspark as gps
import kazoo.exceptions
import openeo.udf
import pkg_resources
import pystac
import requests
import shapely.geometry.base
from deprecated import deprecated
from geopyspark import LayerType, Pyramid, TiledRasterLayer

import openeo_driver.util.changelog
from openeo.internal.process_graph_visitor import ProcessGraphVisitor
from openeo.metadata import Band, BandDimension, Dimension, SpatialDimension, TemporalDimension
from openeo.util import TimingLogger, deep_get, dict_no_none, repr_truncate, rfc3339, str_truncate
from openeo_driver import backend
from openeo_driver.backend import BatchJobMetadata, ErrorSummary, LoadParameters, OidcProvider, ServiceMetadata
from openeo_driver.config.load import ConfigGetter
from openeo_driver.datacube import DriverDataCube, DriverVectorCube
from openeo_driver.datastructs import SarBackscatterArgs
from openeo_driver.delayed_vector import DelayedVector
from openeo_driver.dry_run import SourceConstraint
from openeo_driver.errors import (InternalException, JobNotFinishedException, OpenEOApiException,
                                  ServiceUnsupportedException,
                                  ProcessParameterInvalidException, ProcessGraphComplexityException, )
from openeo_driver.jobregistry import (DEPENDENCY_STATUS, JOB_STATUS, ElasticJobRegistry, PARTIAL_JOB_STATUS,
                                       get_ejr_credentials_from_env)
<<<<<<< HEAD
from openeo_driver.ProcessGraphDeserializer import ENV_SAVE_RESULT, ConcreteProcessing, _extract_load_parameters
=======
from openeo_driver.ProcessGraphDeserializer import ENV_FINAL_RESULT, ENV_SAVE_RESULT, ConcreteProcessing
>>>>>>> 942ef4c9
from openeo_driver.save_result import ImageCollectionResult
from openeo_driver.users import User
from openeo_driver.util.geometry import BoundingBox
from openeo_driver.util.http import requests_with_retry
from openeo_driver.util.utm import area_in_square_meters
from openeo_driver.utils import EvalEnv, generate_unique_id, to_hashable, smart_bool
from pandas import Timedelta
from py4j.java_gateway import JavaObject, JVMView
from py4j.protocol import Py4JJavaError
from pyspark import SparkContext
from pyspark.mllib.tree import RandomForestModel
from shapely.geometry import Polygon
from urllib3 import Retry
from xarray import DataArray
import numpy as np

import openeogeotrellis
from openeogeotrellis import sentinel_hub, load_stac
from openeogeotrellis.config import get_backend_config
from openeogeotrellis.configparams import ConfigParams
from openeogeotrellis.geopysparkdatacube import GeopysparkCubeMetadata, GeopysparkDataCube
from openeogeotrellis.integrations.etl_api import get_etl_api
from openeogeotrellis.integrations.hadoop import setup_kerberos_auth
from openeogeotrellis.integrations.kubernetes import k8s_job_name, kube_client, truncate_job_id_k8s, k8s_render_manifest_template
from openeogeotrellis.integrations.traefik import Traefik
from openeogeotrellis.job_registry import (
    DoubleJobRegistry,
    ZkJobRegistry,
    get_deletable_dependency_sources,
    parse_zk_job_specification,
)
from openeogeotrellis.layercatalog import (
    GeoPySparkLayerCatalog,
    get_layer_catalog,
    extra_validation_load_collection,
)
from openeogeotrellis.logs import elasticsearch_logs
from openeogeotrellis.ml.GeopySparkCatBoostModel import CatBoostClassificationModel
from openeogeotrellis.processgraphvisiting import GeotrellisTileProcessGraphVisitor, SingleNodeUDFProcessGraphVisitor
from openeogeotrellis.sentinel_hub.batchprocessing import SentinelHubBatchProcessing
from openeogeotrellis.service_registry import (
    AbstractServiceRegistry,
    InMemoryServiceRegistry,
    SecondaryService,
    ServiceEntity,
    ZooKeeperServiceRegistry,
)
from openeogeotrellis.udf import run_udf_code, UDF_PYTHON_DEPENDENCIES_FOLDER_NAME
from openeogeotrellis.user_defined_process_repository import (
    InMemoryUserDefinedProcessRepository,
    ZooKeeperUserDefinedProcessRepository,
)
from openeogeotrellis.utils import (
    add_permissions,
    dict_merge_recursive,
    get_jvm,
    get_s3_file_contents,
    mdc_include,
    mdc_remove,
    normalize_temporal_extent,
    s3_client,
    single_value,
    to_projected_polygons,
    zk_client,
    reproject_cellsize,
)
from openeogeotrellis.vault import Vault

JOB_METADATA_FILENAME = "job_metadata.json"

logger = logging.getLogger(__name__)


class GpsSecondaryServices(backend.SecondaryServices):
    """Secondary Services implementation for GeoPySpark backend"""

    def __init__(self, service_registry: AbstractServiceRegistry):
        self.service_registry = service_registry

    def service_types(self) -> dict:
        return {
            "WMTS": {
                "title": "Web Map Tile Service",
                "configuration": {
                    "version": {
                        "type": "string",
                        "description": "The WMTS version to use.",
                        "default": "1.0.0",
                        "enum": [
                            "1.0.0"
                        ]
                    },
                    "colormap": {
                        "type": "string",
                        "description": "The colormap to apply to single band layers",
                        "default": "YlGn"
                    }
                },
                "process_parameters": [
                    # TODO: we should at least have bbox and time range parameters here
                ],
                "links": [],
            }
        }

    def list_services(self, user_id: str) -> List[ServiceMetadata]:
        return list(self.service_registry.get_metadata_all(user_id).values())

    def service_info(self, user_id: str, service_id: str) -> ServiceMetadata:
        return self.service_registry.get_metadata(user_id=user_id, service_id=service_id)

    def remove_service(self, user_id: str, service_id: str) -> None:
        self.service_registry.stop_service(user_id=user_id, service_id=service_id)
        self._unproxy_service(service_id)

    def remove_services_before(self, upper: dt.datetime) -> None:
        user_services = self.service_registry.get_metadata_all_before(upper)

        for user_id, service in user_services:
            self.service_registry.stop_service(user_id=user_id, service_id=service.id)
            self._unproxy_service(service.id)

    def _create_service(self, user_id: str, process_graph: dict, service_type: str, api_version: str,
                       configuration: dict) -> str:
        # TODO: reduce code duplication between this and start_service()
        from openeo_driver.ProcessGraphDeserializer import evaluate

        if service_type.lower() != 'wmts':
            raise ServiceUnsupportedException(service_type)

        service_id = generate_unique_id(prefix="s")

        image_collection = evaluate(
            process_graph,
            env=EvalEnv({
                'version': api_version,
                'pyramid_levels': 'all',
                "backend_implementation": GeoPySparkBackendImplementation(),
            })
        )

        if (isinstance(image_collection, ImageCollectionResult)):
            image_collection = image_collection.cube
        elif(not isinstance(image_collection,GeopysparkDataCube)):
            logger.info("Can not create service for: " + str(image_collection))
            raise OpenEOApiException("Can not create service for: " + str(image_collection))


        wmts_base_url = os.getenv('WMTS_BASE_URL_PATTERN', 'http://openeo.vgt.vito.be/openeo/services/%s') % service_id

        self.service_registry.persist(user_id, ServiceMetadata(
            id=service_id,
            process={"process_graph": process_graph},
            url=wmts_base_url + "/service/wmts",
            type=service_type,
            enabled=True,
            attributes={},
            configuration=configuration,
            created=dt.datetime.utcnow()), api_version)

        secondary_service = self._wmts_service(image_collection, configuration, wmts_base_url)

        self.service_registry.register(service_id, secondary_service)
        self._proxy_service(service_id, secondary_service.host, secondary_service.port)

        return service_id

    def start_service(self, user_id: str, service_id: str) -> None:
        from openeo_driver.ProcessGraphDeserializer import evaluate

        service: ServiceEntity = self.service_registry.get(user_id=user_id, service_id=service_id)
        service_metadata: ServiceMetadata = service.metadata

        service_type = service_metadata.type
        process_graph = service_metadata.process["process_graph"]
        api_version = service.api_version
        configuration = service_metadata.configuration

        if service_type.lower() != 'wmts':
            raise ServiceUnsupportedException(service_type)

        image_collection: GeopysparkDataCube = evaluate(
            process_graph,
            env=EvalEnv({
                'version': api_version,
                'pyramid_levels': 'all',
                "backend_implementation": GeoPySparkBackendImplementation(),
            })
        )

        wmts_base_url = os.getenv('WMTS_BASE_URL_PATTERN', 'http://openeo.vgt.vito.be/openeo/services/%s') % service_id

        secondary_service = self._wmts_service(image_collection, configuration, wmts_base_url)

        self.service_registry.register(service_id, secondary_service)
        self._proxy_service(service_id, secondary_service.host, secondary_service.port)

    def _wmts_service(self, image_collection, configuration: dict, wmts_base_url: str) -> SecondaryService:
        random_port = 0

        jvm = get_jvm()
        wmts = jvm.be.vito.eodata.gwcgeotrellis.wmts.WMTSServer.createServer(random_port, wmts_base_url)
        logger.info('Created WMTSServer: {w!s} ({u!s}/service/wmts, {p!r})'.format(w=wmts, u=wmts.getURI(), p=wmts.getPort()))

        if "colormap" in configuration:
            max_zoom = image_collection.pyramid.max_zoom
            min_zoom = min(image_collection.pyramid.levels.keys())
            reduced_resolution = max(min_zoom,max_zoom-4)
            if reduced_resolution not in image_collection.pyramid.levels:
                reduced_resolution = min_zoom
            histogram = image_collection.pyramid.levels[reduced_resolution].get_histogram()
            matplotlib_name = configuration.get("colormap", "YlGn")

            #color_map = gps.ColorMap.from_colors(breaks=[x for x in range(0,250)], color_list=gps.get_colors_from_matplotlib("YlGn"))
            color_map = gps.ColorMap.build(histogram, matplotlib_name)
            srdd_dict = {k: v.srdd.rdd() for k, v in image_collection.pyramid.levels.items()}
            wmts.addPyramidLayer("RDD", srdd_dict,color_map.cmap)
        else:
            srdd_dict = {k: v.srdd.rdd() for k, v in image_collection.pyramid.levels.items()}
            wmts.addPyramidLayer("RDD", srdd_dict)

        # TODO what is this host logic about?
        host = [l for l in
                          ([ip for ip in socket.gethostbyname_ex(socket.gethostname())[2] if not ip.startswith("127.")][:1],
                           [[(s.connect(('8.8.8.8', 53)), s.getsockname()[0], s.close()) for s in
                             [socket.socket(socket.AF_INET, socket.SOCK_DGRAM)]][0][1]])
                          if l][0][0]

        return SecondaryService(host=host, port=wmts.getPort(), server=wmts)

    def restore_services(self):
        for user_id, service_metadata in self.service_registry.get_metadata_all_before(upper=dt.datetime.max):
            if service_metadata.enabled:
                try:
                    self.start_service(user_id=user_id, service_id=service_metadata.id)
                except:
                    logger.exception("Error while restoring service: " + str(service_metadata))

    def _proxy_service(self, service_id, host, port):
        if not ConfigParams().is_ci_context:
            with zk_client() as zk:
                Traefik(zk).proxy_service(service_id, host, port)

    def _unproxy_service(self, service_id):
        if not ConfigParams().is_ci_context:
            with zk_client() as zk:
                Traefik(zk).unproxy_service(service_id)


class GeoPySparkBackendImplementation(backend.OpenEoBackendImplementation):
    def __init__(
        self,
        use_zookeeper: bool = True,
        batch_job_output_root: Optional[Path] = None,
        use_job_registry: bool = True,
        elastic_job_registry: Optional[ElasticJobRegistry] = None,
    ):
        self._service_registry = (
            # TODO #283 #285: eliminate is_ci_context, use some kind of config structure
            InMemoryServiceRegistry() if not use_zookeeper or ConfigParams().is_ci_context
            else ZooKeeperServiceRegistry()
        )

        user_defined_processes = (
            # TODO #283 #285: eliminate is_ci_context, use some kind of config structure
            InMemoryUserDefinedProcessRepository() if not use_zookeeper or ConfigParams().is_ci_context
            else ZooKeeperUserDefinedProcessRepository(hosts=ConfigParams().zookeepernodes)
        )

        requests_session = requests_with_retry(total=3, backoff_factor=2)
        vault = Vault(ConfigParams().vault_addr, requests_session)

        catalog = get_layer_catalog(vault)

        jvm = get_jvm()

        conf = SparkContext.getOrCreate().getConf()
        principal = conf.get("spark.yarn.principal", conf.get("spark.kerberos.principal"))
        key_tab = conf.get("spark.yarn.keytab", conf.get("spark.kerberos.keytab"))

        if use_job_registry and not elastic_job_registry:
            # TODO #236/#498 avoid this fallback and just make sure it is always set when necessary
            logger.warning("No elastic_job_registry given to GeoPySparkBackendImplementation, creating one")
            elastic_job_registry = get_elastic_job_registry(requests_session=requests_session)

        super().__init__(
            catalog=catalog,
            batch_jobs=GpsBatchJobs(
                catalog=catalog,
                jvm=jvm,
                principal=principal,
                key_tab=key_tab,
                vault=vault,
                output_root_dir=batch_job_output_root,
                elastic_job_registry=elastic_job_registry,
                requests_session=requests_session,
            ),
            user_defined_processes=user_defined_processes,
            processing=GpsProcessing(),
            # secondary_services=GpsSecondaryServices(service_registry=self._service_registry),
        )

        self._principal = principal
        self._key_tab = key_tab

    def capabilities_billing(self) -> dict:
        return {
            "currency": "credits",
        }

    def health_check(self, options: Optional[dict] = None) -> dict:
        mode = (options or {}).get("mode", "spark")
        if mode == "spark":
            # Check if we have a working (Py)Spark context
            sc = SparkContext.getOrCreate()
            count = sc.parallelize([1, 2, 3], numSlices=2).map(lambda x: x * x).sum()
            res = {"mode": "spark", "status": "OK" if count == 14 else "FAIL", "count": count}
        elif mode == "jvm":
            # Check if we have a working jvm context
            jvm = get_jvm()
            pi = jvm.Math.PI
            res = {"mode": "jvm", "status": "OK" if repr(pi).startswith("3.14") else "FAIL", "pi": repr(jvm.Math.PI)}
        else:
            res = {"mode": "basic", "status": "OK"}
        return res

    def oidc_providers(self) -> List[OidcProvider]:
        return get_backend_config().oidc_providers

    def file_formats(self) -> dict:
        return {
            "input": {
                "GeoJSON": {
                    "title": "GeoJSON",
                    "description": "GeoJSON allows sending vector data as part of your JSON request. GeoJSON is always in EPSG:4326. ",
                    "gis_data_types": ["vector"],
                    "parameters": {},
                },
                "Parquet": {
                    "title": "(Geo)Parquet",
                    "description": "GeoParquet is an efficient binary format, to distribute large amounts of vector data.",
                    "gis_data_types": ["vector"],
                    "parameters": {},
                },
                "GPKG": {
                    "title": "GeoPackage",
                    "description": "GeoPackage is an open, standards-based, platform-independent, portable, self-describing, compact format for transferring geospatial information.",
                    "gis_data_types": ["vector"],
                    "parameters": {},
                },
                "GTiff": {
                    "title": "GeoTiff",
                    "description": "Geotiff is one of the most widely supported formats. This backend allows reading from Geotiff to create raster data cubes.",
                    "gis_data_types": ["raster"],
                    "parameters": {}
                }
            },
            "output": {
                "GTiff": {
                    "title": "GeoTiff",
                    "description": "Cloud Optimized Geotiff is one of the most widely supported formats and thus a popular choice for further dissemination. This implementation stores all bands in one file, and creates one file per timestamp in your datacube.",
                    "gis_data_types": ["raster"],
                    "parameters": {
                        "tile_grid": {
                            "type": ["string", "null"],
                            "description": "Specifies the tile grid to use, for batch jobs only. By default, no tile grid is set, and one Geotiff is generated per date. If a tile grid is set, multiple geotiffs are generated per date, as defined by the specified tiling grid.",
                            "default": None,
                            "enum": ["wgs84-1degree", "utm-100km", "utm-20km", "utm-10km"]
                        },
                        "ZLEVEL": {
                            "type": "string",
                            "description": "Specifies the compression level used for DEFLATE compression. As a number from 1 to 9, lowest and fastest compression is 1 while 9 is highest and slowest compression.",
                            "default": "6"
                        },
                        "sample_by_feature": {
                            "type": "boolean",
                            "default": False,
                            "description": "Set to true to write one output tiff per feature and date. Spatial features can be specified using filter_spatial. This setting is used to sample a data cube at multiple locations in a single job."
                        },
                        "feature_id_property": {
                            "type": ["string", "null"],
                            "default": None,
                            "description": "Specifies the name of the feature attribute that is to be used as feature id, by processes that require it. Can be used to link a given output back to an input feature."
                        },
                        "overviews": {
                            "type": "string",
                            "description": "Specifies the strategy to generate overviews. The default, AUTO, allows the backend to choose an optimal configuration, depending on the size of the generated tiff, and backend capabilities.",
                            "default": "AUTO",
                            "enum": ["AUTO", "OFF"]
                        },
                        "colormap": {
                            "type": ["object", "null"],
                            "description": "Allows specifying a colormap, for single band geotiffs. The colormap is a dictionary mapping band values to colors, specified by an integer.",
                            "default": None
                        },
                        "filename_prefix": {
                            "type": "string",
                            "description": "Specifies the filename prefix when outputting multiple files. By default, depending on the context, 'OpenEO' or a part of the input filename will be used as prefix.",
                            "default": None,
                        },
                    },
                },
                "PNG": {
                    "title": "Portable Network Graphics (PNG)",
                    "description": "PNG is a popular raster format used for graphics on the web. Compared to other EO raster formats, it is less flexible and standardized regarding number of bands, embedding geospatial metadata, etc.",
                    "gis_data_types": ["raster"],
                    "parameters": {
                        "colormap": {
                            "type": ["object", "null"],
                            "description": "Allows specifying a colormap, for single band PNGs. The colormap is a dictionary mapping band values to colors, either specified by an integer or an array of [R, G, B, A], where each value lies between 0.0 and 1.0.",
                            "default": None
                        },
                    }
                },
                "CovJSON": {
                    "title": "CoverageJSON",
                    "description": "CoverageJSON is a JSON based format for geotemporal data.",
                    "gis_data_types": ["other","raster"],  # TODO: also "raster", "vector", "table"?
                    "parameters": {},
                },
                "netCDF": {
                    "title": "Network Common Data Form",
                    "description":"netCDF files allow to accurately represent an openEO datacube and its metadata.",
                    "gis_data_types": ["other", "raster"],  # TODO: also "raster", "vector", "table"?
                    "parameters": {
                        "sample_by_feature": {
                            "type": "boolean",
                            "default": False,
                            "description": "Set to true to write one output netCDF per feature, containing all bands and dates. Spatial features can be specified using filter_spatial. This setting is used to sample a data cube at multiple locations in a single job."
                        },
                        "feature_id_property": {
                            "type": ["string", "null"],
                            "default": None,
                            "description": "Specifies the name of the feature attribute that is to be used as feature id, by processes that require it. Can be used to link a given output back to an input feature."
                        }
                    },
                },
                "JSON": {
                    "title": "JavaScript Object Notation (JSON)",
                    "description": "JSON is a generic data serialization format. Being generic, it allows to represent various data types (raster, vector, table, ...). On the other side, there is little standardization for complex data structures.",
                    "gis_data_types": ["raster", "vector"],
                    "parameters": {},
                },
                "CSV": {
                    "title": "Comma Separated Values (CSV)",
                    "description": "CSV format is supported to export vector cube data, for instance generated by aggregate_spatial.",
                    "gis_data_types": [ "vector"],
                    "parameters": {}
                },
                "Parquet": {
                    "title": "(Geo)Parquet",
                    "description": "GeoParquet is an efficient binary format, to distribute large amounts of vector data.",
                    "gis_data_types": ["vector"],
                    "parameters": {},
                },
            }
        }

    def load_disk_data(
            self, format: str, glob_pattern: str, options: dict, load_params: LoadParameters, env: EvalEnv
    ) -> GeopysparkDataCube:
        logger.info("load_disk_data with format {f!r}, glob {g!r}, options {o!r} and load params {p!r}".format(
            f=format, g=glob_pattern, o=options, p=load_params
        ))
        if format != 'GTiff':
            raise NotImplementedError("The format is not supported by the backend: " + format)

        date_regex = options['date_regex']

        if glob_pattern.startswith("hdfs:") and get_backend_config().setup_kerberos_auth:
            setup_kerberos_auth(self._principal, self._key_tab)

        metadata = GeopysparkCubeMetadata(metadata={}, dimensions=[
            # TODO: detect actual dimensions instead of this simple default?
            SpatialDimension(name="x", extent=[]), SpatialDimension(name="y", extent=[]),
            TemporalDimension(name='t', extent=[]), BandDimension(name="bands", bands=[Band("unknown")])
        ])

        # TODO: eliminate duplication with GeoPySparkLayerCatalog.load_collection
        temporal_extent = load_params.temporal_extent
        from_date, to_date = normalize_temporal_extent(temporal_extent)
        metadata = metadata.filter_temporal(from_date, to_date)

        spatial_extent = load_params.spatial_extent
        if len(spatial_extent) == 0:
            spatial_extent = load_params.global_extent

        west = spatial_extent.get("west", None)
        east = spatial_extent.get("east", None)
        north = spatial_extent.get("north", None)
        south = spatial_extent.get("south", None)
        crs = spatial_extent.get("crs", None)
        spatial_bounds_present = all(b is not None for b in [west, south, east, north])
        if spatial_bounds_present:
            metadata = metadata.filter_bbox(west=west, south=south, east=east, north=north, crs=crs)

        bands = load_params.bands
        if bands:
            band_indices = [metadata.get_band_index(b) for b in bands]
            metadata = metadata.filter_bands(bands)
        else:
            band_indices = None

        jvm = get_jvm()

        feature_flags = load_params.get("featureflags", {})
        experimental = feature_flags.get("experimental", False)
        datacubeParams, single_level = self.catalog.create_datacube_parameters(load_params, env)

        extent = jvm.geotrellis.vector.Extent(float(west), float(south), float(east), float(north)) \
            if spatial_bounds_present else None

        factory = jvm.org.openeo.geotrellis.geotiff.PyramidFactory.from_disk(glob_pattern, date_regex)
        if single_level:
            if extent is None:
                raise ValueError(f"Trying to load disk collection {glob_pattern} without extent.")
            projected_polygons = jvm.org.openeo.geotrellis.ProjectedPolygons.fromExtent(extent, crs or "EPSG:4326")
            pyramid = factory.datacube_seq(projected_polygons, from_date, to_date, {},"", datacubeParams)
        else:
            pyramid = (factory.pyramid_seq(extent, crs, from_date, to_date))

        temporal_tiled_raster_layer = jvm.geopyspark.geotrellis.TemporalTiledRasterLayer
        option = jvm.scala.Option
        levels = {pyramid.apply(index)._1(): TiledRasterLayer(LayerType.SPACETIME, temporal_tiled_raster_layer(
            option.apply(pyramid.apply(index)._1()), pyramid.apply(index)._2())) for index in
                  range(0, pyramid.size())}

        image_collection = GeopysparkDataCube(
            pyramid=gps.Pyramid(levels),
            metadata=metadata
        )

        return image_collection.filter_bands(band_indices) if band_indices else image_collection

    def load_result(self, job_id: str, user_id: Optional[str], load_params: LoadParameters,
                    env: EvalEnv) -> GeopysparkDataCube:
        logger.info("load_result from job ID {j!r} with load params {p!r}".format(j=job_id, p=load_params))

        requested_bbox = BoundingBox.from_dict_or_none(
            load_params.spatial_extent, default_crs="EPSG:4326"
        )
        logger.info(f"{requested_bbox=}")

        if job_id.startswith("http://") or job_id.startswith("https://"):
            job_results_canonical_url = job_id
            job_results = pystac.Collection.from_file(href=job_results_canonical_url)

            def intersects_spatial_extent(item) -> bool:
                if not requested_bbox or item.bbox is None:
                    return True

                requested_bbox_lonlat = requested_bbox.reproject("EPSG:4326")
                return requested_bbox_lonlat.as_polygon().intersects(
                    Polygon.from_bounds(*item.bbox)
                )

            uris_with_metadata = {asset.get_absolute_href(): (item.datetime.isoformat(),
                                                              asset.extra_fields.get("eo:bands", []))
                                  for item in job_results.get_items()
                                  if intersects_spatial_extent(item)
                                  for asset in item.get_assets().values()
                                  if asset.media_type == "image/tiff; application=geotiff"}

            timestamped_uris = {uri: timestamp for uri, (timestamp, _) in uris_with_metadata.items()}
            logger.info(f"{len(uris_with_metadata)=}")

            try:
                eo_bands = single_value(eo_bands for _, eo_bands in uris_with_metadata.values())
                band_names = [eo_band["name"] for eo_band in eo_bands]
            except ValueError as e:
                raise OpenEOApiException(message=f"Unsupported band information for job {job_id}: {str(e)}",
                                         status_code=501)

            job_results_bbox = BoundingBox.from_wsen_tuple(
                job_results.extent.spatial.bboxes[0], crs="EPSG:4326"
            )
            # TODO: this assumes that job result data is gridded in best UTM already?
            job_results_epsg = job_results_bbox.best_utm()
            logger.info(f"job result: {job_results_bbox=} {job_results_epsg=}")

        else:
            paths_with_metadata = {
                asset["href"]: (asset.get("datetime"), asset.get("bands", []))
                for _, asset in self.batch_jobs.get_result_assets(
                    job_id=job_id, user_id=user_id
                ).items()
                if asset["type"] == "image/tiff; application=geotiff"
            }
            logger.info(f"{paths_with_metadata=}")

            if len(paths_with_metadata) == 0:
                raise OpenEOApiException(message=f"Job {job_id} contains no results of supported type GTiff.",
                                         status_code=501)

            if not all(timestamp is not None for timestamp, _ in paths_with_metadata.values()):
                raise OpenEOApiException(
                    message=f"Cannot load results of job {job_id} because they lack timestamp information.",
                    status_code=400)

            timestamped_uris = {path: timestamp for path, (timestamp, _) in paths_with_metadata.items()}
            logger.info(f"{timestamped_uris=}")

            try:
                eo_bands = single_value(eo_bands for _, eo_bands in paths_with_metadata.values())
                band_names = [eo_band.name for eo_band in eo_bands]
            except ValueError as e:
                raise OpenEOApiException(message=f"Unsupported band information for job {job_id}: {str(e)}",
                                         status_code=501)

            job_info = self.batch_jobs.get_job_info(job_id, user_id)
            job_results_bbox = BoundingBox.from_wsen_tuple(
                job_info.bbox, crs="EPSG:4326"
            )
            job_results_epsg = job_info.epsg
            logger.info(f"job result: {job_results_bbox=} {job_results_epsg=}")

        metadata = GeopysparkCubeMetadata(metadata={}, dimensions=[
            # TODO: detect actual dimensions instead of this simple default?
            SpatialDimension(name="x", extent=[]), SpatialDimension(name="y", extent=[]),
            TemporalDimension(name='t', extent=[]),
            BandDimension(name="bands", bands=[Band(band_name) for band_name in band_names])
        ])

        # TODO: eliminate duplication with load_disk_data
        temporal_extent = load_params.temporal_extent
        from_date, to_date = normalize_temporal_extent(temporal_extent)
        metadata = metadata.filter_temporal(from_date, to_date)

        jvm = get_jvm()

        pyramid_factory = jvm.org.openeo.geotrellis.geotiff.PyramidFactory.from_uris(timestamped_uris)

        single_level = env.get('pyramid_levels', 'all') != 'all'

        if single_level:
            target_bbox = requested_bbox or job_results_bbox
            logger.info(f"{target_bbox=}")

            extent = jvm.geotrellis.vector.Extent(*target_bbox.as_wsen_tuple())
            extent_crs = target_bbox.crs

            projected_polygons = jvm.org.openeo.geotrellis.ProjectedPolygons.fromExtent(
                extent, target_bbox.crs
            )
            projected_polygons = getattr(
                getattr(jvm.org.openeo.geotrellis, "ProjectedPolygons$"), "MODULE$"
            ).reproject(projected_polygons, job_results_epsg)

            metadata_properties = None
            correlation_id = None
            data_cube_parameters = jvm.org.openeo.geotrelliscommon.DataCubeParameters()
            getattr(data_cube_parameters, "layoutScheme_$eq")("FloatingLayoutScheme")

            pyramid = pyramid_factory.datacube_seq(projected_polygons, from_date, to_date, metadata_properties,
                                                   correlation_id, data_cube_parameters)
        else:
            if requested_bbox:
                extent = jvm.geotrellis.vector.Extent(*requested_bbox.as_wsen_tuple())
                extent_crs = requested_bbox.crs
            else:
                extent = extent_crs = None

            pyramid = pyramid_factory.pyramid_seq(
                extent, extent_crs, from_date, to_date
            )

        metadata = metadata.filter_bbox(
            west=extent.xmin(),
            south=extent.ymin(),
            east=extent.xmax(),
            north=extent.ymax(),
            crs=extent_crs,
        )

        temporal_tiled_raster_layer = jvm.geopyspark.geotrellis.TemporalTiledRasterLayer
        option = jvm.scala.Option

        # noinspection PyProtectedMember
        levels = {pyramid.apply(index)._1(): TiledRasterLayer(LayerType.SPACETIME, temporal_tiled_raster_layer(
            option.apply(pyramid.apply(index)._1()), pyramid.apply(index)._2())) for index in
                  range(0, pyramid.size())}

        cube = GeopysparkDataCube(pyramid=gps.Pyramid(levels), metadata=metadata)

        if load_params.bands:
            cube = cube.filter_bands(load_params.bands)

        return cube

    def load_stac(self, url: str, load_params: LoadParameters, env: EvalEnv) -> GeopysparkDataCube:
        return load_stac.load_stac(url, load_params, env, layer_properties={}, batch_jobs=self.batch_jobs)

    def load_ml_model(self, model_id: str) -> 'JavaObject':

        # Trick to make sure IDE infers right type of `self.batch_jobs` and can resolve `get_job_output_dir`
        gps_batch_jobs: GpsBatchJobs = self.batch_jobs

        def _create_model_dir(use_s3=False):
            if use_s3:
                return f"openeo-ml-models-dev/{generate_unique_id(prefix='model')}"

            def _set_permissions(job_dir: Path):
                try:
                    shutil.chown(job_dir, user = None, group = 'eodata')
                except LookupError as e:
                    logger.warning(f"Could not change group of {job_dir} to eodata.")
                add_permissions(job_dir, stat.S_ISGID | stat.S_IWGRP)  # make children inherit this group

            result_dir = gps_batch_jobs.get_job_output_dir("ml_models")
            result_path = result_dir / generate_unique_id(prefix="model")
            result_dir_exists = os.path.exists(result_dir)
            logger.info("Creating directory: {}".format(result_path))
            os.makedirs(result_path)
            if not result_dir_exists:
                _set_permissions(result_dir)
            _set_permissions(result_path)
            return str(result_path)

        if model_id.startswith('http'):
            # Load the model using its STAC metadata file.
            with requests.get(model_id) as resp:
                resp.raise_for_status()
                metadata = resp.json()
            if deep_get(metadata, "properties", "ml-model:architecture", default=None) is None:
                raise OpenEOApiException(
                    message=f"{model_id} does not specify a model architecture under properties.ml-model:architecture.",
                    status_code=400)
            checkpoints = []
            assets = metadata.get('assets', {})
            for asset in assets:
                if "ml-model:checkpoint" in assets[asset].get('roles', []):
                    checkpoints.append(assets[asset])
            if len(checkpoints) == 0 or checkpoints[0].get("href", None) is None:
                raise OpenEOApiException(
                    message=f"{model_id} does not contain a link to the ml model in its assets section.",
                    status_code=400)
            # TODO: How to handle multiple models?
            if len(checkpoints) > 1:
                raise OpenEOApiException(
                    message=f"{model_id} contains multiple checkpoints.",
                    status_code=400)

            # Get the url for the actual model from the STAC metadata.
            model_url = checkpoints[0]["href"]
            architecture = metadata["properties"]["ml-model:architecture"]
            # Download the model to the ml_models folder and load it as a java object.
            use_s3 = ConfigParams().is_kube_deploy
            model_dir_path = _create_model_dir(use_s3)
            if architecture == "random-forest":
                if use_s3:
                    with tempfile.TemporaryDirectory() as tmp_dir:
                        # Download to tmp_dir and unpack it there.
                        tmp_path = Path(tmp_dir + "/randomforest.model.tar.gz")
                        logger.info(f"Downloading ml_model from {model_url} to {tmp_path}")
                        with open(tmp_path, 'wb') as f:
                            f.write(requests.get(model_url).content)
                        shutil.unpack_archive(tmp_path, extract_dir = tmp_dir, format = 'gztar')
                        # Upload the unpacked model to s3.
                        unpacked_model_path = str(tmp_path).replace(".tar.gz", "")
                        logger.info(f"Uploading ml_model to {model_dir_path}")
                        path_split = model_dir_path.split("/")
                        bucket, key = path_split[0], path_split[1]
                        s3 = s3_client()
                        for root, dirs, files in os.walk(unpacked_model_path):
                            for file in files:
                                relative_filepath = os.path.relpath(os.path.join(root, file), tmp_dir)
                                s3.upload_file(os.path.join(root, file), bucket, key + "/" + relative_filepath)
                        # Load the spark model using the new s3 path.
                        s3_path = f"s3a://{model_dir_path}/randomforest.model/"
                        logger.info("Loading ml_model using filename: {}".format(s3_path))
                        model: JavaObject = RandomForestModel._load_java(sc = gps.get_spark_context(), path = s3_path)
                        return model
                dest_path = Path(model_dir_path + "/randomforest.model.tar.gz")
                with open(dest_path, 'wb') as f:
                    f.write(requests.get(model_url).content)
                shutil.unpack_archive(dest_path, extract_dir=model_dir_path, format='gztar')
                unpacked_model_path = str(dest_path).replace(".tar.gz", "")
                logger.info("Loading ml_model using filename: {}".format(unpacked_model_path))
                model: JavaObject = RandomForestModel._load_java(sc=gps.get_spark_context(), path="file:" + unpacked_model_path)
                return model
            elif architecture == "catboost":
                if use_s3:
                    # TODO: Verify that local files work. If it does, we can remove the model_dir_path implementation.
                    # Download the model to the tmp directory and load it as a java object.
                    with tempfile.TemporaryDirectory() as tmp_dir:
                        tmp_path = Path(tmp_dir + "/catboost_model.cbm")
                        logger.info(f"Downloading ml_model from {model_url} to {tmp_path}")
                        with open(tmp_path, 'wb') as f:
                            f.write(requests.get(model_url).content)
                        model: JavaObject = CatBoostClassificationModel.load_native_model(tmp_path)
                        return model
                filename = Path(model_dir_path + "/catboost_model.cbm")
                with open(filename, 'wb') as f:
                    f.write(requests.get(model_url).content)
                logger.info("Loading ml_model using filename: {}".format(filename))
                model: JavaObject = CatBoostClassificationModel.load_native_model(str(filename))
            else:
                raise NotImplementedError("The ml-model architecture is not supported by the backend: " + architecture)
            return model
        else:
            # Load the model using a batch job id.
            directory = gps_batch_jobs.get_job_output_dir(model_id)
            # TODO: This also needs to support Catboost model
            # TODO: This can be done by first reading ml_model_metadata.json in the batch job directory.
            model_path = str(Path(directory) / "randomforest.model")
            if Path(model_path).exists():
                logger.info("Loading ml_model using filename: {}".format(model_path))
                model: JavaObject = RandomForestModel._load_java(sc=gps.get_spark_context(), path="file:" + model_path)
            elif Path(model_path+".tar.gz").exists():
                packed_model_path = model_path+".tar.gz"
                shutil.unpack_archive(packed_model_path, extract_dir=directory, format='gztar')
                unpacked_model_path = str(packed_model_path).replace(".tar.gz", "")
                model: JavaObject = RandomForestModel._load_java(sc=gps.get_spark_context(), path="file:" + unpacked_model_path)
            else:
                raise OpenEOApiException(
                    message=f"No random forest model found for job {model_id}",status_code=400)
            return model

    def vector_to_raster(self, input_vector_cube: DriverVectorCube, target: DriverDataCube) -> DriverDataCube:
        """
        Rasterize all bands of the input vector cube into a DriverDataCube.

        :param input_vector_cube: DriverVectorCube that contains at least one band.
        :param target: Reference DriverDataCube used to determine the layout definition, resolution and CRS of the output raster cube.
        :return: DriverDataCube with the rasterized bands.
        """
        if not isinstance(input_vector_cube, DriverVectorCube):
            if hasattr(input_vector_cube, 'to_driver_vector_cube'):
                input_vector_cube = input_vector_cube.to_driver_vector_cube()
            else:
                raise ProcessParameterInvalidException(
                    parameter='data', process='vector_to_raster',
                    reason=f"Invalid vector cube {type(input_vector_cube)}."
                )

        if not isinstance(target, GeopysparkDataCube):
            raise ProcessParameterInvalidException(
                parameter='target', process='vector_to_raster',
                reason=f"Invalid target cube {type(target)}."
            )
        if len(target.pyramid.levels) == 0:
            raise ProcessParameterInvalidException(
                parameter='target', process='vector_to_raster',
                reason=f"Target cube {type(target)} does not contain any data."
            )
        top_layer = target.pyramid.levels[0].srdd.rdd()
        cube: DataArray = input_vector_cube.get_cube()
        if cube is None:
            raise ProcessParameterInvalidException(
                parameter='data', process='vector_to_raster',
                reason=f'Support for input vector cubes without data is not supported.'
            )

        # We only support these cases of dimensions.
        t_dim = DriverVectorCube.DIM_TIME
        allowed_dims = {
            (DriverVectorCube.DIM_GEOMETRY, t_dim, DriverVectorCube.DIM_BANDS),
            (DriverVectorCube.DIM_GEOMETRY, DriverVectorCube.DIM_BANDS),
            (DriverVectorCube.DIM_GEOMETRY, t_dim, DriverVectorCube.DIM_PROPERTIES),
            (DriverVectorCube.DIM_GEOMETRY, DriverVectorCube.DIM_PROPERTIES),
            (DriverVectorCube.DIM_GEOMETRY, t_dim),
            (DriverVectorCube.DIM_GEOMETRY,)
        }
        if cube.dims not in allowed_dims:
            raise ProcessParameterInvalidException(
                parameter='data', process='vector_to_raster',
                reason=f'Input vector cube {input_vector_cube} with dimensions {cube.dims} is not supported.'
            )
        bands_dim, time_dim = None, None
        if len(cube.dims) > 1 and str(cube.dims[-1]) != t_dim:
            bands = cube[str(cube.dims[-1])].values
            bands_dim = BandDimension(name="bands",  bands = [Band(str(b), str(b), None, None, None) for b in bands])
        if t_dim in cube.dims:
            time_extent = (cube[t_dim].min().values.tolist(), cube[t_dim].max().values.tolist())
            time_dim = TemporalDimension(name="t", extent=time_extent)

        if not np.issubdtype(cube.dtype, np.number):
            raise ProcessParameterInvalidException(
                parameter = 'data', process = 'vector_to_raster',
                reason = f'Input vector cube {input_vector_cube} is not fully numeric. Actual data type: {cube.dtype}.'
            )
        if cube.dtype != np.float:
            input_vector_cube = input_vector_cube.with_cube(cube.astype(np.float))

        # Pass over to scala using a parquet file (py4j is too slow) and convert it to a raster layer.
        file_name = "input_vector_cube.geojson"
        with tempfile.TemporaryDirectory() as tmp_dir:
            file_path = Path(tmp_dir) / file_name
            with open(str(file_path), 'w') as f:
                json.dump(input_vector_cube.to_geojson(include_properties = False), f)
            vector_to_raster = get_jvm().org.openeo.geotrellis.vector.VectorCubeMethods.vectorToRasterSpatial
            tiled_raster_layer = get_jvm().geopyspark.geotrellis.SpatialTiledRasterLayer
            layer_type = LayerType.SPATIAL
            if time_dim:
                vector_to_raster = get_jvm().org.openeo.geotrellis.vector.VectorCubeMethods.vectorToRasterTemporal
                tiled_raster_layer = get_jvm().geopyspark.geotrellis.TemporalTiledRasterLayer
                layer_type = LayerType.SPACETIME
            layer = vector_to_raster(str(file_path), top_layer)

        raster_layer = gps.TiledRasterLayer(layer_type, tiled_raster_layer.apply(0, layer))
        pyramid: Pyramid = Pyramid({0: raster_layer})

        # Create metadata.
        dimensions: List[Dimension] = target.metadata.spatial_dimensions
        if bands_dim:
            dimensions.append(bands_dim)
        if time_dim:
            dimensions.append(time_dim)

        metadata: GeopysparkCubeMetadata = GeopysparkCubeMetadata(
            metadata={},
            dimensions=dimensions,
            spatial_extent=target.metadata.spatial_extent,
            temporal_extent=time_dim.extent if time_dim else None,
        )
        return GeopysparkDataCube(pyramid, metadata)

    def visit_process_graph(self, process_graph: dict) -> ProcessGraphVisitor:
        return GeoPySparkBackendImplementation.accept_process_graph(process_graph)

    @classmethod
    def accept_process_graph(cls, process_graph, default_input_parameter = None, default_input_datatype=None):
        if len(process_graph) == 1 and next(iter(process_graph.values())).get('process_id') == 'run_udf':
            return SingleNodeUDFProcessGraphVisitor().accept_process_graph(process_graph)

        return GeotrellisTileProcessGraphVisitor.create(default_input_parameter=default_input_parameter,default_input_datatype=default_input_datatype).accept_process_graph(process_graph)

    def summarize_exception(self, error: Exception) -> Union[ErrorSummary, Exception]:
        return self.summarize_exception_static(error, 2000)

    @staticmethod
    def summarize_exception_static(error: Exception, width=2000) -> Union[ErrorSummary, Exception]:
        if "Container killed on request. Exit code is 143" in str(error):
            is_client_error = False  # Give user the benefit of doubt.
            summary = "Your batch job failed because workers used too much Python memory. The same task was attempted multiple times. Consider increasing executor-memoryOverhead or contact the developers to investigate."

        elif isinstance(error, Py4JJavaError):
            def get_exception_chain(from_java_exception) -> list:
                if from_java_exception is None:
                    return []

                return [from_java_exception] + get_exception_chain(from_java_exception.getCause())

            exception_chain = get_exception_chain(error.java_exception)
            root_cause = exception_chain[-1]
            root_cause_class_name = root_cause.getClass().getName()
            root_cause_message = root_cause.getMessage()

            logger.debug(f"exception chain classes: "
                         f"{' caused by '.join(exception.getClass().getName() for exception in exception_chain)}")

            no_data_found = (root_cause_class_name == 'java.lang.AssertionError'
                             and "Cannot stitch empty collection" in root_cause_message)
            is_spark_exception = "SparkException" in error.java_exception.getClass().getName()

            def get_missing_sentinel1_band() -> Optional[str]:
                if root_cause_class_name == 'org.openeo.geotrellissentinelhub.Sentinel1BandNotPresentException':
                    return root_cause.missingBandName()

                if is_spark_exception:
                    band_name_regex = re.compile(r".*Requested band '(.+)' is not present in Sentinel 1 tile .+")
                    match = band_name_regex.search(error.java_exception.getMessage())
                    if match:
                        missing_band_name = match.group(1)
                        return missing_band_name

                return None

            missing_sentinel1_band = get_missing_sentinel1_band()

            kubernetes_exception = [e for e in exception_chain if "KubernetesClientException" in e.getClass().getName()]

            is_client_error = (root_cause_class_name == 'java.lang.IllegalArgumentException' or no_data_found or
                               missing_sentinel1_band)

            if no_data_found:
                summary = "Cannot construct an image because the given boundaries resulted in an empty image collection"
            elif "outofmemoryerror" in root_cause_class_name.lower():
                summary = "Your batch job failed because the 'driver' used too much java memory. Consider increasing driver-memory or contact the developers to investigate."
            elif is_spark_exception:
                if missing_sentinel1_band:
                    summary = (f"Requested band '{missing_sentinel1_band}' is not present in Sentinel 1 tile;"
                               f' try specifying a "polarization" property filter according to the table at'
                               f' https://docs.sentinel-hub.com/api/latest/data/sentinel-1-grd/#polarization.')
                elif len(kubernetes_exception) > 0:
                    if error.java_exception.getMessage().contains("External scheduler cannot be instantiated") :
                        summary = (f"Batch job failed to initialize, try running again, or contact support if the problem persists. Detailed cause: {kubernetes_exception[0].getMessage()} - {root_cause_message}")
                    else:
                        summary = (f"Batch job failed due to Kubernetes error, try running again, or contact support if the problem persists. Detailed cause: {kubernetes_exception[0].getMessage()} - {root_cause_message}")
                elif root_cause_message:
                    udf_stacktrace = GeoPySparkBackendImplementation.extract_udf_stacktrace(root_cause_message)
                    if udf_stacktrace:
                        if len(udf_stacktrace) > width - 150:
                            udf_stacktrace_list = udf_stacktrace.split("\n")
                            udf_stacktrace_new = "\n".join(
                                udf_stacktrace_list[:5] + ["... skipped stack frames ..."] + udf_stacktrace_list[-5:]
                            )
                            if len(udf_stacktrace_new) < width - 150:
                                udf_stacktrace = udf_stacktrace_new
                        summary = f"UDF exception while evaluating processing graph. Please check your user defined functions. {udf_stacktrace}"
                    else:
                        summary = f"Exception during Spark execution: {root_cause_class_name}: {root_cause_message}"
                else:
                    summary = f"Exception during Spark execution: {root_cause_class_name}"
            else:
                summary = f"{root_cause_class_name}: {root_cause_message}"
            summary = str_truncate(summary, width=width)
        else:
            is_client_error = False  # Give user the benefit of doubt.
            if isinstance(error, FileNotFoundError):
                summary = repr_truncate(str(error), width=width)
            else:
                summary = repr_truncate(error, width=width)

        return ErrorSummary(error, is_client_error, summary)

    @staticmethod
    def extract_udf_stacktrace(full_stacktrace: str) -> Optional[str]:
        """
        Select all lines a bit under 'run_udf_code'.
        This is what interests the user
        """
        regex = re.compile(r" in run_udf_code\n.*\n((.|\n)*)", re.MULTILINE)

        match = regex.search(full_stacktrace)
        if match:
            return match.group(1).rstrip()
        return None

    def changelog(self) -> Union[str, Path, flask.Response]:
        html = openeo_driver.util.changelog.multi_project_changelog(
            [
                {
                    "name": "openeo-geopyspark-driver",
                    "version": importlib.metadata.version(distribution_name="openeo-geopyspark"),
                    "changelog_path": openeo_driver.util.changelog.get_changelog_path(
                        data_files_dir="openeo-geopyspark-driver",
                        src_root=Path(openeogeotrellis.__file__).parent.parent,
                        filename="CHANGELOG.md",
                    ),
                },
                {
                    "name": "openeo-python-driver",
                    "version": importlib.metadata.version(distribution_name="openeo_driver"),
                    "changelog_path": openeo_driver.util.changelog.get_changelog_path(
                        data_files_dir="openeo-python-driver-data",
                        src_root=Path(openeo_driver.__file__).parent.parent,
                        filename="CHANGELOG.md",
                    ),
                },
            ]
        )
        return flask.make_response(html, {"Content-Type": "text/html"})

    def set_request_id(self, request_id: str):
        sc = SparkContext.getOrCreate()
        jvm = sc._gateway.jvm

        mdc_include(sc, jvm, jvm.org.openeo.logging.JsonLayout.RequestId(), request_id)

    def user_access_validation(self, user: User, request: flask.Request) -> User:
        # TODO: add dedicated method instead of abusing this one?
        sc = SparkContext.getOrCreate()
        jvm = sc._gateway.jvm
        user_id = user.user_id

        mdc_include(sc, jvm, jvm.org.openeo.logging.JsonLayout.UserId(), user_id)

        return user

    def after_request(self, request_id: str):
        sc = SparkContext.getOrCreate()
        jvm = sc._gateway.jvm

        jvm.org.openeo.geotrelliscommon.ScopedMetadataTracker.remove(request_id)

        for mdc_key in [jvm.org.openeo.logging.JsonLayout.RequestId(), jvm.org.openeo.logging.JsonLayout.UserId()]:
            mdc_remove(sc, jvm, mdc_key)

    def set_default_sentinel_hub_credentials(self, client_id: str, client_secret: str):
        self.batch_jobs.set_default_sentinel_hub_credentials(client_id, client_secret)
        self.catalog.set_default_sentinel_hub_credentials(client_id, client_secret)

    def set_terrascope_access_token_getter(self, get_terrascope_access_token: Callable[[User, str], str]):
        self.batch_jobs.set_terrascope_access_token_getter(get_terrascope_access_token)

    def request_costs(
        self,
        *,
        user: User,
        job_options: Union[dict, None] = None,
        request_id: str,
        success: bool,
    ) -> Optional[float]:
        """Get resource usage cost associated with (current) synchronous processing request."""

        user_id = user.user_id

        backend_config = get_backend_config()

        if backend_config.use_etl_api_on_sync_processing:
            sc = SparkContext.getOrCreate()

            # TODO: replace get-or-create with a plain get to avoid unnecessary Spark accumulator creation?
            request_metadata_tracker = get_jvm().org.openeo.geotrelliscommon.ScopedMetadataTracker.apply(
                request_id, sc._jsc.sc()
            )
            sentinel_hub_processing_units = request_metadata_tracker.sentinelHubProcessingUnits()
            requests_session = requests_with_retry(total=3, backoff_factor=2,
                                                   allowed_methods=Retry.DEFAULT_ALLOWED_METHODS.union({"POST"}))

            cpu_seconds = backend_config.default_usage_cpu_seconds
            mb_seconds = backend_config.default_usage_byte_seconds / 1024 / 1024

            etl_api = get_etl_api(
                user=user,
                job_options=job_options,
                allow_dynamic_etl_api=True,
                requests_session=requests_session,
                # TODO #531 provide a TtlCache here
                etl_api_cache=None,
            )

            costs = etl_api.log_resource_usage(
                batch_job_id=request_id,
                title=f"Synchronous processing request {request_id!r}",
                execution_id=request_id,
                user_id=user_id,
                started_ms=None,
                finished_ms=None,
                state="FINISHED" if success else "FAILED",
                status="SUCCEEDED" if success else "FAILED",
                cpu_seconds=cpu_seconds,
                mb_seconds=mb_seconds,
                duration_ms=None,
                sentinel_hub_processing_units=(sentinel_hub_processing_units
                                               if sentinel_hub_processing_units and
                                                  backend_config.report_usage_sentinelhub_pus else None),
            )

            logger.info(
                f"request_costs sync processing {request_id=} {success=} {cpu_seconds=} {mb_seconds=} {sentinel_hub_processing_units=} -> {costs=}"
            )

            return costs


class GpsProcessing(ConcreteProcessing):
    def extra_validation(
            self, process_graph: dict, env: EvalEnv, result, source_constraints: List[SourceConstraint]
    ) -> Iterable[dict]:
        try:
            for source_constraint in source_constraints.copy():  # copy because _extract_load_parameters is stateful
                source_id, constraints = source_constraint
                source_id_proc, source_id_args = source_id
                collection_id = source_id_args[0]
                if source_id_proc == "load_collection":
                    load_params = _extract_load_parameters(env, source_id=source_id)
                    yield from extra_validation_load_collection(collection_id, load_params, env)
        except Exception as e:
            yield {"code": "Internal", "message": str(e)}

    def run_udf(self, udf: str, data: openeo.udf.UdfData) -> openeo.udf.UdfData:
        if get_backend_config().allow_run_udf_in_driver:
            # TODO: remove this temporary feature flag https://github.com/Open-EO/openeo-geopyspark-driver/issues/404
            return run_udf_code(code=udf, data=data, require_executor_context=False)
        sc = SparkContext.getOrCreate()
        data_rdd = sc.parallelize([data])
        result_rdd = data_rdd.map(lambda d: run_udf_code(code=udf, data=d))
        result = result_rdd.collect()
        if not len(result) == 1:
            raise InternalException(message=f"run_udf result RDD with 1 element expected but got {len(result)}")
        return result[0]


def get_elastic_job_registry(
    requests_session: Optional[requests.Session] = None,
) -> ElasticJobRegistry:
    """Build ElasticJobRegistry instance from config"""
    config = get_backend_config()
    job_registry = ElasticJobRegistry(
        api_url=config.ejr_api,
        backend_id=config.ejr_backend_id,
        session=requests_session,
    )
    # Get credentials from env (preferably) or vault (as fallback).
    ejr_creds = get_ejr_credentials_from_env(strict=False)
    if not ejr_creds:
        if config.ejr_credentials_vault_path:
            # TODO: eliminate dependency on Vault here (i.e.: always use env vars to get creds)
            vault = Vault(config.vault_addr, requests_session=requests_session)
            ejr_creds = vault.get_elastic_job_registry_credentials()
        else:
            # Fail harder
            ejr_creds = get_ejr_credentials_from_env(strict=True)
    job_registry.setup_auth_oidc_client_credentials(credentials=ejr_creds)
    job_registry.health_check(log=True)
    return job_registry


class GpsBatchJobs(backend.BatchJobs):

    def __init__(
        self,
        catalog: GeoPySparkLayerCatalog,
        jvm: JVMView,
        principal: str,
        key_tab: str,
        vault: Vault,
        output_root_dir: Optional[Union[str, Path]] = None,
        elastic_job_registry: Optional[ElasticJobRegistry] = None,
        requests_session: Optional[requests.Session] = None,
    ):
        super().__init__()
        self._catalog = catalog
        self._jvm = jvm
        self._principal = principal
        self._key_tab = key_tab
        self._default_sentinel_hub_client_id = None
        self._default_sentinel_hub_client_secret = None
        self._get_terrascope_access_token: Optional[Callable[[User, str], str]] = None
        self._vault = vault
        self._requests_session = requests_session or requests.Session()

        # TODO: Generalize assumption that output_dir == local FS? (e.g. results go to non-local S3)
        self._output_root_dir = Path(
            output_root_dir or ConfigParams().batch_job_output_root
        )

        self._double_job_registry = DoubleJobRegistry(
            zk_job_registry_factory=ZkJobRegistry if get_backend_config().use_zk_job_registry else None,
            elastic_job_registry=elastic_job_registry,
        )

    def set_default_sentinel_hub_credentials(self, client_id: str, client_secret: str):
        self._default_sentinel_hub_client_id = client_id
        self._default_sentinel_hub_client_secret = client_secret

    def set_terrascope_access_token_getter(self, get_terrascope_access_token: Callable[[User, str], str]):
        self._get_terrascope_access_token = get_terrascope_access_token

    def create_job(
        self,
        user_id: str,
        process: dict,
        api_version: str,
        metadata: dict,
        job_options: Optional[dict] = None,
    ) -> BatchJobMetadata:
        job_id = generate_unique_id(prefix="j")
        title = metadata.get("title")
        description = metadata.get("description")
        with self._double_job_registry as registry:
            job_info = registry.create_job(
                job_id=job_id,
                user_id=user_id,
                process=process,
                api_version=api_version,
                job_options=job_options,
                title=title,
                description=description,
            )
        return BatchJobMetadata(
            id=job_id, process=process, status=job_info["status"],
            created=rfc3339.parse_datetime(job_info["created"]), job_options=job_options,
            title=title, description=description,
        )

    def get_job_info(self, job_id: str, user_id: str) -> BatchJobMetadata:
        with self._double_job_registry as registry:
            with TimingLogger(f"registry.get_job_metadata({job_id=}, {user_id=})", logger):
                job_metadata = registry.get_job_metadata(job_id, user_id)
        return job_metadata

    def poll_job_dependencies(
        self,
        job_info: dict,
        sentinel_hub_client_alias: str,
        vault_token: Optional[str] = None,
        requests_session: requests.Session = None,
    ):
        requests_session = requests_session or requests.Session()

        job_id, user_id = job_info['job_id'], job_info['user_id']

        def batch_request_details(batch_process_dependency: dict) -> Dict[str, Tuple[str, Callable[[], None]]]:
            """returns an ID -> (status, retrier) for each batch request ID in the dependency"""
            collection_id = batch_process_dependency['collection_id']

            metadata = GeopysparkCubeMetadata(self._catalog.get_collection_metadata(collection_id))
            temporal_step = metadata.get("cube:dimensions", "t", "step")
            layer_source_info = metadata.get("_vito", "data_source", default={})

            endpoint = layer_source_info['endpoint']
            bucket_name = layer_source_info.get('bucket', sentinel_hub.OG_BATCH_RESULTS_BUCKET)

            logger.debug(f"Sentinel Hub client alias: {sentinel_hub_client_alias}", extra={'job_id': job_id,
                                                                                           'user_id': user_id})

            if sentinel_hub_client_alias == 'default':
                sentinel_hub_client_id = self._default_sentinel_hub_client_id
                sentinel_hub_client_secret = self._default_sentinel_hub_client_secret
            else:
                sentinel_hub_client_id, sentinel_hub_client_secret = (
                    self._vault.get_sentinel_hub_credentials(sentinel_hub_client_alias, vault_token))

            batch_processing_service = (
                SentinelHubBatchProcessing.get_batch_processing_service(
                    endpoint=endpoint,
                    bucket_name=bucket_name,
                    sentinel_hub_client_id=sentinel_hub_client_id,
                    sentinel_hub_client_secret=sentinel_hub_client_secret,
                    sentinel_hub_client_alias=sentinel_hub_client_alias,
                    jvm=self._jvm,
                )
            )

            batch_request_ids = (batch_process_dependency.get('batch_request_ids') or
                                 [batch_process_dependency['batch_request_id']])

            def retrier(request_id: str) -> Callable[[], None]:
                def retry():
                    assert request_id is not None, "retry is for PARTIAL statuses but a 'None' request_id is DONE"

                    logger.warning(f"retrying Sentinel Hub batch process {request_id} for batch job {job_id}",
                                   extra={'job_id': job_id, 'user_id': user_id})
                    batch_processing_service.restart_partially_failed_batch_process(request_id)

                return retry

            # TODO: prevent requests for duplicate (recycled) batch request IDs
            return {request_id: (batch_processing_service.get_batch_process(request_id), temporal_step,
                                 retrier(request_id)) for request_id in batch_request_ids if request_id is not None}

        def job_results_status(job_results_dependency: dict) -> (str, Optional[str]):
            """returns URL and (possibly empty) status for this job results dependency"""
            url = job_results_dependency['partial_job_results_url']

            dependency_job_info = load_stac.extract_own_job_info(url, user_id, batch_jobs=self)
            if dependency_job_info:
                partial_job_status = PARTIAL_JOB_STATUS.for_job_status(dependency_job_info.status)
            else:
                with requests_session.get(url, timeout=600) as resp:
                    resp.raise_for_status()
                    stac_object = resp.json()
                partial_job_status = stac_object.get('openeo:status')

            return url, partial_job_status

        def fail_job():
            with self._double_job_registry as registry:
                registry.set_dependency_status(job_id, user_id, DEPENDENCY_STATUS.ERROR)
                registry.set_status(job_id, user_id, JOB_STATUS.ERROR)

            job_info["status"] = JOB_STATUS.ERROR  # TODO: avoid mutation

        dependencies = job_info.get('dependencies') or []

        # check 1: SHub batch processes
        batch_process_dependencies = (dependency for dependency in dependencies
                                      if 'batch_request_ids' in dependency or 'batch_request_id' in dependency)
        batch_processes = reduce(partial(dict_merge_recursive, overwrite=True),
                                 (batch_request_details(dependency) for dependency in batch_process_dependencies), {})
        batch_process_statuses = {batch_request_id: details.status()
                                  for batch_request_id, (details, _, _) in batch_processes.items()}

        logger.debug("Sentinel Hub batch process statuses for batch job {j}: {ss}"
                     .format(j=job_id, ss=batch_process_statuses), extra={'job_id': job_id, 'user_id': user_id})

        batch_processes_done = False

        if any(status == "FAILED" for status in batch_process_statuses.values()):  # at least one failed: not recoverable
            batch_process_errors = {batch_request_id: details.errorMessage() or "<no error details>"
                                    for batch_request_id, (details, _, _) in batch_processes.items()
                                    if details.status() == "FAILED"}

            logger.error(f"Failing batch job because one or more Sentinel Hub batch processes failed: "
                         f"{batch_process_errors}", extra={'job_id': job_id, 'user_id': user_id})

            return fail_job()
        elif all(status == "DONE" for status in batch_process_statuses.values()):  # all good: check batch job results dependencies
            batch_processes_done = True
        elif all(
            status in ["DONE", "PARTIAL"] for status in batch_process_statuses.values()
        ):  # all done but some partially failed
            if (
                job_info.get("dependency_status") != DEPENDENCY_STATUS.AWAITING_RETRY
            ):  # haven't retried yet: retry
                with self._double_job_registry as registry:
                    registry.set_dependency_status(job_id, user_id, DEPENDENCY_STATUS.AWAITING_RETRY)

                retries = [retry for details, _, retry in batch_processes.values() if details.status() == "PARTIAL"]

                for retry in retries:
                    retry()
                # the assumption is that a successful /restartpartial request means that processing has
                # effectively restarted and a different status (PROCESSING) is published; otherwise the next poll might
                # still see the previous status (PARTIAL), consider it the new status and immediately mark it as
                # unrecoverable.
            else:  # still some PARTIALs after one retry: not recoverable
                logger.error(f"Retrying did not fix PARTIAL Sentinel Hub batch processes, aborting job: "
                             f"{batch_process_statuses}", extra={'job_id': job_id, 'user_id': user_id})

                return fail_job()
        else:  # still some in progress and none FAILED yet: check batch job results dependencies
            pass

        # check 2: OpenEO batch job results
        job_results_dependencies = (dependency for dependency in dependencies if 'partial_job_results_url' in dependency)
        job_results_statuses = {url: status for url, status in
                                (job_results_status(dependency) for dependency in job_results_dependencies)}

        logger.debug("OpenEO batch job results statuses for batch job {j}: {ss}"
                     .format(j=job_id, ss=job_results_statuses), extra={'job_id': job_id, 'user_id': user_id})

        if any(status in [PARTIAL_JOB_STATUS.ERROR,
                          PARTIAL_JOB_STATUS.CANCELED] for status in job_results_statuses.values()):
            job_results_failures = {url: status for url, status in job_results_statuses.items()
                                    if status in [PARTIAL_JOB_STATUS.ERROR, PARTIAL_JOB_STATUS.CANCELED]}

            logger.error(f"Failing batch job because one or more OpenEO batch jobs failed: "
                         f"{job_results_failures}", extra={'job_id': job_id, 'user_id': user_id})

            return fail_job()
        elif batch_processes_done and all(status in [None, PARTIAL_JOB_STATUS.FINISHED] for status in job_results_statuses.values()):  # resume batch job with available data
            assembled_location_cache = {}

            for dependency in batch_process_dependencies:
                collecting_folder = dependency.get('collecting_folder')

                if collecting_folder:  # the collection is at least partially cached
                    assembled_location = assembled_location_cache.get(collecting_folder)

                    if assembled_location is None:
                        caching_service = self._jvm.org.openeo.geotrellissentinelhub.CachingService()

                        results_location = dependency.get('results_location')

                        if results_location is not None:
                            uri_parts = urlparse(results_location)
                            bucket_name = uri_parts.hostname
                            subfolder = uri_parts.path[1:]
                        else:
                            bucket_name = sentinel_hub.OG_BATCH_RESULTS_BUCKET
                            subfolder = dependency['subfolder']

                        caching_service.download_and_cache_results(bucket_name, subfolder, collecting_folder)

                        # assembled_folder must be readable from batch job driver (load_collection)
                        assembled_folder = f"/tmp_epod/openeo_assembled/{generate_unique_id()}"
                        os.mkdir(assembled_folder)
                        os.chmod(assembled_folder, mode=0o750)  # umask prevents group read

                        caching_service.assemble_multiband_tiles(collecting_folder, assembled_folder, bucket_name,
                                                                 subfolder)

                        assembled_location = f"file://{assembled_folder}/"
                        assembled_location_cache[collecting_folder] = assembled_location

                        logger.debug("saved new assembled location {a} for near future use (key {k!r})"
                                     .format(a=assembled_location, k=collecting_folder), extra={'job_id': job_id,
                                                                                                'user_id': user_id})

                        try:
                            # TODO: if the subsequent spark-submit fails, the collecting_folder is gone so this job
                            #  can't be recovered by fiddling with its dependency_status.
                            shutil.rmtree(collecting_folder)
                        except Exception as e:
                            logger.warning("Could not recursively delete {p}".format(p=collecting_folder), exc_info=e,
                                           extra={'job_id': job_id, 'user_id': user_id})
                    else:
                        logger.debug("recycling saved assembled location {a} (key {k!r})".format(
                            a=assembled_location, k=collecting_folder), extra={'job_id': job_id, 'user_id': user_id})

                    dependency['assembled_location'] = assembled_location
                else:  # no caching involved, the collection is fully defined by these batch process results
                    pass

            with self._double_job_registry as registry:
                def processing_units_spent(value_estimate: Decimal, temporal_step: Optional[str]) -> Decimal:
                    seconds_per_day = 24 * 3600
                    temporal_interval_in_days: Optional[float] = (
                        None if temporal_step is None else Timedelta(temporal_step).total_seconds() / seconds_per_day)

                    default_temporal_interval = 3
                    estimate_to_pu_ratio = 3
                    estimate_secure_factor = 2
                    temporal_interval = Decimal(temporal_interval_in_days or default_temporal_interval)
                    return (value_estimate * estimate_secure_factor / estimate_to_pu_ratio * default_temporal_interval
                            / temporal_interval)

                batch_process_processing_units = sum(processing_units_spent(details.value_estimate() or Decimal("0.0"),
                                                                            temporal_step)
                                                     for details, temporal_step, _ in batch_processes.values())

                logger.debug(f"Total cost of Sentinel Hub batch processes: {batch_process_processing_units} PU",
                             extra={'job_id': job_id, 'user_id': user_id})

                registry.set_dependencies(job_id, user_id, dependencies)
                registry.set_dependency_status(job_id, user_id, DEPENDENCY_STATUS.AVAILABLE)

                if batch_process_processing_units:
                    registry.set_dependency_usage(job_id, user_id, batch_process_processing_units)

            self._start_job(job_id, User(user_id=user_id), lambda _: vault_token, dependencies)
        else:  # still some running: continue polling
            pass

    def get_user_jobs(self, user_id: str) -> List[BatchJobMetadata]:
        with self._double_job_registry as registry:
            return registry.get_user_jobs(user_id=user_id)

    # TODO: issue #232 we should get this from S3 but should there still be an output dir then?
    def get_job_output_dir(self, job_id: str) -> Path:
        # TODO: instead of flat dir with potentially a lot of subdirs (which is hard to maintain/clean up):
        #       add an intermediate level (e.g. based on job_id/user_id prefix or date or ...)?
        return self._output_root_dir / job_id

    @staticmethod
    def get_submit_py_files(env: dict = None, cwd: Union[str, Path] = ".") -> str:
        """Get `-py-files` for batch job submit (e.g. based on how flask app was submitted)."""
        py_files = (env or os.environ).get("OPENEO_SPARK_SUBMIT_PY_FILES", "")
        cwd = Path(cwd)
        if py_files:
            found = []
            # Spark-submit moves `py-files` directly into job folder (`cwd`),
            # or under __pyfiles__ subfolder in case of *.py, regardless of original path.
            for filename in (Path(p).name for p in py_files.split(",")):
                if (cwd / filename).exists():
                    found.append(filename)
                elif (cwd / "__pyfiles__" / filename).exists():
                    found.append("__pyfiles__/" + filename)
                else:
                    logger.warning(f"Could not find 'py-file' {filename}: skipping")
            py_files = ",".join(found)
        return py_files

    def start_job(self, job_id: str, user: User):
        proxy_user = self.get_proxy_user(user)
        logger.info(f"Starting job {job_id!r} from user {user!r} (proxy user {proxy_user!r})",
                    extra={'job_id': job_id, 'user_id': user.user_id})

        if proxy_user:
            with self._double_job_registry as registry:
                registry.set_proxy_user(
                    job_id=job_id, user_id=user.user_id, proxy_user=proxy_user
                )

        # only fetch it when necessary (SHub collection with non-default credentials) and only once
        @lru_cache(maxsize=None)
        def _get_vault_token(sentinel_hub_client_alias: str) -> str:
            terrascope_access_token = self._get_terrascope_access_token(user, sentinel_hub_client_alias)
            return self._vault.login_jwt(terrascope_access_token)

        self._start_job(job_id, user, _get_vault_token)

    def _start_job(self, job_id: str, user: User, get_vault_token: Callable[[str], str],
                   dependencies: Union[list, None] = None):
        from openeogeotrellis import async_task  # TODO: avoid local import because of circular dependency

        user_id = user.user_id
        log = logging.LoggerAdapter(logger, extra={'job_id': job_id, 'user_id': user_id})

        with self._double_job_registry as dbl_registry:
            job_info = dbl_registry.get_job(job_id, user_id)
            api_version = job_info.get('api_version')

            if dependencies is None:
                # restart logic
                current_status = job_info['status']

                if current_status in [JOB_STATUS.QUEUED, JOB_STATUS.RUNNING]:
                    return
                elif current_status != JOB_STATUS.CREATED:  # TODO: not in line with the current spec (it must first be canceled)
                    dbl_registry.mark_ongoing(job_id, user_id)
                    dbl_registry.set_application_id(job_id, user_id, None)
                    dbl_registry.set_status(job_id, user_id, JOB_STATUS.CREATED)

        if "specification" in job_info:
            # This is old-style (ZK based) job info with "specification" being a JSON string.
            # TODO #498 eliminate ZK code path, or at least encapsulate this logic better
            job_specification_json = job_info["specification"]
            job_process_graph, job_options = parse_zk_job_specification(job_info, default_job_options={})
        else:
            # New style job info (EJR based)
            job_process_graph = job_info["process"]["process_graph"]
            job_options = job_info.get("job_options") or {}  # can be None
            job_specification_json = json.dumps({"process_graph": job_process_graph, "job_options": job_options})


        job_title = job_info.get('title', '')
        sentinel_hub_client_alias = deep_get(job_options, 'sentinel-hub', 'client-alias', default="default")

        log.debug("job_options: {o!r}".format(o=job_options))

        if (dependencies is None
            and job_info.get("dependency_status")
            not in [
                DEPENDENCY_STATUS.AWAITING,
                DEPENDENCY_STATUS.AWAITING_RETRY,
                DEPENDENCY_STATUS.AVAILABLE,
            ]
        ):
            job_dependencies = self._schedule_and_get_dependencies(
                supports_async_tasks=not ConfigParams().is_kube_deploy,
                process_graph=job_process_graph,
                api_version=api_version,
                user_id=user_id,
                job_id=job_id,
                job_options=job_options,
                sentinel_hub_client_alias=sentinel_hub_client_alias,
                get_vault_token=get_vault_token,
                logger_adapter=log,
            )

            log.debug(f"job_dependencies: {job_dependencies}")

            if job_dependencies:
                with self._double_job_registry as dbl_registry:
                    dbl_registry.set_dependencies(
                        job_id=job_id, user_id=user_id, dependencies=job_dependencies
                    )

                    async_task.schedule_await_job_dependencies(
                        batch_job_id=job_id,
                        user_id=user_id,
                        sentinel_hub_client_alias=sentinel_hub_client_alias,
                        vault_token=None
                        if sentinel_hub_client_alias == "default"
                        else get_vault_token(sentinel_hub_client_alias),
                    )
                    dbl_registry.set_dependency_status(
                        job_id, user_id, DEPENDENCY_STATUS.AWAITING
                    )
                    dbl_registry.set_status(job_id, user_id, JOB_STATUS.QUEUED)

                    return

        def as_boolean_arg(job_option_key: str, default_value: str) -> str:
            value = job_options.get(job_option_key)

            if value is None:
                return default_value
            elif isinstance(value, str):
                return value
            elif isinstance(value, bool):
                return str(value).lower()

            raise OpenEOApiException(f"invalid value {value} for job_option {job_option_key}")

        def as_max_soft_errors_ratio_arg() -> str:
            value = job_options.get("soft-errors")

            if value == "false":
                return "0.0"
            elif value == None:
                return str(get_backend_config().default_soft_errors)
            elif value == "true":
                return "1.0"
            elif isinstance(value, bool):
                return "1.0" if value else "0.0"
            elif isinstance(value, (int, float)) and 0.0 <= value <= 1.0:
                return str(value)

            raise OpenEOApiException(message=f"invalid value {value} for job_option soft-errors; "
                                             f"supported values include false/true and values in the "
                                             f"interval [0.0, 1.0]",
                                     status_code=400)

        def as_logging_threshold_arg() -> str:
            value = job_options.get("logging-threshold", "info").upper()

            if value == "WARNING":
                value = "WARN"  # Log4j only accepts WARN whereas Python logging accepts WARN as well as WARNING

            if value in ["DEBUG", "INFO", "WARN", "ERROR"]:
                return value

            raise OpenEOApiException(message=f"invalid value {value} for job_option logging-threshold; "
                                             f'supported values include "debug", "info", "warning" and "error"',
                                     status_code=400)

        isKube = ConfigParams().is_kube_deploy
        driver_memory = job_options.get("driver-memory", get_backend_config().default_driver_memory )
        driver_memory_overhead = job_options.get("driver-memoryOverhead", get_backend_config().default_driver_memoryOverhead)
        executor_memory = job_options.get("executor-memory", get_backend_config().default_executor_memory)
        executor_memory_overhead = job_options.get("executor-memoryOverhead", get_backend_config().default_executor_memoryOverhead )
        driver_cores = str(job_options.get("driver-cores", 1 if isKube else 5))
        executor_cores = str(job_options.get("executor-cores", 1 if isKube else 2))
        executor_corerequest = job_options.get("executor-request-cores", "NONE")
        if executor_corerequest == "NONE":
            executor_corerequest = str(int(executor_cores)/2*1000)+"m"
        max_executors = str(job_options.get("max-executors", get_backend_config().default_max_executors))
        executor_threads_jvm = str(job_options.get("executor-threads-jvm", get_backend_config().default_executor_threads_jvm))
        gdal_dataset_cache_size = str(job_options.get("gdal-dataset-cache-size", get_backend_config().default_gdal_dataset_cache_size))
        gdal_cachemax = str(job_options.get("gdal-cachemax", get_backend_config().default_gdal_cachemax ))
        queue = job_options.get("queue", "default")
        profile = as_boolean_arg("profile", default_value="false")
        max_soft_errors_ratio = as_max_soft_errors_ratio_arg()
        task_cpus = str(job_options.get("task-cpus", 1))
        archives = ",".join(job_options.get("udf-dependency-archives", []))
        py_files = job_options.get("udf-dependency-files", [])
        use_goofys = as_boolean_arg("goofys", default_value="false") != "false"
        mount_tmp = as_boolean_arg("mount_tmp", default_value="false") != "false"
        use_pvc = as_boolean_arg("spark_pvc", default_value="false") != "false"
        logging_threshold = as_logging_threshold_arg()

        as_bytes = self._jvm.org.apache.spark.util.Utils.byteStringAsBytes

        if as_bytes(executor_memory) + as_bytes(executor_memory_overhead) > as_bytes(get_backend_config().max_executor_or_driver_memory):
            raise OpenEOApiException(
                message=f"Requested too much executor memory: {executor_memory} + {executor_memory_overhead}, the max for this instance is: {get_backend_config().max_executor_or_driver_memory}",
                status_code=400)
        if as_bytes(driver_memory) + as_bytes(driver_memory_overhead) > as_bytes(get_backend_config().max_executor_or_driver_memory):
            raise OpenEOApiException(
                message=f"Requested too much driver memory: {driver_memory} + {driver_memory_overhead}, the max for this instance is: {get_backend_config().max_executor_or_driver_memory}",
                status_code=400)

        if isKube:
            max_cores = 4
            if int(executor_cores) > max_cores:
                raise OpenEOApiException(
                    message=f"Requested too many executor cores: {executor_cores} , the max for this instance is: {max_cores}",
                    status_code=400)
            if int(driver_cores) > max_cores:
                raise OpenEOApiException(
                    message=f"Requested too many driver cores: {driver_cores} , the max for this instance is: {max_cores}",
                    status_code=400)


        def serialize_dependencies() -> str:
            batch_process_dependencies = [dependency for dependency in
                                          (dependencies or job_info.get('dependencies') or [])
                                          if 'collection_id' in dependency]

            def as_arg_element(dependency: dict) -> dict:
                source_location = (dependency.get('assembled_location')  # cached
                                   or dependency.get('results_location')  # not cached
                                   or f"s3://{sentinel_hub.OG_BATCH_RESULTS_BUCKET}"
                                      f"/{dependency.get('subfolder') or dependency['batch_request_id']}")  # legacy

                return {
                    'source_location': source_location,
                    'card4l': dependency.get('card4l', False)
                }

            return json.dumps([as_arg_element(dependency) for dependency in batch_process_dependencies])

        if get_backend_config().setup_kerberos_auth:
            setup_kerberos_auth(self._principal, self._key_tab, self._jvm)

        if isKube:
            # TODO: get rid of this "isKube" anti-pattern, it makes testing of this whole code path practically impossible

            # TODO: eliminate these local imports
            from kubernetes.client.rest import ApiException

            api_instance_custom_object = kube_client("CustomObject")
            api_instance_core = kube_client("Core")
            pod_namespace = ConfigParams().pod_namespace

            # Check concurrent_pod_limit constraints.
            concurrent_pod_limit = ConfigParams().concurrent_pod_limit
            try:
                with zk_client(hosts=ConfigParams().zookeepernodes) as zk:
                    zk_path = f"{get_backend_config().zookeeper_root_path}/config/users/{user_id}/concurrent_pod_limit"
                    concurrent_pod_limit = int(zk.get(zk_path)[0])
                    log.info(f"concurrent_pod_limit for user {user_id} found: {concurrent_pod_limit}")
            except kazoo.exceptions.NoNodeError:
                pass
            except Exception:
                log.warning(f"Failed to get user specific concurrent_pod_limit", exc_info=True)
            if concurrent_pod_limit != 0:
                label_selector = f"user={user_id}"
                try:
                    result = api_instance_custom_object.list_namespaced_custom_object(
                        "sparkoperator.k8s.io", "v1beta2", pod_namespace, "sparkapplications",
                        label_selector = label_selector
                    )
                except ApiException as e:
                    log.info("Exception when calling CustomObjectsApi->list_namespaced_custom_object: %s\n" % e)
                    result = {'items': []}

                running_count = 0
                for app in result['items']:
                    if 'status' not in app or app['status']['applicationState']['state'] == 'RUNNING':
                        running_count += 1
                log.debug(f"concurrent_pod_limit check: {concurrent_pod_limit=} {running_count=}")
                if running_count >= concurrent_pod_limit:
                    raise OpenEOApiException(
                        code="ConcurrentJobLimit",
                        message=f"Job was not started because concurrent job limit ({concurrent_pod_limit}) is reached.",
                        status_code=400,
                    )

            bucket = get_backend_config().s3_bucket_name
            s3_instance = s3_client()

            all_buckets = s3_instance.list_buckets()

            if not any('Name' in item and item['Name'] == bucket for item in all_buckets['Buckets']):
                s3_instance.create_bucket(Bucket=bucket)

            output_dir = str(self.get_job_output_dir(job_id))

            job_specification_file = output_dir + '/job_specification.json'

            s3_instance.upload_fileobj(
                io.BytesIO(job_specification_json.encode("utf8")),
                bucket,
                job_specification_file.strip("/"),
            )

            if api_version:
                api_version = api_version
            else:
                api_version = '0.4.0'

            memOverheadBytes = as_bytes(executor_memory_overhead)
            jvmOverheadBytes = as_bytes("128m")

            python_max = job_options.get("python-memory", None)
            if python_max is not None:
                python_max = as_bytes(python_max)
                if python_max > memOverheadBytes or  "executor-memoryOverhead" not in job_options:
                    memOverheadBytes = python_max + jvmOverheadBytes
                    executor_memory_overhead = f"{memOverheadBytes//(1024**2)}m"
            else:
                python_max = memOverheadBytes - jvmOverheadBytes

            eodata_mount = "/eodata2" if use_goofys else "/eodata"

            spark_app_id = k8s_job_name()

            sparkapplication_dict = k8s_render_manifest_template(
                "sparkapplication.yaml.j2",
                job_name=spark_app_id,
                job_namespace=pod_namespace,
                job_specification=job_specification_file,
                output_dir=output_dir,
                output_file="out",
                metadata_file=JOB_METADATA_FILENAME,
                job_id_short=truncate_job_id_k8s(job_id),
                job_id_full=job_id,
                driver_cores=driver_cores,
                driver_memory=driver_memory,
                driver_memory_overhead=driver_memory_overhead,
                executor_cores=executor_cores,
                executor_corerequest=executor_corerequest,
                executor_memory=executor_memory,
                executor_memory_overhead=executor_memory_overhead,
                executor_threads_jvm=executor_threads_jvm,
                python_max_memory = python_max,
                max_executors=max_executors,
                api_version=api_version,
                dependencies="[]",  # TODO: use `serialize_dependencies()` here instead? It's probably messy to get that JSON string correctly encoded in the rendered YAML.
                user_id=user_id,
                max_soft_errors_ratio=max_soft_errors_ratio,
                task_cpus=task_cpus,
                gdal_dataset_cache_size=gdal_dataset_cache_size,
                gdal_cachemax=gdal_cachemax,
                current_time=int(time.time()),
                aws_access_key_id=os.environ.get("AWS_ACCESS_KEY_ID"),
                aws_secret_access_key=os.environ.get("AWS_SECRET_ACCESS_KEY"),
                aws_https=os.environ.get("AWS_HTTPS","FALSE"),
                swift_access_key_id=os.environ.get("SWIFT_ACCESS_KEY_ID",os.environ.get("AWS_ACCESS_KEY_ID")),
                swift_secret_access_key=os.environ.get("SWIFT_SECRET_ACCESS_KEY",os.environ.get("AWS_SECRET_ACCESS_KEY")),
                aws_endpoint=os.environ.get("AWS_S3_ENDPOINT","data.cloudferro.com"),
                aws_region=os.environ.get("AWS_REGION","RegionOne"),
                swift_url=os.environ.get("SWIFT_URL"),
                image_name=os.environ.get("IMAGE_NAME"),
                openeo_backend_config=os.environ.get("OPENEO_BACKEND_CONFIG"),
                swift_bucket=bucket,
                zookeeper_nodes=os.environ.get("ZOOKEEPERNODES"),
                eodata_mount=eodata_mount,
                archives=archives,
                py_files = py_files,
                logging_threshold=logging_threshold,
                mount_tmp=mount_tmp,
                use_pvc=use_pvc,
                access_token=user.internal_auth_data["access_token"],
                fuse_mount_batchjob_s3_bucket=get_backend_config().fuse_mount_batchjob_s3_bucket,
                UDF_PYTHON_DEPENDENCIES_FOLDER_NAME=UDF_PYTHON_DEPENDENCIES_FOLDER_NAME,
                openeo_ejr_api=get_backend_config().ejr_api,
                openeo_ejr_backend_id=get_backend_config().ejr_backend_id,
                openeo_ejr_oidc_client_credentials=os.environ.get("OPENEO_EJR_OIDC_CLIENT_CREDENTIALS"),
                profile=profile
            )

            if get_backend_config().fuse_mount_batchjob_s3_bucket:
                persistentvolume_batch_job_results_dict = k8s_render_manifest_template(
                    "persistentvolume_batch_job_results.yaml.j2",
                    job_name=spark_app_id,
                    job_namespace=pod_namespace,
                    mounter=get_backend_config().fuse_mount_batchjob_s3_mounter,
                    mount_options=get_backend_config().fuse_mount_batchjob_s3_mount_options,
                    storage_class=get_backend_config().fuse_mount_batchjob_s3_storage_class,
                    output_dir=output_dir,
                    swift_bucket=bucket,
                )

                persistentvolumeclaim_batch_job_results_dict = k8s_render_manifest_template(
                    "persistentvolumeclaim_batch_job_results.yaml.j2",
                    job_name=spark_app_id,
                )

            with self._double_job_registry as dbl_registry:
                try:
                    if get_backend_config().fuse_mount_batchjob_s3_bucket:
                        api_instance_core.create_persistent_volume(persistentvolume_batch_job_results_dict, pretty=True)
                        api_instance_core.create_namespaced_persistent_volume_claim(pod_namespace, persistentvolumeclaim_batch_job_results_dict, pretty=True)
                    submit_response_sparkapplication = api_instance_custom_object.create_namespaced_custom_object("sparkoperator.k8s.io", "v1beta2", pod_namespace, "sparkapplications", sparkapplication_dict, pretty=True)
                    log.info(f"mapped job_id {job_id} to application ID {spark_app_id}")
                    dbl_registry.set_application_id(job_id, user_id, spark_app_id)
                    status_response = {}
                    retry=0
                    while('status' not in status_response and retry<10):
                        retry+=1
                        time.sleep(10)
                        try:
                            status_response = api_instance_custom_object.get_namespaced_custom_object("sparkoperator.k8s.io", "v1beta2", pod_namespace, "sparkapplications",
                                                                                        spark_app_id)
                        except ApiException as e:
                            log.info("Exception when calling CustomObjectsApi->list_custom_object: %s\n" % e)

                    if('status' not in status_response):
                        log.warning(f"invalid status response: {status_response}, assuming it is queued.")
                        dbl_registry.set_status(job_id, user_id, JOB_STATUS.QUEUED)

                except ApiException as e:
                    log.error("Exception when calling CustomObjectsApi->list_custom_object: %s\n" % e)
                    if "AlreadyExists" in e.body:
                        raise OpenEOApiException(message=f"Your job {job_id} was already started.",status_code=400)
                    dbl_registry.set_status(job_id, user_id, JOB_STATUS.ERROR)

        else:
            submit_script = "submit_batch_job_spark3.sh"
            script_location = pkg_resources.resource_filename("openeogeotrellis.deploy", submit_script)

            extra_py_files=""
            if len(py_files)>0:
                extra_py_files = "," + py_files.join(",")



            # TODO: use different root dir for these temp input files than self._output_root_dir (which is for output files)?
            with tempfile.NamedTemporaryFile(
                mode="wt",
                encoding="utf-8",
                dir=self._output_root_dir,
                prefix=f"{job_id}_",
                suffix=".in",
            ) as job_specification_file, tempfile.NamedTemporaryFile(
                mode="wt",
                encoding="utf-8",
                dir=self._output_root_dir,
                prefix=f"{job_id}_",
                suffix=".properties",
            ) as temp_properties_file:
                job_specification_file.write(job_specification_json)
                job_specification_file.flush()

                self._write_sensitive_values(temp_properties_file,
                                             vault_token=None if sentinel_hub_client_alias == 'default'
                                             else get_vault_token(sentinel_hub_client_alias))
                temp_properties_file.flush()

                job_name = "openEO batch_{title}_{j}_user {u}".format(title=job_title, j=job_id, u=user_id)
                args = [
                    script_location,
                    job_name,
                    job_specification_file.name,
                    str(self.get_job_output_dir(job_id)),
                    "out",  # TODO: how support multiple output files?
                    JOB_METADATA_FILENAME,
                ]

                if self._principal is not None and self._key_tab is not None:
                    args.append(self._principal)
                    args.append(self._key_tab)
                else:
                    args.append("no_principal")
                    args.append("no_keytab")

                args.append(job_info.get('proxy_user') or user_id)

                if api_version:
                    args.append(api_version)
                else:
                    args.append("0.4.0")

                args.append(driver_memory)
                args.append(executor_memory)
                args.append(executor_memory_overhead)
                args.append(driver_cores)
                args.append(executor_cores)
                args.append(driver_memory_overhead)
                args.append(queue)
                args.append(profile)
                args.append(serialize_dependencies())
                args.append(self.get_submit_py_files()+extra_py_files)
                args.append(max_executors)
                args.append(user_id)
                args.append(job_id)
                args.append(max_soft_errors_ratio)
                args.append(task_cpus)
                args.append(sentinel_hub_client_alias)
                args.append(temp_properties_file.name)
                args.append(archives)
                args.append(logging_threshold)
                args.append(os.environ.get(ConfigGetter.OPENEO_BACKEND_CONFIG, ""))
                args.append(self.get_job_output_dir(job_id) / UDF_PYTHON_DEPENDENCIES_FOLDER_NAME)
                args.append(get_backend_config().ejr_api or "")
                args.append(get_backend_config().ejr_backend_id)
                args.append(os.environ.get("OPENEO_EJR_OIDC_CLIENT_CREDENTIALS", ""))
                # TODO: this positional `args` handling is getting out of hand, leverage _write_sensitive_values?

                try:
                    log.info(f"Submitting job with command {args!r}")
                    script_output = subprocess.check_output(args, stderr=subprocess.STDOUT, universal_newlines=True)
                    log.info(f"Submitted job, output was: {script_output}")
                except CalledProcessError as e:
                    log.error(f"Submitting job failed, output was: {e.stdout}", exc_info=True)
                    raise InternalException(message=f"Failed to start batch job (YARN submit failure).")

            try:
                application_id = self._extract_application_id(script_output)
                log.info("mapped job_id %s to application ID %s" % (job_id, application_id))

                with self._double_job_registry as dbl_registry:
                    dbl_registry.set_application_id(job_id, user_id, application_id)
                    dbl_registry.set_status(job_id, user_id, JOB_STATUS.QUEUED)

            except _BatchJobError:
                traceback.print_exc(file=sys.stderr)
                # TODO: why reraise as CalledProcessError?
                raise CalledProcessError(1, str(args), output=script_output)

    def _write_sensitive_values(self, output_file, vault_token: Optional[str]):
        output_file.write(f"spark.openeo.sentinelhub.client.id.default={self._default_sentinel_hub_client_id}\n")
        output_file.write(f"spark.openeo.sentinelhub.client.secret.default={self._default_sentinel_hub_client_secret}\n")

        if vault_token is not None:
            output_file.write(f"spark.openeo.vault.token={vault_token}\n")

    @staticmethod
    def _extract_application_id(script_output: str) -> str:
        regex = re.compile(r"^.*Application report for (application_\d{13}_\d+)\s\(state:.*", re.MULTILINE)
        match = regex.search(script_output)
        if match:
            return match.group(1)
        else:
            raise _BatchJobError(script_output)

    # TODO: encapsulate this SHub stuff in a dedicated class?
    def _schedule_and_get_dependencies(  # some we schedule ourselves, some already exist
        self,
        supports_async_tasks: bool,
        process_graph: dict,
        api_version: Union[str, None],
        user_id: str,
        job_id: str,
        job_options: dict,
        sentinel_hub_client_alias: str,
        get_vault_token: Callable[[str], str],
        logger_adapter: logging.LoggerAdapter,
    ) -> List[dict]:
        # TODO: reduce code duplication between this and ProcessGraphDeserializer
        from openeo_driver.dry_run import DryRunDataTracer
        from openeo_driver.ProcessGraphDeserializer import ENV_DRY_RUN_TRACER, convert_node

        env = EvalEnv(
            {
                "user": User(user_id),
                # TODO #285: use original GeoPySparkBackendImplementation instead of recreating a new one
                #           or at least set all GeoPySparkBackendImplementation arguments correctly (e.g. through a config)
                "backend_implementation": GeoPySparkBackendImplementation(
                    use_job_registry=False,
                ),
            }
        )

        if api_version:
            env = env.push({"version": api_version})

        top_level_node = ProcessGraphVisitor.dereference_from_node_arguments(process_graph)
        result_node = process_graph[top_level_node]

        dry_run_tracer = DryRunDataTracer()
        convert_node(result_node, env=env.push({
            ENV_DRY_RUN_TRACER: dry_run_tracer,
            ENV_SAVE_RESULT: [],
            ENV_FINAL_RESULT: [None],
            "node_caching": False
        }))

        source_constraints = dry_run_tracer.get_source_constraints()
        logger_adapter.info("Dry run extracted these source constraints: {s}".format(s=source_constraints))

        job_dependencies = []
        batch_request_cache = {}

        for (process, arguments), constraints in source_constraints:
            if process == 'load_collection':
                collection_id, properties_criteria = arguments

                band_names = constraints.get('bands')

                metadata = GeopysparkCubeMetadata(self._catalog.get_collection_metadata(collection_id))
                if band_names:
                    metadata = metadata.filter_bands(band_names)

                layer_source_info = metadata.get("_vito", "data_source")
                sar_backscatter_compatible = layer_source_info.get("sar_backscatter_compatible", False)

                if "sar_backscatter" in constraints and not sar_backscatter_compatible:
                    raise OpenEOApiException(message=
                                             """Process "sar_backscatter" is not applicable for collection {c}."""
                                             .format(c=collection_id), status_code=400)

                if layer_source_info['type'] == 'sentinel-hub':
                    sar_backscatter_arguments: Optional[SarBackscatterArgs] = (
                        constraints.get("sar_backscatter", SarBackscatterArgs()) if sar_backscatter_compatible
                        else None
                    )

                    card4l = (sar_backscatter_arguments is not None
                              and sar_backscatter_arguments.coefficient == "gamma0-terrain"
                              and sar_backscatter_arguments.mask
                              and sar_backscatter_arguments.local_incidence_angle)

                    spatial_extent = constraints['spatial_extent']
                    crs = spatial_extent['crs']

                    def get_geometries():
                        return (constraints.get("aggregate_spatial", {}).get("geometries") or
                                constraints.get("filter_spatial", {}).get("geometries"))

                    def area() -> float:
                        def bbox_area() -> float:
                            geom = Polygon.from_bounds(
                                xmin=spatial_extent['west'],
                                ymin=spatial_extent['south'],
                                xmax=spatial_extent['east'],
                                ymax=spatial_extent['north'])

                            return area_in_square_meters(geom, crs)

                        geometries = get_geometries()

                        if not geometries:
                            return bbox_area()
                        elif isinstance(geometries, DelayedVector):
                            # TODO: can this case and the next be replaced with a combination of to_projected_polygons
                            #  and ProjectedPolygons#areaInSquareMeters?
                            return (self._jvm
                                    .org.openeo.geotrellis.ProjectedPolygons.fromVectorFile(geometries.path)
                                    .areaInSquareMeters())
                        elif isinstance(geometries, DriverVectorCube):
                            return geometries.get_area()
                        elif isinstance(geometries, shapely.geometry.base.BaseGeometry):
                            return area_in_square_meters(geometries, crs)
                        else:
                            logger_adapter.error(f"GpsBatchJobs._scheduled_sentinelhub_batch_processes:area Unhandled geometry type {type(geometries)}")
                            raise ValueError(geometries)

                    actual_area = area()
                    absolute_maximum_area = 1e+12  # 1 million km²

                    if actual_area > absolute_maximum_area:
                        raise OpenEOApiException(message=
                                                 "Requested area {a} m² for collection {c} exceeds maximum of {m} m²."
                                                 .format(a=actual_area, c=collection_id, m=absolute_maximum_area),
                                                 status_code=400)

                    def large_area() -> bool:
                        batch_process_threshold_area = 50 * 1000 * 50 * 1000  # 50x50 km²
                        large_enough = actual_area >= batch_process_threshold_area

                        logger_adapter.info("deemed collection {c} AOI ({a} m²) {s} for batch processing (threshold {t} m²)"
                                    .format(c=collection_id, a=actual_area,
                                            s="large enough" if large_enough else "too small",
                                            t=batch_process_threshold_area))

                        return large_enough

                    endpoint = layer_source_info['endpoint']
                    supports_batch_processes = (endpoint.startswith("https://services.sentinel-hub.com") or
                                                endpoint.startswith("https://services-uswest2.sentinel-hub.com"))

                    shub_input_approach = deep_get(job_options, 'sentinel-hub', 'input', default=None)

                    if not supports_batch_processes:  # always sync approach
                        logger_adapter.info("endpoint {e} does not support batch processing".format(e=endpoint))
                        continue
                    elif not supports_async_tasks:  # always sync approach
                        logger_adapter.info("this backend does not support polling for batch processes")
                        continue
                    elif card4l:  # always batch approach
                        logger_adapter.info("deemed collection {c} request CARD4L compliant ({s})"
                                            .format(c=collection_id, s=sar_backscatter_arguments))
                    elif shub_input_approach == 'sync':
                        logger_adapter.info("forcing sync input processing for collection {c}".format(c=collection_id))
                        continue
                    elif shub_input_approach == 'batch':
                        logger_adapter.info("forcing batch input processing for collection {c}".format(c=collection_id))
                    elif not large_area():  # 'auto'
                        continue  # skip SHub batch process and use sync approach instead

                    sample_type = self._jvm.org.openeo.geotrellissentinelhub.SampleType.withName(
                        layer_source_info.get('sample_type', 'UINT16'))

                    from_date, to_date = normalize_temporal_extent(constraints['temporal_extent'])

                    west = spatial_extent['west']
                    south = spatial_extent['south']
                    east = spatial_extent['east']
                    north = spatial_extent['north']
                    bbox = self._jvm.geotrellis.vector.Extent(float(west), float(south), float(east), float(north))

                    bucket_name = layer_source_info.get('bucket', sentinel_hub.OG_BATCH_RESULTS_BUCKET)

                    logger_adapter.debug(f"Sentinel Hub client alias: {sentinel_hub_client_alias}")

                    if sentinel_hub_client_alias == 'default':
                        sentinel_hub_client_id = self._default_sentinel_hub_client_id
                        sentinel_hub_client_secret = self._default_sentinel_hub_client_secret
                    else:
                        sentinel_hub_client_id, sentinel_hub_client_secret = (
                            self._vault.get_sentinel_hub_credentials(sentinel_hub_client_alias,
                                                                     get_vault_token(sentinel_hub_client_alias)))

                    batch_processing_service = (
                        SentinelHubBatchProcessing.get_batch_processing_service(
                            endpoint=endpoint,
                            bucket_name=bucket_name,
                            sentinel_hub_client_id=sentinel_hub_client_id,
                            sentinel_hub_client_secret=sentinel_hub_client_secret,
                            sentinel_hub_client_alias=sentinel_hub_client_alias,
                            jvm=self._jvm,
                        )
                    )

                    shub_band_names = metadata.band_names

                    if sar_backscatter_arguments and sar_backscatter_arguments.mask:
                        shub_band_names.append('dataMask')

                    if sar_backscatter_arguments and sar_backscatter_arguments.local_incidence_angle:
                        shub_band_names.append('localIncidenceAngle')

                    def metadata_properties_from_criteria() -> Dict[str, Dict[str, object]]:
                        def as_dicts(criteria):
                            return {criterion[0]: criterion[1] for criterion in criteria}  # (operator -> value)

                        metadata_properties_return = {property_name: as_dicts(criteria) for property_name, criteria in properties_criteria}
                        sentinel_hub.assure_polarization_from_sentinel_bands(metadata,
                                                                             metadata_properties_return, job_id)
                        return metadata_properties_return

                    metadata_properties = metadata_properties_from_criteria()

                    geometries = get_geometries()

                    if not geometries:
                        geometry = bbox
                        # string crs is unchanged
                    else:
                        projected_polygons = to_projected_polygons(self._jvm, geometry=geometries, crs=crs, buffer_points=True)
                        geometry = projected_polygons.polygons()
                        crs = projected_polygons.crs()

                    class BadlyHashable:
                        """
                        Simplifies implementation by allowing unhashable types in a dict-based cache. The number of
                        items in this cache is very small anyway.
                        """

                        def __init__(self, target):
                            self.target = target

                        def __eq__(self, other):
                            return isinstance(other, BadlyHashable) and self.target == other.target

                        def __hash__(self):
                            return 0

                        def __repr__(self):
                            return f"BadlyHashable({repr(self.target)})"

                    if not geometries:
                        hashable_geometry = (bbox.xmin(), bbox.ymin(), bbox.xmax(), bbox.ymax())
                    elif isinstance(geometries, DelayedVector):
                        hashable_geometry = geometries.path
                    else:
                        hashable_geometry = BadlyHashable(geometries)

                    collecting_folder: Optional[str] = None

                    if card4l:
                        # TODO: not obvious but this does the validation as well
                        dem_instance = sentinel_hub.processing_options(collection_id, sar_backscatter_arguments)\
                            .get('demInstance')

                        # these correspond to the .start_card4l_batch_processes arguments
                        batch_request_cache_key = (
                            collection_id,  # for 'collection_id' and 'dataset_id'
                            hashable_geometry,
                            str(crs),
                            from_date,
                            to_date,
                            to_hashable(shub_band_names),
                            dem_instance,
                            to_hashable(metadata_properties)
                        )

                        batch_request_ids, subfolder = batch_request_cache.get(batch_request_cache_key, (None, None))

                        if batch_request_ids is None:
                            # cannot be the batch job ID because results for multiple collections would end up in
                            #  the same S3 dir
                            request_group_uuid = str(uuid.uuid4())
                            subfolder = request_group_uuid

                            # return type py4j.java_collections.JavaList is not JSON serializable
                            batch_request_ids = list(batch_processing_service.start_card4l_batch_processes(
                                layer_source_info['collection_id'],
                                layer_source_info['dataset_id'],
                                geometry,
                                crs,
                                from_date,
                                to_date,
                                shub_band_names,
                                dem_instance,
                                metadata_properties,
                                subfolder,
                                request_group_uuid)
                            )

                            batch_request_cache[batch_request_cache_key] = (batch_request_ids, subfolder)

                            logger_adapter.info("saved newly scheduled CARD4L batch processes {b} for near future use"
                                        " (key {k!r})".format(b=batch_request_ids, k=batch_request_cache_key))
                        else:
                            logger_adapter.debug("recycling saved CARD4L batch processes {b} (key {k!r})".format(
                                b=batch_request_ids, k=batch_request_cache_key))
                    else:
                        shub_caching_flag = deep_get(job_options, 'sentinel-hub', 'cache-results', default=None)
                        try_cache = (ConfigParams().cache_shub_batch_results if shub_caching_flag is None  # auto
                                     else shub_caching_flag)
                        can_cache = layer_source_info.get('cacheable', False)
                        cache = try_cache and can_cache

                        processing_options = (sentinel_hub.processing_options(collection_id, sar_backscatter_arguments)
                                              if sar_backscatter_arguments else {})

                        # these correspond to the .start_batch_process/start_batch_process_cached arguments
                        batch_request_cache_key = (
                            collection_id,  # for 'collection_id', 'dataset_id' and sample_type
                            hashable_geometry,
                            str(crs),
                            from_date,
                            to_date,
                            to_hashable(shub_band_names),
                            to_hashable(metadata_properties),
                            to_hashable(processing_options)
                        )

                        if cache:
                            (batch_request_id, subfolder,
                             collecting_folder) = batch_request_cache.get(batch_request_cache_key, (None, None, None))

                            if collecting_folder is None:
                                subfolder = generate_unique_id()  # batch process context JSON is written here as well

                                # collecting_folder must be writable from driver (cached tiles) and async_task
                                # handler (new tiles))
                                collecting_folder = f"/tmp_epod/openeo_collecting/{subfolder}"
                                os.mkdir(collecting_folder)
                                os.chmod(collecting_folder, mode=0o770)  # umask prevents group write

                                batch_request_id = batch_processing_service.start_batch_process_cached(
                                    layer_source_info['collection_id'],
                                    layer_source_info['dataset_id'],
                                    geometry,
                                    crs,
                                    from_date,
                                    to_date,
                                    shub_band_names,
                                    sample_type,
                                    metadata_properties,
                                    processing_options,
                                    subfolder,
                                    collecting_folder
                                )

                                batch_request_cache[batch_request_cache_key] = (batch_request_id, subfolder,
                                                                                collecting_folder)

                                logger_adapter.info("saved newly scheduled cached batch process {b} for near future use"
                                            " (key {k!r})".format(b=batch_request_id, k=batch_request_cache_key))
                            else:
                                logger_adapter.debug("recycling saved cached batch process {b} (key {k!r})".format(
                                    b=batch_request_id, k=batch_request_cache_key))

                            batch_request_ids = [batch_request_id]
                        else:
                            try:
                                batch_request_id = batch_request_cache.get(batch_request_cache_key)

                                if batch_request_id is None:
                                    batch_request_id = batch_processing_service.start_batch_process(
                                        layer_source_info['collection_id'],
                                        layer_source_info['dataset_id'],
                                        geometry,
                                        crs,
                                        from_date,
                                        to_date,
                                        shub_band_names,
                                        sample_type,
                                        metadata_properties,
                                        processing_options
                                    )

                                    batch_request_cache[batch_request_cache_key] = batch_request_id

                                    logger_adapter.info("saved newly scheduled batch process {b} for near future use"
                                                " (key {k!r})".format(b=batch_request_id, k=batch_request_cache_key))
                                else:
                                    logger_adapter.debug("recycling saved batch process {b} (key {k!r})".format(
                                        b=batch_request_id, k=batch_request_cache_key))

                                subfolder = batch_request_id
                                batch_request_ids = [batch_request_id]
                            except Py4JJavaError as e:
                                java_exception = e.java_exception

                                if (java_exception.getClass().getName() ==
                                        'org.openeo.geotrellissentinelhub.BatchProcessingService$NoSuchFeaturesException'):
                                    raise OpenEOApiException(
                                        message=f"{java_exception.getClass().getName()}: {java_exception.getMessage()}",
                                        status_code=400)
                                else:
                                    raise e

                    job_dependencies.append(dict_no_none(
                        collection_id=collection_id,
                        batch_request_ids=batch_request_ids,  # to poll SHub
                        collecting_folder=collecting_folder,  # temporary cached and new single band tiles, also a flag
                        results_location=f"s3://{bucket_name}/{subfolder}",  # new multiband tiles
                        card4l=card4l  # should the batch job expect CARD4L metadata?
                    ))
            elif process == 'load_stac':
                url, _ = arguments  # properties will be taken care of @ process graph evaluation time

                if url.startswith("http://") or url.startswith("https://"):
                    dependency_job_info = load_stac.extract_own_job_info(url, user_id=user_id, batch_jobs=self)
                    if dependency_job_info:
                        partial_job_status = PARTIAL_JOB_STATUS.for_job_status(dependency_job_info.status)
                    else:
                        with TimingLogger(f'load_stac({url}): extract "openeo:status"', logger=logger_adapter.debug):
                            with self._requests_session.get(url, timeout=600) as resp:
                                resp.raise_for_status()
                                stac_object = resp.json()
                            partial_job_status = stac_object.get('openeo:status')
                            logger_adapter.debug(f'load_stac({url}): "openeo:status" is "{partial_job_status}"')

                    if supports_async_tasks and partial_job_status == PARTIAL_JOB_STATUS.RUNNING:
                        job_dependencies.append({
                            'partial_job_results_url': url,
                        })
                    else:  # just proceed
                        # TODO: this design choice allows the user to load partial results (their responsibility);
                        #  another option is to abort this job if status is "error" or "canceled".
                        pass
                else:  # assume it points to a file (convenience, non-public API)
                    pass

        return job_dependencies

    @lru_cache(maxsize=20)
    def get_result_assets(self, job_id: str, user_id: str) -> Dict[str, dict]:
        """
        Reads the metadata json file from the job directory
        and returns information about the output files.

        :param job_id: The id of the job to get the results for.
        :param user_id: The id of the user that started the job.

        :return: A mapping between a filename and a dict containing information about that file.
        """
        job_info = self.get_job_info(job_id=job_id, user_id=user_id)
        if job_info.status != JOB_STATUS.FINISHED:
            raise JobNotFinishedException

        job_dir = self.get_job_output_dir(job_id=job_id)

        results_metadata = self.load_results_metadata(job_id, user_id)
        out_assets = results_metadata.get("assets", {})
        out_metadata = out_assets.get("out", {})
        bands = [Band(*properties) for properties in out_metadata.get("bands", [])]
        nodata = out_metadata.get("nodata", None)
        media_type = out_metadata.get("type", out_metadata.get("media_type", "application/octet-stream"))

        results_dict = {}

        # ml_model_metadata is added to the metadata when a batch job is completed.
        ml_model_metadata = results_metadata.get("ml_model_metadata", None)
        if ml_model_metadata is not None:
            ml_model_metadata['ml_model_metadata'] = True
            ml_model_metadata['asset'] = False
            results_dict['ml_model_metadata.json'] = ml_model_metadata

        # If we are retrieving the result files from object storage (S3) then the job directory
        # might not exist inside this container.
        # Normally we would use object storage with a Kubernetes deployment and the original
        # container that ran the job can already be gone.
        # We only want to apply the cases below when we effectively have a job directory:
        # it should exists and should be a directory.
        if job_dir.is_dir():
            if os.path.isfile(job_dir / 'out'):
                results_dict['out'] = {
                    # TODO: give meaningful filename and extension
                    "asset": True,
                    "output_dir": str(job_dir),
                    "type": media_type,
                    "bands": bands,
                    "nodata": nodata
                }

            if os.path.isfile(job_dir / 'profile_dumps.tar.gz'):
                results_dict['profile_dumps.tar.gz'] = {
                    "asset": True,
                    "output_dir": str(job_dir),
                    "type": "application/gzip"
                }

            for file_name in os.listdir(job_dir):
                if file_name.endswith("_metadata.json") and file_name != JOB_METADATA_FILENAME:
                    results_dict[file_name] = {
                        "asset": True,
                        "output_dir": str(job_dir),
                        "type": "application/json"
                    }
                elif file_name.endswith("_MULTIBAND.tif"):
                    results_dict[file_name] = {
                        "asset": True,
                        "output_dir": str(job_dir),
                        "type": "image/tiff; application=geotiff"
                    }

        #TODO: this is a more generic approach, we should be able to avoid and reduce the guesswork being done above
        #Batch jobs should construct the full metadata, which can be passed on, and only augmented if needed
        for title, asset in out_assets.items():
            if title not in results_dict:
                asset['asset'] = True

                # When we have retrieved the job metadata from S3 then output_dir will already be filled in,
                # and the value will point to the S3 storage. In that case we don't want to overwrite it here.
                if not ConfigParams().use_object_storage:
                    asset["output_dir"] = str(job_dir)

                if "bands" in asset:
                    asset["bands"] = [Band(**b) for b in asset["bands"]]
                results_dict[title] = asset

        return results_dict

    def get_results_metadata_path(self, job_id: str) -> Path:
        return self.get_job_output_dir(job_id) / JOB_METADATA_FILENAME

    def load_results_metadata(self, job_id: str, user_id: str) -> dict:
        """
        Reads the metadata json file from the job directory and returns it.
        """
        metadata_file = self.get_results_metadata_path(job_id=job_id)

        if ConfigParams().use_object_storage:
            try:
                contents = get_s3_file_contents(str(metadata_file))
                return json.loads(contents)
            except Exception:
                logger.warning(
                    "Could not retrieve result metadata from object storage %s",
                    metadata_file, exc_info=True,
                    extra={'job_id': job_id})

        try:
            with open(metadata_file) as f:
                return json.load(f)
        except FileNotFoundError:
            logger.warning("Could not derive result metadata from %s", metadata_file, exc_info=True,
                           extra={'job_id': job_id})

        return {}

    def _get_providers(self, job_id: str, user_id: str) -> List[dict]:
        results_metadata = self.load_results_metadata(job_id, user_id)
        return results_metadata.get("providers", [])

    def get_log_entries(
        self,
        job_id: str,
        user_id: str,
        offset: Optional[str] = None,
        level: Optional[str] = None,
    ) -> Iterable[dict]:
        # will throw if job doesn't match user
        job_info = self.get_job_info(job_id=job_id, user_id=user_id)
        if job_info.status in [JOB_STATUS.CREATED, JOB_STATUS.QUEUED]:
            return iter(())

        return elasticsearch_logs(
            job_id=job_id, create_time=job_info.created, offset=offset, level=level
        )

    def cancel_job(self, job_id: str, user_id: str):
        with self._double_job_registry as registry:
            job_info = registry.get_job(job_id, user_id)

        if job_info["status"] in [
            JOB_STATUS.CREATED,
            JOB_STATUS.FINISHED,
            JOB_STATUS.ERROR,
            JOB_STATUS.CANCELED,
        ]:
            return

        application_id = job_info['application_id']
        logger.debug(f"Cancelling job with application_id: {application_id}")

        if application_id:  # can be empty if awaiting SHub dependencies (OpenEO status 'queued')
            if ConfigParams().is_kube_deploy:
                api_instance_custom_object = kube_client("CustomObject")
                api_instance_core = kube_client("Core")
                group = "sparkoperator.k8s.io"
                version = "v1beta2"
                namespace = ConfigParams().pod_namespace
                plural = "sparkapplications"
                name = application_id
                logger.debug(f"Sending API call to kubernetes to delete job: {name}")
                delete_response_sparkapplication = api_instance_custom_object.delete_namespaced_custom_object(group, version, namespace, plural, name)
                logger.debug(
                    f"Killed corresponding Spark job {application_id} with kubernetes API call "
                    f"DELETE /apis/{group}/{version}/namespaces/{namespace}/{plural}/{name}",
                    extra = {'job_id': job_id, 'API response': delete_response_sparkapplication}
                )
                if get_backend_config().fuse_mount_batchjob_s3_bucket:
                    delete_response_pv = api_instance_core.delete_persistent_volume(application_id, pretty=True)
                    logger.debug(
                        f"Removed PV {application_id} with kubernetes API call",
                        extra = {'job_id': job_id, 'API response': delete_response_pv}
                    )
                    delete_response_pvc = api_instance_core.delete_namespaced_persistent_volume_claim(application_id, namespace, pretty=True)
                    logger.debug(
                        f"Removed PVC {application_id} with kubernetes API call",
                        extra = {'job_id': job_id, 'API response': delete_response_pvc}
                    )
                with self._double_job_registry:
                    registry.set_status(job_id, user_id, JOB_STATUS.CANCELED)
            else:
                try:
                    kill_spark_job = subprocess.run(
                        ["curl", "--location-trusted", "--fail", "--negotiate", "-u", ":", "--insecure", "-X", "PUT",
                         "-H", "Content-Type: application/json", "-d", '{"state": "KILLED"}',
                         f"https://epod-master1.vgt.vito.be:8090/ws/v1/cluster/apps/{application_id}/state"],
                        timeout=20,
                        check=True,
                        universal_newlines=True,
                        stdout=subprocess.PIPE, stderr=subprocess.STDOUT  # combine both output streams into one
                    )

                    logger.debug(f"Killed corresponding Spark job {application_id} with command {kill_spark_job.args!r}",
                                 extra={'job_id': job_id})
                except CalledProcessError as e:
                    logger.warning(f"Could not kill corresponding Spark job {application_id}, output was: {e.stdout}",
                                   exc_info=True, extra={'job_id': job_id})
                finally:
                    with self._double_job_registry as registry:
                        registry.set_status(job_id, user_id, JOB_STATUS.CANCELED)
        else:
            with self._double_job_registry as registry:
                registry.remove_dependencies(job_id, user_id)
                registry.set_status(job_id, user_id, JOB_STATUS.CANCELED)

    def delete_job(self, job_id: str, user_id: str):
        self._delete_job(job_id, user_id, propagate_errors=False)

    def _delete_job(self, job_id: str, user_id: str, propagate_errors: bool):
        try:
            self.cancel_job(job_id, user_id)
        except InternalException:  # job never started, not an error
            pass
        except CalledProcessError as e:
            if e.returncode == 255 and "doesn't exist in RM" in e.stdout:  # already finished and gone, not an error
                pass
            elif propagate_errors:
                raise
            else:
                logger.warning("Unable to kill corresponding Spark job for job {j}: {a!r}\n{o}".format(j=job_id, a=e.cmd,
                                                                                                       o=e.stdout),
                               exc_info=e, extra={'job_id': job_id})

        job_dir = self.get_job_output_dir(job_id)

        try:
            shutil.rmtree(job_dir)
        except FileNotFoundError:  # nothing to delete, not an error
            pass
        except Exception as e:
            # always log because the exception doesn't show the job directory
            logger.warning("Could not recursively delete {p}".format(p=job_dir), exc_info=e, extra={'job_id': job_id})
            if propagate_errors:
                raise

        with self._double_job_registry as registry:
            job_info = registry.get_job(job_id, user_id)
        dependency_sources = get_deletable_dependency_sources(job_info)

        if dependency_sources:
            # Only for SentinelHub batch processes.
            self.delete_batch_process_dependency_sources(job_id, dependency_sources, propagate_errors)

        config_params = ConfigParams()
        if config_params.is_kube_deploy:
            # Kubernetes batch jobs are stored using s3 object storage.
            logger.info(f"Kube_deploy: Deleting directory from s3 object storage.")
            prefix = str(self.get_job_output_dir(job_id))[1:]
            self._jvm.org.openeo.geotrellis.creo.CreoS3Utils.deleteCreoSubFolder(
                get_backend_config().s3_bucket_name, prefix
            )

        with self._double_job_registry as registry:
            registry.delete_job(job_id=job_id, user_id=user_id)

        logger.info("Deleted job {u}/{j}".format(u=user_id, j=job_id), extra={'job_id': job_id})

    @deprecated("call delete_batch_process_dependency_sources instead")
    def delete_batch_process_results(self, job_id: str, subfolders: List[str], propagate_errors: bool):
        dependency_sources = [f"s3://{sentinel_hub.OG_BATCH_RESULTS_BUCKET}/{subfolder}" for subfolder in subfolders]
        self.delete_batch_process_dependency_sources(job_id, dependency_sources, propagate_errors)

    def delete_batch_process_dependency_sources(self, job_id: str, dependency_sources: List[str],
                                                propagate_errors: bool):
        def is_disk_source(dependency_source: str) -> bool:
            return dependency_source.startswith("file:")

        def is_s3_source(dependency_source: str) -> bool:
            return not is_disk_source(dependency_source)

        results_locations = [source for source in dependency_sources if is_s3_source(source)]
        assembled_folders = [urlparse(source).path for source in dependency_sources if is_disk_source(source)]

        s3_service = self._jvm.org.openeo.geotrellissentinelhub.S3Service()

        for results_location in results_locations:
            uri_parts = urlparse(results_location)
            bucket_name = uri_parts.hostname
            subfolder = uri_parts.path[1:]

            try:
                s3_service.delete_batch_process_results(bucket_name, subfolder)
            except Py4JJavaError as e:
                java_exception = e.java_exception

                if (java_exception.getClass().getName() ==
                        'org.openeo.geotrellissentinelhub.S3Service$UnknownFolderException'):
                    logger.warning("Could not delete unknown Sentinel Hub result folder s3://{b}/{f}"
                                   .format(b=bucket_name, f=subfolder), extra={'job_id': job_id})
                elif propagate_errors:
                    raise
                else:
                    logger.warning("Could not delete Sentinel Hub result folder s3://{b}/{f}"
                                   .format(b=bucket_name, f=subfolder), exc_info=e, extra={'job_id': job_id})

        if results_locations:
            logger.info("Deleted Sentinel Hub result folder(s) {fs} for batch job {j}".format(fs=results_locations,
                                                                                              j=job_id),
                        extra={'job_id': job_id})

        for assembled_folder in assembled_folders:
            try:
                shutil.rmtree(assembled_folder)
            except Exception as e:
                logger.warning("Could not recursively delete {p}".format(p=assembled_folder), exc_info=e,
                               extra={'job_id': job_id})
                if propagate_errors:
                    raise

        if assembled_folders:
            logger.info("Deleted Sentinel Hub assembled folder(s) {fs} for batch job {j}"
                        .format(fs=assembled_folders, j=job_id), extra={'job_id': job_id})

    def delete_jobs_before(
        self,
        upper: dt.datetime,
        *,
        user_ids: Optional[List[str]] = None,
        dry_run: bool = True,
        include_ongoing: bool = True,
        include_done: bool = True,
        user_limit: Optional[int] = 1000,
    ) -> None:
        with self._double_job_registry as registry, TimingLogger(
            title=f"Collecting jobs to delete: {upper=} {user_ids=} {include_ongoing=} {include_done=}",
            logger=logger,
        ):
            jobs_before = registry.get_all_jobs_before(
                upper,
                user_ids=user_ids,
                include_ongoing=include_ongoing,
                include_done=include_done,
                user_limit=user_limit,
            )
        logger.info(f"Collected {len(jobs_before)} jobs to delete")

        with TimingLogger(title=f"Deleting {len(jobs_before)} jobs", logger=logger):

            for job_info in jobs_before:
                job_id = job_info["job_id"]
                user_id = job_info["user_id"]
                if not dry_run:
                    logger.info(f"Deleting {job_id=} from {user_id=}")
                    self._delete_job(
                        job_id=job_id, user_id=user_id, propagate_errors=True
                    )
                else:
                    logger.info(f"Dry run: not deleting {job_id=} from {user_id=}")



class _BatchJobError(Exception):
    pass<|MERGE_RESOLUTION|>--- conflicted
+++ resolved
@@ -49,11 +49,7 @@
                                   ProcessParameterInvalidException, ProcessGraphComplexityException, )
 from openeo_driver.jobregistry import (DEPENDENCY_STATUS, JOB_STATUS, ElasticJobRegistry, PARTIAL_JOB_STATUS,
                                        get_ejr_credentials_from_env)
-<<<<<<< HEAD
-from openeo_driver.ProcessGraphDeserializer import ENV_SAVE_RESULT, ConcreteProcessing, _extract_load_parameters
-=======
-from openeo_driver.ProcessGraphDeserializer import ENV_FINAL_RESULT, ENV_SAVE_RESULT, ConcreteProcessing
->>>>>>> 942ef4c9
+from openeo_driver.ProcessGraphDeserializer import ENV_FINAL_RESULT, ENV_SAVE_RESULT, ConcreteProcessing, _extract_load_parameters
 from openeo_driver.save_result import ImageCollectionResult
 from openeo_driver.users import User
 from openeo_driver.util.geometry import BoundingBox
