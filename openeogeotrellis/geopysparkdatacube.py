--- conflicted
+++ resolved
@@ -2006,12 +2006,11 @@
                         gtiff_options.setTileSize(tile_size)
                     if tile_grid:
                         _log.info("save_result save_stitched_tile_grid")
-<<<<<<< HEAD
                         java_items = self._save_stitched_tile_grid(
                             max_level,
                             save_filename,
                             tile_grid,
-                            crop_bounds,
+                           gtiff_options, crop_bounds,
                             zlevel=zlevel,
                             filename_prefix=filename_prefix,
                         )
@@ -2025,31 +2024,6 @@
                             for asset_key, asset in java_item.assets().items():
                                 assets[asset_key] = {
                                     "href": asset.path(),
-=======
-                        tiles = self._save_stitched_tile_grid(max_level, save_filename, tile_grid, gtiff_options, crop_bounds,
-                                                              zlevel=zlevel, filename_prefix=filename_prefix)
-
-                        # noinspection PyProtectedMember
-                        return add_gdalinfo_objects(
-                            {
-                                str(pathlib.Path(tile._1()).name): {
-                                    "href": tile._1(),
-                                    "bbox": to_latlng_bbox(tile._2()),
-                                    "geometry": mapping(Polygon.from_bounds(*to_latlng_bbox(tile._2()))),
-                                    "type": "image/tiff; application=geotiff",
-                                    "roles": ["data"],
-                                }
-                                for tile in tiles
-                            }
-                        )
-                    else:
-                        _log.info("save_result save_stitched")
-                        bbox = self._save_stitched(max_level, save_filename, gtiff_options, crop_bounds, zlevel=zlevel)
-                        return add_gdalinfo_objects(
-                            {
-                                str(pathlib.Path(filename).name): {
-                                    "href": save_filename,
->>>>>>> 4e6d7b8c
                                     "bbox": to_latlng_bbox(bbox),
                                     "geometry": mapping(Polygon.from_bounds(*to_latlng_bbox(bbox))),
                                     "type": "image/tiff; application=geotiff",
@@ -2071,7 +2045,7 @@
                         return items
                     else:
                         _log.info("save_result save_stitched")
-                        java_item = self._save_stitched(max_level, save_filename, crop_bounds, zlevel=zlevel)
+                        java_item = self._save_stitched(max_level, save_filename, gtiff_options, crop_bounds, zlevel=zlevel)
 
                         bbox = java_item.bbox()
                         assets = {}
@@ -2166,19 +2140,9 @@
                             zlevel)
 
                         if tile_grid:
-<<<<<<< HEAD
-                            java_items = get_jvm().org.openeo.geotrellis.geotiff.package.saveStitchedTileGridTemporal(
-                                max_level_rdd,
-                                save_directory,
-                                tile_grid,
-                                compression,
-                                filename_prefix,
-                            )
-=======
-                            timestamped_paths = (get_jvm()
+                            java_items = (get_jvm()
                                 .org.openeo.geotrellis.geotiff.package.saveStitchedTileGridTemporal(
                                 max_level_rdd, save_directory, tile_grid, compression, gtiff_options))
->>>>>>> 4e6d7b8c
                         elif sample_by_feature:
                             if separate_asset_per_band:
                                 raise OpenEOApiException(
@@ -2246,31 +2210,13 @@
                         return items  # TODO: retain backwards compatibility
                     else:
                         if tile_grid:
-<<<<<<< HEAD
                             java_items = self._save_stitched_tile_grid(
                                 max_level,
                                 str(save_filename),
                                 tile_grid,
-                                crop_bounds,
+                               gtiff_options, crop_bounds,
                                 zlevel=zlevel,
                                 filename_prefix=filename_prefix,
-=======
-                            tiles = self._save_stitched_tile_grid(max_level, str(save_filename), tile_grid, gtiff_options, crop_bounds,
-                                                                  zlevel=zlevel, filename_prefix=filename_prefix)
-
-                            # noinspection PyProtectedMember
-                            return add_gdalinfo_objects(
-                                {
-                                    str(pathlib.Path(tile._1()).name): {
-                                        "href": tile._1(),
-                                        "bbox": to_latlng_bbox(tile._2()),
-                                        "geometry": mapping(Polygon.from_bounds(*to_latlng_bbox(tile._2()))),
-                                        "type": "image/tiff; application=geotiff",
-                                        "roles": ["data"],
-                                    }
-                                    for tile in tiles
-                                }
->>>>>>> 4e6d7b8c
                             )
                         else:
                             java_items = get_jvm().org.openeo.geotrellis.geotiff.package.saveRDDAllowAssetPerBand(
