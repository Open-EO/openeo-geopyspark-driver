import dateutil.parser as dp
import logging
import traceback
from copy import deepcopy
from datetime import datetime
<<<<<<< HEAD
from dateutil.tz import tzutc
from typing import List, Dict
=======
from typing import List, Dict, Optional
>>>>>>> 616d303f

import geopyspark
from openeo_driver.dry_run import ProcessType
from shapely.geometry import box

from openeo.metadata import Band
from openeo.util import TimingLogger, deep_get
from openeo_driver import filter_properties
from openeo_driver.backend import CollectionCatalog, LoadParameters
from openeo_driver.datastructs import SarBackscatterArgs
from openeo_driver.errors import ProcessGraphComplexityException, OpenEOApiException
from openeo_driver.util.utm import auto_utm_epsg_for_geometry
from openeo_driver.utils import read_json, EvalEnv, to_hashable
from openeogeotrellis import sentinel_hub
from openeogeotrellis.catalogs.creo import CreoCatalogClient
from openeogeotrellis.collections.s1backscatter_orfeo import get_implementation as get_s1_backscatter_orfeo
from openeogeotrellis.collections.testing import load_test_collection
from openeogeotrellis.configparams import ConfigParams
from openeogeotrellis.geopysparkdatacube import GeopysparkDataCube, GeopysparkCubeMetadata
from openeogeotrellis.opensearch import OpenSearchOscars, OpenSearchCreodias
from openeogeotrellis.utils import dict_merge_recursive, normalize_date, to_projected_polygons, get_jvm

logger = logging.getLogger(__name__)


class GeoPySparkLayerCatalog(CollectionCatalog):

    def __init__(self, all_metadata: List[dict]):
        super().__init__(all_metadata=all_metadata)
        self._geotiff_pyramid_factories = {}

    @TimingLogger(title="load_collection", logger=logger)
    def load_collection(self, collection_id: str, load_params: LoadParameters, env: EvalEnv) -> GeopysparkDataCube:
        logger.info("Creating layer for {c} with load params {p}".format(c=collection_id, p=load_params))

        metadata = GeopysparkCubeMetadata(self.get_collection_metadata(collection_id))

        if metadata.get("common_name"):
            common_name_metadatas = [GeopysparkCubeMetadata(m) for m in self.get_collection_with_common_name(metadata.get("common_name"))]

            backend_provider = load_params.backend_provider
            if backend_provider:
                metadata = next(filter(lambda m: backend_provider.lower() == m.get("_vito", "data_source", "provider:backend"), common_name_metadatas), None)
            else:
                metadata = next(filter(lambda m: m.get("_vito", "data_source", "default_provider:backend"), common_name_metadatas), None)

            if not metadata:
                metadata = common_name_metadatas[0]

        layer_source_info = metadata.get("_vito", "data_source", default={})

        sar_backscatter_compatible = layer_source_info.get("sar_backscatter_compatible", False)

        if load_params.sar_backscatter is not None and not sar_backscatter_compatible:
            raise OpenEOApiException(message="""Process "sar_backscatter" is not applicable for collection {c}."""
                                     .format(c=collection_id), status_code=400)

        layer_source_type = layer_source_info.get("type", "Accumulo").lower()

        native_crs = layer_source_info.get("native_crs","UTM")
        postprocessing_band_graph = metadata.get("_vito", "postprocessing_bands", default=None)
        logger.info("Layer source type: {s!r}".format(s=layer_source_type))
        cell_width = float(metadata.get("cube:dimensions", "x", "step", default=10.0))
        cell_height = float(metadata.get("cube:dimensions", "y", "step", default=10.0))

        temporal_extent = load_params.temporal_extent
        from_date, to_date = [normalize_date(d) for d in temporal_extent]
        metadata = metadata.filter_temporal(from_date, to_date)

        spatial_extent = load_params.spatial_extent
        west = spatial_extent.get("west", None)
        east = spatial_extent.get("east", None)
        north = spatial_extent.get("north", None)
        south = spatial_extent.get("south", None)
        srs = spatial_extent.get("crs", None)
        if isinstance(srs, int):
            srs = 'EPSG:%s' % str(srs)
        if srs is None:
            srs = 'EPSG:4326'

        bands = load_params.bands
        if bands:
            band_indices = [metadata.get_band_index(b) for b in bands]
            metadata = metadata.filter_bands(bands)
            metadata = metadata.rename_labels(metadata.band_dimension.name,bands,metadata.band_names)
        else:
            band_indices = None
        logger.info("band_indices: {b!r}".format(b=band_indices))
        # TODO: avoid this `still_needs_band_filter` ugliness.
        #       Also see https://github.com/Open-EO/openeo-geopyspark-driver/issues/29
        still_needs_band_filter = False

        correlation_id = env.get("correlation_id", '')
        logger.info("Correlation ID is '{cid}'".format(cid=correlation_id))

        logger.info("Detected process types:" + str(load_params.process_types))
        default_temporal_resolution = "ByDay"
        default_indexReduction = 8
        if len(load_params.process_types)==1 and ProcessType.GLOBAL_TIME in load_params.process_types:
            #for pure timeseries processing, adjust partitioning strategy
            default_temporal_resolution = "None"
            default_indexReduction = 0


        experimental = load_params.get("featureflags",{}).get("experimental",False)
        tilesize = load_params.get("featureflags",{}).get("tilesize",256)
        indexReduction = load_params.get("featureflags", {}).get("indexreduction", default_indexReduction)
        temporalResolution = load_params.get("featureflags", {}).get("temporalresolution", default_temporal_resolution)

        jvm = get_jvm()

        extent = None
        spatial_bounds_present = all(b is not None for b in [west, south, east, north])

        if not spatial_bounds_present:
            if env.get('require_bounds', False):
                raise ProcessGraphComplexityException
            else:
                #in this case, there's some debate on whether we should really try to process the whole world...
                srs = "EPSG:4326"
                west = -180.0
                south = -90
                east = 180
                north = 90
                spatial_bounds_present=True
                #raise OpenEOApiException(code="MissingSpatialFilter", status_code=400,
                #                         message="No spatial filter could be derived to load this collection: {c} . Please specify a bounding box, or polygons to define your area of interest.".format(
                #                             c=collection_id))

        extent = jvm.geotrellis.vector.Extent(float(west), float(south), float(east), float(north))
        metadata = metadata.filter_bbox(west=west, south=south, east=east, north=north, crs=srs)

        polygons = load_params.aggregate_spatial_geometries

        if not polygons:
            projected_polygons = jvm.org.openeo.geotrellis.ProjectedPolygons.fromExtent(extent, srs)
        else:
            projected_polygons = to_projected_polygons(jvm, polygons)

        single_level = env.get('pyramid_levels', 'all') != 'all'

        if( native_crs == 'UTM' ):
            target_epsg_code = auto_utm_epsg_for_geometry(box(west, south, east, north), srs)
        else:
            target_epsg_code = int(native_crs.split(":")[-1])
        projected_polygons_native_crs = jvm.org.openeo.geotrellis.ProjectedPolygons.reproject(projected_polygons, target_epsg_code)

        datacubeParams = jvm.org.openeo.geotrelliscommon.DataCubeParameters()
        #WTF simple assignment to a var in a scala class doesn't work??
        getattr(datacubeParams, "tileSize_$eq")(tilesize)
        getattr(datacubeParams, "maskingStrategyParameters_$eq")(load_params.custom_mask)
        datacubeParams.setPartitionerIndexReduction(indexReduction)
        datacubeParams.setPartitionerTemporalResolution(temporalResolution)
        if single_level:
            getattr(datacubeParams, "layoutScheme_$eq")("FloatingLayoutScheme")

        def metadata_properties() -> Dict[str, object]:
            layer_properties = metadata.get("_vito", "properties", default={})
            custom_properties = load_params.properties

            return {property_name: filter_properties.extract_literal_match(condition)
                    for property_name, condition in {**layer_properties, **custom_properties}.items()}

        def accumulo_pyramid():
            pyramidFactory = jvm.org.openeo.geotrellisaccumulo.PyramidFactory("hdp-accumulo-instance",
                                                                              ','.join(ConfigParams().zookeepernodes))
            if layer_source_info.get("split", False):
                pyramidFactory.setSplitRanges(True)

            accumulo_layer_name = layer_source_info['data_id']
            nonlocal still_needs_band_filter
            still_needs_band_filter = bool(band_indices)

            polygons = load_params.aggregate_spatial_geometries

            if polygons:
                projected_polygons = to_projected_polygons(jvm, polygons)
                return pyramidFactory.pyramid_seq(accumulo_layer_name, projected_polygons.polygons(),
                                                  projected_polygons.crs(), from_date, to_date)
            else:
                return pyramidFactory.pyramid_seq(accumulo_layer_name, extent, srs, from_date, to_date)

        def s3_pyramid():
            endpoint = layer_source_info['endpoint']
            region = layer_source_info['region']
            bucket_name = layer_source_info['bucket_name']
            nonlocal still_needs_band_filter
            still_needs_band_filter = bool(band_indices)
            return jvm.org.openeo.geotrelliss3.PyramidFactory(endpoint, region, bucket_name) \
                .pyramid_seq(extent, srs, from_date, to_date)

        def s3_jp2_pyramid():
            endpoint = layer_source_info['endpoint']
            region = layer_source_info['region']

            return jvm.org.openeo.geotrelliss3.Jp2PyramidFactory(endpoint, region) \
                .pyramid_seq(extent, srs, from_date, to_date, band_indices)

        def file_s2_radiometry_pyramid():
            return jvm.org.openeo.geotrellis.file.Sentinel2RadiometryPyramidFactory() \
                .pyramid_seq(extent, srs, from_date, to_date, band_indices)

        def file_s2_pyramid():
            return file_pyramid(lambda opensearch_endpoint, opensearch_collection_id, opensearch_link_titles, root_path:
                                jvm.org.openeo.geotrellis.file.Sentinel2PyramidFactory(opensearch_endpoint,
                                                                                       opensearch_collection_id,
                                                                                       opensearch_link_titles,
                                                                                       root_path,
                                                                                       jvm.geotrellis.raster.CellSize(
                                                                                           10.0,
                                                                                           10.0),
                                                                                       experimental
                                                                                       ))

        def file_oscars_pyramid():
            return file_pyramid(lambda opensearch_endpoint, opensearch_collection_id, opensearch_link_titles, root_path:
                                jvm.org.openeo.geotrellis.file.Sentinel2PyramidFactory(opensearch_endpoint,
                                                                                       opensearch_collection_id,
                                                                                       opensearch_link_titles,
                                                                                       root_path,
                                                                                       jvm.geotrellis.raster.CellSize(
                                                                                           cell_width,
                                                                                           cell_height),
                                                                                       experimental
                                                                                       ))

        def file_s5p_pyramid():
            return file_pyramid(jvm.org.openeo.geotrellis.file.Sentinel5PPyramidFactory)

        def file_probav_pyramid():
            opensearch_endpoint = layer_source_info.get('opensearch_endpoint',
                                                        ConfigParams().default_opensearch_endpoint)

            return jvm.org.openeo.geotrellis.file.ProbaVPyramidFactory(opensearch_endpoint,
                                                                       layer_source_info.get('opensearch_collection_id'), layer_source_info.get('root_path'),jvm.geotrellis.raster.CellSize(cell_width, cell_height)) \
                .pyramid_seq(extent, srs, from_date, to_date, band_indices, correlation_id)

        def file_pyramid(pyramid_factory):
            opensearch_endpoint = layer_source_info.get('opensearch_endpoint',
                                                        ConfigParams().default_opensearch_endpoint)
            opensearch_collection_id = layer_source_info['opensearch_collection_id']
            opensearch_link_titles = metadata.opensearch_link_titles
            root_path = layer_source_info['root_path']

            factory = pyramid_factory(opensearch_endpoint, opensearch_collection_id, opensearch_link_titles, root_path)

            if single_level:
                #TODO EP-3561 UTM is not always the native projection of a layer (PROBA-V), need to determine optimal projection
                return factory.datacube_seq(projected_polygons_native_crs, from_date, to_date, metadata_properties(),
                                            correlation_id,datacubeParams)
            else:
                if polygons:
                    return factory.pyramid_seq(projected_polygons.polygons(), projected_polygons.crs(), from_date,
                                               to_date, metadata_properties(), correlation_id)
                else:
                    return factory.pyramid_seq(extent, srs, from_date, to_date, metadata_properties(), correlation_id)

        def geotiff_pyramid():
            glob_pattern = layer_source_info['glob_pattern']
            date_regex = layer_source_info['date_regex']

            new_pyramid_factory = jvm.org.openeo.geotrellis.geotiff.PyramidFactory.from_disk(glob_pattern, date_regex)

            return self._geotiff_pyramid_factories.setdefault(collection_id, new_pyramid_factory) \
                .pyramid_seq(extent, srs, from_date, to_date)

        def sentinel_hub_pyramid():
            # TODO: move the metadata manipulation out of this function and get rid of the nonlocal?
            nonlocal metadata

            dependencies = env.get('dependencies', {})
            sar_backscatter_arguments: Optional[SarBackscatterArgs] = (
                (load_params.sar_backscatter or SarBackscatterArgs()) if sar_backscatter_compatible
                else None
            )

            if dependencies:
                subfolder, card4l = dependencies[(collection_id, to_hashable(metadata_properties()))]

                s3_uri = "s3://{b}/{f}/".format(b=ConfigParams().sentinel_hub_batch_bucket, f=subfolder)
                key_regex = r".+\.tif"
                # date_regex supports:
                #  - original: _20210223.tif
                #  - CARD4L: s1_rtc_0446B9_S07E035_2021_02_03_MULTIBAND.tif
                #  - tiles assembled from cache: 31UDS_7_2-20190921.tif
                date_regex = r".+(\d{4})_?(\d{2})_?(\d{2}).*\.tif"
                recursive = True
                interpret_as_cell_type = "float32ud0"
                lat_lon = card4l

                logger.info("Sentinel Hub pyramid from {u}".format(u=s3_uri))

                pyramid_factory = jvm.org.openeo.geotrellis.geotiff.PyramidFactory.from_s3(
                    s3_uri,
                    key_regex,
                    date_regex,
                    recursive,
                    interpret_as_cell_type,
                    lat_lon
                )

                if sar_backscatter_arguments and sar_backscatter_arguments.mask:
                    metadata = metadata.append_band(Band(name='mask', common_name=None, wavelength_um=None))

                if sar_backscatter_arguments and sar_backscatter_arguments.local_incidence_angle:
                    metadata = metadata.append_band(Band(name='local_incidence_angle', common_name=None,
                                                         wavelength_um=None))

                return (pyramid_factory.datacube_seq(projected_polygons_native_crs, None, None) if single_level
                        else pyramid_factory.pyramid_seq(extent, srs, None, None))
            else:
                endpoint = layer_source_info['endpoint']
                shub_collection_id = layer_source_info['collection_id']
                dataset_id = layer_source_info['dataset_id']
                client_id = layer_source_info['client_id']
                client_secret = layer_source_info['client_secret']
                sample_type = jvm.org.openeo.geotrellissentinelhub.SampleType.withName(
                    layer_source_info.get('sample_type', 'UINT16'))

                shub_band_names = metadata.band_names

                if sar_backscatter_arguments and sar_backscatter_arguments.mask:
                    metadata = metadata.append_band(Band(name='mask', common_name=None, wavelength_um=None))
                    shub_band_names.append('dataMask')

                if sar_backscatter_arguments and sar_backscatter_arguments.local_incidence_angle:
                    metadata = metadata.append_band(Band(name='local_incidence_angle', common_name=None,
                                                         wavelength_um=None))
                    shub_band_names.append('localIncidenceAngle')

                pyramid_factory = jvm.org.openeo.geotrellissentinelhub.PyramidFactory.rateLimited(
                    endpoint,
                    shub_collection_id,
                    dataset_id,
                    client_id,
                    client_secret,
                    sentinel_hub.processing_options(sar_backscatter_arguments) if sar_backscatter_arguments else {},
                    sample_type,
                    jvm.geotrellis.raster.CellSize(cell_width, cell_height)
                )

                return (
                    pyramid_factory.datacube_seq(projected_polygons_native_crs.polygons(),
                                                 projected_polygons_native_crs.crs(), from_date, to_date,
                                                 shub_band_names, metadata_properties(), datacubeParams) if single_level
                    else pyramid_factory.pyramid_seq(extent, srs, from_date, to_date, shub_band_names,
                                                     metadata_properties()))

        def creo_pyramid():
            mission = layer_source_info['mission']
            level = layer_source_info['level']
            catalog = CreoCatalogClient(mission=mission, level=level)
            product_paths = catalog.query_product_paths(datetime.strptime(from_date[:10], "%Y-%m-%d"),
                                                        datetime.strptime(to_date[:10], "%Y-%m-%d"),
                                                        ulx=west, uly=north,
                                                        brx=east, bry=south)
            return jvm.org.openeo.geotrelliss3.CreoPyramidFactory(product_paths, metadata.band_names) \
                .datacube_seq(projected_polygons_native_crs, from_date, to_date,{},collection_id)

        def file_cgls_pyramid():
            if len(metadata.band_names) != 1:
                raise ValueError("expected a single band name for collection {cid}, got {bs} instead".format(
                    cid=collection_id, bs=metadata.band_names))

            data_glob = layer_source_info['data_glob']
            band_name = metadata.band_names[0].upper()
            date_regex = layer_source_info['date_regex']

            factory = jvm.org.openeo.geotrellis.file.CglsPyramidFactory(data_glob, band_name, date_regex)

            return (
                factory.datacube_seq(projected_polygons, from_date, to_date) if single_level
                else factory.pyramid_seq(projected_polygons.polygons(), projected_polygons.crs(), from_date, to_date)
            )

        def file_agera5_pyramid():
            data_glob = layer_source_info['data_glob']
            band_file_markers = metadata.band_names
            date_regex = layer_source_info['date_regex']

            factory = jvm.org.openeo.geotrellis.file.AgEra5PyramidFactory(data_glob, band_file_markers, date_regex)

            return (
                factory.datacube_seq(projected_polygons, from_date, to_date,{},"",datacubeParams) if single_level
                else factory.pyramid_seq(projected_polygons.polygons(), projected_polygons.crs(), from_date, to_date)
            )

        logger.info("loading pyramid {s}".format(s=layer_source_type))
        if layer_source_type == 's3':
            pyramid = s3_pyramid()
        elif layer_source_type == 's3-jp2':
            pyramid = s3_jp2_pyramid()
        elif layer_source_type == 'file-s2-radiometry':
            pyramid = file_s2_radiometry_pyramid()
        elif layer_source_type == 'file-s2':
            pyramid = file_s2_pyramid()
        elif layer_source_type == 'file-s5p':
            pyramid = file_s5p_pyramid()
        elif layer_source_type == 'file-probav':
            pyramid = file_probav_pyramid()
        elif layer_source_type == 'geotiff':
            pyramid = geotiff_pyramid()
        elif layer_source_type == 'file-s1-coherence':
            pyramid = file_s2_pyramid()
        elif layer_source_type == 'sentinel-hub':
            pyramid = sentinel_hub_pyramid()
        elif layer_source_type == 'creo':
            pyramid = creo_pyramid()
        elif layer_source_type == 'file-cgls':
            pyramid = file_cgls_pyramid()
        elif layer_source_type == 'file-agera5':
            pyramid = file_agera5_pyramid()
        elif layer_source_type == 'file-oscars':
            pyramid = file_oscars_pyramid()
        elif layer_source_type == 'creodias-s1-backscatter':
            sar_backscatter_arguments = load_params.sar_backscatter or SarBackscatterArgs()
            s1_backscatter_orfeo = get_s1_backscatter_orfeo(
                version=sar_backscatter_arguments.options.get("implementation_version", "1"),
                jvm=jvm
            )
            pyramid = s1_backscatter_orfeo.creodias(
                projected_polygons=projected_polygons_native_crs,
                from_date=from_date, to_date=to_date,
                correlation_id=correlation_id,
                sar_backscatter_arguments=sar_backscatter_arguments,
                bands=bands,
                extra_properties=metadata_properties()
            )
        elif layer_source_type == 'accumulo':
            pyramid = accumulo_pyramid()
        elif layer_source_type == 'testing':
            pyramid = load_test_collection(
                collection_id=collection_id, collection_metadata=metadata,
                extent=extent, srs=srs,
                from_date=from_date, to_date=to_date,
                bands=bands,
                correlation_id=correlation_id
            )
        else:
            raise OpenEOApiException(message="Invalid layer source type {t!r}".format(t=layer_source_type))

        if isinstance(pyramid, dict):
            levels = pyramid
        else:
            temporal_tiled_raster_layer = jvm.geopyspark.geotrellis.TemporalTiledRasterLayer
            option = jvm.scala.Option

            levels = {
                pyramid.apply(index)._1(): geopyspark.TiledRasterLayer(
                    geopyspark.LayerType.SPACETIME,
                    temporal_tiled_raster_layer(option.apply(pyramid.apply(index)._1()), pyramid.apply(index)._2())
                )
                for index in range(0, pyramid.size())
            }

        if single_level:
            max_zoom = max(levels.keys())
            levels = {max_zoom: levels[max_zoom]}

        image_collection = GeopysparkDataCube(
            pyramid=geopyspark.Pyramid(levels),
            metadata=metadata
        )

        if (postprocessing_band_graph != None):
            from openeogeotrellis.geotrellis_tile_processgraph_visitor import GeotrellisTileProcessGraphVisitor
            visitor = GeotrellisTileProcessGraphVisitor()
            image_collection = image_collection.reduce_bands(visitor.accept_process_graph(postprocessing_band_graph))

        if still_needs_band_filter:
            # TODO: avoid this `still_needs_band_filter` ugliness.
            #       Also see https://github.com/Open-EO/openeo-geopyspark-driver/issues/29
            image_collection = image_collection.filter_bands(band_indices)

        return image_collection


def get_layer_catalog(opensearch_enrich=False) -> GeoPySparkLayerCatalog:
    """
    Get layer catalog (from JSON files)
    """
    metadata: Dict[str, dict] = {}

    def read_catalog_file(catalog_file) -> Dict[str, dict]:
        return {coll["id"]: coll for coll in read_json(catalog_file)}

    catalog_files = ConfigParams().layer_catalog_metadata_files
    for path in catalog_files:
        logger.info(f"Reading layer catalog metadata from {path}")
        metadata = dict_merge_recursive(metadata, read_catalog_file(path), overwrite=True)

    metadata = _merge_layers_with_common_name(metadata)

    if opensearch_enrich:
        opensearch_metadata = {}
        for cid, collection_metadata in metadata.items():
            data_source = deep_get(collection_metadata, "_vito", "data_source", default={})
            os_cid = data_source.get("opensearch_collection_id")
            if os_cid:
                os_endpoint = data_source.get("opensearch_endpoint") or ConfigParams().default_opensearch_endpoint
                logger.info(f"Updating {cid} metadata from {os_endpoint}:{os_cid}")
                # TODO: move this to a OpenSearch factory?
                if "oscars" in os_endpoint.lower() or "terrascope" in os_endpoint.lower() or "vito.be" in os_endpoint.lower():
                    opensearch = OpenSearchOscars(endpoint=os_endpoint)
                elif "creodias" in os_endpoint.lower():
                    opensearch = OpenSearchCreodias(endpoint=os_endpoint)
                else:
                    raise ValueError(os_endpoint)
                try:
                    opensearch_metadata[cid] = opensearch.get_metadata(collection_id=os_cid)
                except Exception as e:
                    logger.error(traceback.format_exc())

        if opensearch_metadata:
            metadata = dict_merge_recursive(opensearch_metadata, metadata, overwrite=True)

    return GeoPySparkLayerCatalog(all_metadata=list(metadata.values()))


def _merge_layers_with_common_name(metadata):
    common_names = set(map(lambda f: f["common_name"], filter(lambda m: m.get("common_name"), metadata.values())))
    for common_name in common_names:
        common_name_metadatas = list(filter(lambda c: c.get("common_name") == common_name, metadata.values()))
        default_metadata = next(filter(lambda m: deep_get(m, "_vito", "data_source", "default_provider:backend", default=False), common_name_metadatas))
        default_metadata = default_metadata or common_name_metadatas[0]
        new_metadata = deepcopy(default_metadata)
        new_metadata["_vito"]["data_source"].pop("default_provider:backend", None)
        new_metadata["_vito"]["data_source"]["provider:backend"] = [new_metadata["_vito"]["data_source"]["provider:backend"]]
        for common_name_metadata in common_name_metadatas:
            if not common_name_metadata["id"] == new_metadata["id"]:
                new_metadata["_vito"]["data_source"]["provider:backend"] += [common_name_metadata["_vito"]["data_source"]["provider:backend"]]
                new_metadata["providers"] += common_name_metadata["providers"]
                new_metadata["links"] += common_name_metadata["links"]
                for b in common_name_metadata["cube:dimensions"]["bands"]["values"]:
                    if b not in new_metadata["cube:dimensions"]["bands"]["values"]:
                        new_metadata["cube:dimensions"]["bands"]["values"] += [b]
                        new_metadata["summaries"]["eo:bands"] += list(filter(lambda m: m["name"] == b, common_name_metadata["summaries"]["eo:bands"]))
                new_metadata_spatial_extent = new_metadata["extent"]["spatial"]["bbox"]
                common_name_metadata_spatial_extent = common_name_metadata["extent"]["spatial"]["bbox"]
                new_metadata["extent"]["spatial"]["bbox"] = [[min(new_metadata_spatial_extent[0][0], common_name_metadata_spatial_extent[0][0]),
                                                              min(new_metadata_spatial_extent[0][1], common_name_metadata_spatial_extent[0][1]),
                                                              max(new_metadata_spatial_extent[0][2], common_name_metadata_spatial_extent[0][2]),
                                                              max(new_metadata_spatial_extent[0][3], common_name_metadata_spatial_extent[0][3])]]
                new_metadata_temporal_extent = new_metadata["extent"]["temporal"]["interval"]
                common_name_metadata_temporal_extent = common_name_metadata["extent"]["temporal"]["interval"]
                default_date = datetime(2017, 1, 1, tzinfo=tzutc())
                new_start = min(dp.parse(new_metadata_temporal_extent[0][0], default=default_date), dp.parse(common_name_metadata_temporal_extent[0][0], default=default_date)).isoformat()
                if not new_metadata_temporal_extent[0][1]:
                    new_end = common_name_metadata_temporal_extent[0][1]
                elif not common_name_metadata_temporal_extent[0][1]:
                    new_end = new_metadata_temporal_extent[0][1]
                else:
                    new_end = max(dp.parse(new_metadata_temporal_extent[0][1], default=default_date), dp.parse(common_name_metadata_temporal_extent[0][1], default=default_date))
                if new_end:
                    new_end = new_end.isoformat()
                new_metadata["extent"]["temporal"]["interval"] = [[new_start, new_end]]

        new_metadata["id"] = common_name

        metadata[common_name] = new_metadata

    return metadata<|MERGE_RESOLUTION|>--- conflicted
+++ resolved
@@ -3,12 +3,8 @@
 import traceback
 from copy import deepcopy
 from datetime import datetime
-<<<<<<< HEAD
 from dateutil.tz import tzutc
-from typing import List, Dict
-=======
 from typing import List, Dict, Optional
->>>>>>> 616d303f
 
 import geopyspark
 from openeo_driver.dry_run import ProcessType
