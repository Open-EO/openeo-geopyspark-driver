import datetime

import numpy as np
import pytest
import pytz

<<<<<<< HEAD
=======
from openeogeotrellis.geopysparkdatacube import GeopysparkDataCube
>>>>>>> 33f5bb93
from openeogeotrellis.service_registry import InMemoryServiceRegistry

matrix_of_one = np.zeros((1, 4, 4))
matrix_of_one.fill(1)

matrix_of_two = np.zeros((1, 4, 4))
matrix_of_two.fill(2)

matrix_of_nodata = np.zeros((1, 4, 4))
matrix_of_nodata.fill(-1)

extent = {'xmin': 0.0, 'ymin': 0.0, 'xmax': 4.0, 'ymax': 4.0}
extent_webmerc = {'xmin': 0.0, 'ymin': 0.0, 'xmax': 445277.96317309426, 'ymax': 445640.1096560266}
layout = {'layoutCols': 1, 'layoutRows': 1, 'tileCols': 4, 'tileRows': 4}



openeo_metadata = {
    "cube:dimensions": {
        "x": {"type": "spatial", "axis": "x"},
        "y": {"type": "spatial", "axis": "y"},
        "bands": {"type": "bands", "values": ["red", "nir"]},
        "t": {"type": "temporal"}
    },
    "bands": [

        {
            "band_id": "red",
            "name": "red",
            "offset": 0,
            "res_m": 10,
            "scale": 0.0001,
            "type": "int16",
            "unit": "1",
            "wavelength_nm": 664.5
        },
        {
            "band_id": "nir",
            "name": "nir",
            "offset": 0,
            "res_m": 10,
            "scale": 0.0001,
            "type": "int16",
            "unit": "1",
            "wavelength_nm": 835.1
        }
    ],
    "_vito": {"accumulo_data_id": "CGS_SENTINEL2_RADIOMETRY_V101"},
    "description": "Sentinel 2 Level-2: Bottom-of-atmosphere reflectances in cartographic geometry",
    "extent": {
        "bottom": 39,
        "crs": "EPSG:4326",
        "left": -34,
        "right": 35,
        "top": 71
    },
    "product_id": "CGS_SENTINEL2_RADIOMETRY_V101",
    "time": {
        "from": "2016-01-01",
        "to": "2019-10-01"
    }
}


@pytest.fixture
def imagecollection_with_two_bands_and_one_date(request):
    import geopyspark as gps
    from geopyspark.geotrellis import (SpaceTimeKey, Tile, _convert_to_unix_time)
    from geopyspark.geotrellis.constants import LayerType
    from geopyspark.geotrellis.layer import TiledRasterLayer
    from pyspark import SparkContext

    from openeogeotrellis.GeotrellisImageCollection import GeotrellisTimeSeriesImageCollection

    print(request)
    two_band_one_two = np.array([matrix_of_one, matrix_of_two], dtype='int')
    tile = Tile.from_numpy_array(two_band_one_two, -1)

    date1 = datetime.datetime.strptime("2017-09-25T11:37:00Z", '%Y-%m-%dT%H:%M:%SZ').replace(tzinfo=pytz.UTC)


    layer = [(SpaceTimeKey(0, 0, date1), tile),
             (SpaceTimeKey(1, 0, date1), tile),
             (SpaceTimeKey(0, 1, date1), tile),
             (SpaceTimeKey(1, 1, date1), tile)]

    rdd = SparkContext.getOrCreate().parallelize(layer)

    metadata = {'cellType': 'int32ud-1',
                'extent': extent,
                'crs': '+proj=longlat +datum=WGS84 +no_defs ',
                'bounds': {
                    'minKey': {'col': 0, 'row': 0, 'instant': _convert_to_unix_time(date1)},
                    'maxKey': {'col': 1, 'row': 1, 'instant': _convert_to_unix_time(date1)}
                },
                'layoutDefinition': {
                    'extent': extent,
                    'tileLayout': layout
                }
                }

    geopyspark_layer = TiledRasterLayer.from_numpy_rdd(LayerType.SPACETIME, rdd, metadata)

    datacube = GeopysparkDataCube(gps.Pyramid({0: geopyspark_layer}), InMemoryServiceRegistry(), openeo_metadata)

    request.instance.imagecollection_with_two_bands_and_one_date = datacube
    return datacube


@pytest.fixture
def imagecollection_with_two_bands_and_three_dates(request):
<<<<<<< HEAD
    from geopyspark.geotrellis import (SpaceTimeKey, Tile, _convert_to_unix_time)
    from geopyspark.geotrellis.constants import LayerType
    from geopyspark.geotrellis.layer import TiledRasterLayer
    from pyspark import SparkContext

    from openeogeotrellis.GeotrellisImageCollection import GeotrellisTimeSeriesImageCollection

=======
    date1, date3, rdd = numpy_rdd_two_bands_and_three_dates()

    metadata = {'cellType': 'int32ud-1',
                'extent': extent,
                'crs': '+proj=longlat +datum=WGS84 +no_defs ',
                'bounds': {
                    'minKey': {'col': 0, 'row': 0, 'instant': _convert_to_unix_time(date1)},
                    'maxKey': {'col': 1, 'row': 1, 'instant': _convert_to_unix_time(date3)}
                },
                'layoutDefinition': {
                    'extent': extent,
                    'tileLayout': layout
                }
                }

    geopyspark_layer = TiledRasterLayer.from_numpy_rdd(LayerType.SPACETIME, rdd, metadata)

    datacube = GeopysparkDataCube(gps.Pyramid({0: geopyspark_layer}), InMemoryServiceRegistry(), openeo_metadata)
    if request.instance:
        request.instance.imagecollection_with_two_bands_and_three_dates = datacube
    return datacube


def numpy_rdd_two_bands_and_three_dates():
>>>>>>> 33f5bb93
    two_band_one_two = np.array([matrix_of_one, matrix_of_two], dtype='int')
    first_tile = Tile.from_numpy_array(two_band_one_two, -1)
    second_tile = Tile.from_numpy_array(np.array([matrix_of_two, matrix_of_one], dtype='int'), -1)
    nodata_tile = Tile.from_numpy_array(np.array([matrix_of_nodata, matrix_of_nodata], dtype='int'), -1)
    date1 = datetime.datetime.strptime("2017-09-25T11:37:00Z", '%Y-%m-%dT%H:%M:%SZ').replace(tzinfo=pytz.UTC)
    date2 = datetime.datetime.strptime("2017-09-30T00:37:00Z", '%Y-%m-%dT%H:%M:%SZ').replace(tzinfo=pytz.UTC)
    date3 = datetime.datetime.strptime("2017-10-25T11:37:00Z", '%Y-%m-%dT%H:%M:%SZ').replace(tzinfo=pytz.UTC)
    layer = [(SpaceTimeKey(0, 0, date1), first_tile),
             (SpaceTimeKey(1, 0, date1), first_tile),
             (SpaceTimeKey(0, 1, date1), first_tile),
             (SpaceTimeKey(1, 1, date1), first_tile),
             (SpaceTimeKey(0, 0, date2), nodata_tile),
             (SpaceTimeKey(1, 0, date2), nodata_tile),
             (SpaceTimeKey(0, 1, date2), nodata_tile),
             (SpaceTimeKey(1, 1, date2), nodata_tile),
             (SpaceTimeKey(0, 0, date3), second_tile),
             (SpaceTimeKey(1, 0, date3), second_tile),
             (SpaceTimeKey(0, 1, date3), second_tile),
             (SpaceTimeKey(1, 1, date3), second_tile)
             ]
    rdd = SparkContext.getOrCreate().parallelize(layer)
    return date1, date3, rdd


@pytest.fixture
def imagecollection_with_two_bands_and_three_dates_webmerc(request):
    date1, date3, rdd = numpy_rdd_two_bands_and_three_dates()

    metadata = {'cellType': 'int32ud-1',
                'extent': extent_webmerc,
                'crs': '+proj=merc +a=6378137 +b=6378137 +lat_ts=0 +lon_0=0 +x_0=0 +y_0=0 +k=1 +units=m +no_defs ',
                'bounds': {
                    'minKey': {'col': 0, 'row': 0, 'instant': _convert_to_unix_time(date1)},
                    'maxKey': {'col': 1, 'row': 1, 'instant': _convert_to_unix_time(date3)}
                },
                'layoutDefinition': {
                    'extent': extent_webmerc,
                    'tileLayout': layout
                }
                }

    geopyspark_layer = TiledRasterLayer.from_numpy_rdd(LayerType.SPACETIME, rdd, metadata)

    datacube = GeopysparkDataCube(gps.Pyramid({0: geopyspark_layer}), InMemoryServiceRegistry(), openeo_metadata)
    if request.instance:
        request.instance.imagecollection_with_two_bands_and_three_dates = datacube
    return datacube<|MERGE_RESOLUTION|>--- conflicted
+++ resolved
@@ -4,10 +4,6 @@
 import pytest
 import pytz
 
-<<<<<<< HEAD
-=======
-from openeogeotrellis.geopysparkdatacube import GeopysparkDataCube
->>>>>>> 33f5bb93
 from openeogeotrellis.service_registry import InMemoryServiceRegistry
 
 matrix_of_one = np.zeros((1, 4, 4))
@@ -80,7 +76,7 @@
     from geopyspark.geotrellis.layer import TiledRasterLayer
     from pyspark import SparkContext
 
-    from openeogeotrellis.GeotrellisImageCollection import GeotrellisTimeSeriesImageCollection
+    from openeogeotrellis.geopysparkdatacube import GeopysparkDataCube
 
     print(request)
     two_band_one_two = np.array([matrix_of_one, matrix_of_two], dtype='int')
@@ -119,15 +115,13 @@
 
 @pytest.fixture
 def imagecollection_with_two_bands_and_three_dates(request):
-<<<<<<< HEAD
     from geopyspark.geotrellis import (SpaceTimeKey, Tile, _convert_to_unix_time)
     from geopyspark.geotrellis.constants import LayerType
     from geopyspark.geotrellis.layer import TiledRasterLayer
     from pyspark import SparkContext
 
-    from openeogeotrellis.GeotrellisImageCollection import GeotrellisTimeSeriesImageCollection
+    from openeogeotrellis.geopysparkdatacube import GeopysparkDataCube
 
-=======
     date1, date3, rdd = numpy_rdd_two_bands_and_three_dates()
 
     metadata = {'cellType': 'int32ud-1',
@@ -152,7 +146,7 @@
 
 
 def numpy_rdd_two_bands_and_three_dates():
->>>>>>> 33f5bb93
+    from geopyspark.geotrellis import (SpaceTimeKey, Tile, _convert_to_unix_time)
     two_band_one_two = np.array([matrix_of_one, matrix_of_two], dtype='int')
     first_tile = Tile.from_numpy_array(two_band_one_two, -1)
     second_tile = Tile.from_numpy_array(np.array([matrix_of_two, matrix_of_one], dtype='int'), -1)
