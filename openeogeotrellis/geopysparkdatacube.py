import collections
import collections.abc
import json
import logging
import math
import os
import pathlib
import subprocess
import tempfile
from datetime import datetime, date
from functools import partial
from typing import Dict, List, Union, Tuple, Iterable, Callable, Optional

import geopyspark as gps
import numpy as np
import pandas as pd
import geopandas as gpd
import pyproj
import pytz
import xarray as xr
from geopyspark import TiledRasterLayer, Pyramid, Tile, SpaceTimeKey, SpatialKey, Metadata
from geopyspark.geotrellis import Extent, ResampleMethod
from geopyspark.geotrellis.constants import CellType
from pandas import Series
from pyproj import CRS
from shapely.geometry import mapping, Point, Polygon, MultiPolygon, GeometryCollection, box
from shapely.geometry.base import BaseGeometry, BaseMultipartGeometry

from openeo.internal.process_graph_visitor import ProcessGraphVisitor
from openeo.metadata import Band
from openeo.udf import UdfData
from openeo.udf.xarraydatacube import XarrayDataCube, XarrayIO
from openeo.util import dict_no_none, str_truncate
from openeo_driver.datacube import DriverDataCube, DriverVectorCube
from openeo_driver.datastructs import ResolutionMergeArgs
from openeo_driver.datastructs import SarBackscatterArgs
from openeo_driver.delayed_vector import DelayedVector
from openeo_driver.errors import FeatureUnsupportedException, OpenEOApiException, \
    ProcessParameterInvalidException
from openeo_driver.ProcessGraphDeserializer import convert_node, _period_to_intervals
from openeo_driver.save_result import AggregatePolygonResult
from openeo_driver.utils import EvalEnv, smart_bool
from openeogeotrellis.config import get_backend_config
from openeogeotrellis.configparams import ConfigParams
from openeogeotrellis.geopysparkcubemetadata import GeopysparkCubeMetadata
from openeogeotrellis.ml.geopysparkmlmodel import GeopysparkMlModel
from openeogeotrellis.processgraphvisiting import GeotrellisTileProcessGraphVisitor, SingleNodeUDFProcessGraphVisitor
from openeogeotrellis.ml.aggregatespatialvectorcube import AggregateSpatialVectorCube
from openeogeotrellis.utils import (
    to_projected_polygons,
    log_memory,
    ensure_executor_logging,
    get_jvm,
    temp_csv_dir,
    reproject_cellsize,
    normalize_temporal_extent,
    GDALINFO_SUFFIX,
    to_tuple,
)
from openeogeotrellis.udf import run_udf_code
from openeogeotrellis._version import __version__ as softwareversion
from openeogeotrellis.vectorcube import AggregateSpatialResultCSV


_log = logging.getLogger(__name__)

SpatialExtent = collections.namedtuple("SpatialExtent", ["top", "bottom", "right", "left", "height", "width"])

def callsite(func):
    def try_str(f):
        try:
            if(isinstance(f,DriverDataCube)):
                if( f.metadata.has_band_dimension()):
                    return ",".join(f.metadata.band_names)
                else:
                    return 'datacube'
            if (isinstance(f, DriverVectorCube)):
                return 'vectorcube'
            if (isinstance(f, dict)):
                return str_truncate(", ".join(f.keys()), width=40)
            return str_truncate(str(f),width=32)
        except Exception as e:
            return repr(e)

    def run(*args, **kwargs):
        name = func.__name__
        arg_str = ','.join(map(try_str,args))
        kwargs_str = ','.join(map(try_str, kwargs.values()))
        full = ", ".join([name,arg_str,kwargs_str])
        gps.get_spark_context().setLocalProperty("callSite.short",full)
        try:
            return func(*args, **kwargs)
        finally:
            gps.get_spark_context().setLocalProperty("callSite.short", None)

    return run


class GeopysparkDataCube(DriverDataCube):

    metadata: GeopysparkCubeMetadata = None

    def __init__(
            self, pyramid: Pyramid,
            metadata: GeopysparkCubeMetadata = None
    ):
        super().__init__(metadata=metadata or GeopysparkCubeMetadata({}))
        self.pyramid = pyramid

    def _is_spatial(self):
        return self.get_max_level().layer_type == gps.LayerType.SPATIAL

    def apply_to_levels(self, func, metadata: GeopysparkCubeMetadata = None) -> 'GeopysparkDataCube':
        """
        Applies a function to each level of the pyramid. The argument provided to the function is of type TiledRasterLayer

        :param func:
        :return:
        """
        pyramid = Pyramid({k: func(l) for k, l in self.pyramid.levels.items()})
        return GeopysparkDataCube(pyramid=pyramid, metadata=metadata or self.metadata)

    @staticmethod
    def _convert_celltype(layer: TiledRasterLayer, cell_type: CellType):
        tiled_raster_layer = TiledRasterLayer(layer.layer_type, layer.srdd.convertDataType(cell_type))
        tiled_raster_layer = GeopysparkDataCube._transform_metadata(tiled_raster_layer, cellType=cell_type)
        return tiled_raster_layer

    def _create_tilelayer(self,contextrdd, layer_type, zoom_level):
        jvm = get_jvm()
        spatial_tiled_raster_layer = jvm.geopyspark.geotrellis.SpatialTiledRasterLayer
        temporal_tiled_raster_layer = jvm.geopyspark.geotrellis.TemporalTiledRasterLayer

        if layer_type == gps.LayerType.SPATIAL:
            srdd = spatial_tiled_raster_layer.apply(jvm.scala.Option.apply(zoom_level),contextrdd)
        else:
            srdd = temporal_tiled_raster_layer.apply(jvm.scala.Option.apply(zoom_level),contextrdd)

        return gps.TiledRasterLayer(layer_type, srdd)

    def _apply_to_levels_geotrellis_rdd(self, func, metadata: GeopysparkCubeMetadata = None, target_type = None):
        """
        Applies a function to each level of the pyramid. The argument provided to the function is the Geotrellis ContextRDD.

        :param func:
        :return:
        """
        pyramid = Pyramid({
            k: self._create_tilelayer(func(l.srdd.rdd(), k), l.layer_type if target_type==None else target_type , k)
            for k, l in self.pyramid.levels.items()
        })
        return GeopysparkDataCube(pyramid=pyramid, metadata=metadata or self.metadata)


    def _data_source_type(self):
        return self.metadata.get("_vito", "data_source", "type", default="Accumulo")

    # TODO: deprecated
    def date_range_filter(
            self, start_date: Union[str, datetime, date], end_date: Union[str, datetime, date]
    ) -> 'GeopysparkDataCube':
        return self.apply_to_levels(lambda rdd: rdd.filter_by_times([pd.to_datetime(start_date),pd.to_datetime(end_date)]))

    @callsite
    def filter_temporal(self, start: str, end: str) -> 'GeopysparkDataCube':
        # TODO: is this necessary? Temporal range is handled already at load_collection time
        start, end = normalize_temporal_extent((start, end))

        return self.apply_to_levels(
            lambda rdd: rdd.filter_by_times([pd.to_datetime(start), pd.to_datetime(end)]),
            metadata=self.metadata.filter_temporal(start, end)
        )

    @callsite
    def filter_bbox(self, west, east, north, south, crs=None, base=None, height=None) -> 'GeopysparkDataCube':
        return self.filter_spatial(geometries=box(west,south,east,north),geometry_crs=crs,mask=False)

    @callsite
    def filter_spatial(
        self, geometries: Union[Polygon, MultiPolygon, DriverVectorCube], geometry_crs="EPSG:4326", mask=True
    ) -> "GeopysparkDataCube":
        # TODO: support more geometry types but geopyspark.geotrellis.layer.TiledRasterLayer.mask doesn't seem to work
        #  with e.g. GeometryCollection

        max_level = self.get_max_level()
        layer_crs = max_level.layer_metadata.crs

        if isinstance(geometries, DriverVectorCube):
            geometry_crs = geometries.get_crs()
            geometries = geometries.to_multipolygon()

        reprojected_polygon = self.__reproject_polygon(polygon=geometries, srs=geometry_crs, dest_srs=layer_crs)

        if mask:
            masked = self.mask_polygon(reprojected_polygon,srs=layer_crs)
        else:
            masked = self
        xmin, ymin, xmax, ymax = reprojected_polygon.bounds

        crop_extent = get_jvm().geotrellis.vector.Extent(xmin, ymin, xmax, ymax)
        crop = gps.get_spark_context()._jvm.org.openeo.geotrellis.OpenEOProcesses().crop_metadata

        return masked._apply_to_levels_geotrellis_rdd(
            lambda rdd, level: crop(rdd,crop_extent),
            metadata=self.metadata.filter_bbox(west=xmin, south=ymin, east=xmax, north=ymax, crs=layer_crs)
        )

    @callsite
    def filter_bands(self, bands) -> 'GeopysparkDataCube':
        band_indices = [self.metadata.get_band_index(b) for b in bands]
        _log.info("filter_bands({b!r}) -> indices {i!r}".format(b=bands, i=band_indices))
        return self.apply_to_levels(lambda rdd: rdd.bands(band_indices), metadata=self.metadata.filter_bands(bands))

    @callsite
    def filter_labels(self, condition: dict, dimension: str, context: Optional[dict] = None,
                      env: EvalEnv = None) -> 'DriverDataCube':
        #TODO this is provided by FileLayerProvider, but also need this here
        return self

    @callsite
    def rename_dimension(self, source: str, target: str) -> 'GeopysparkDataCube':
        return GeopysparkDataCube(pyramid=self.pyramid, metadata=self.metadata.rename_dimension(source, target))

    @callsite
    def apply(self, process: dict, *, context: Optional[dict] = None, env: EvalEnv) -> "GeopysparkDataCube":
        from openeogeotrellis.backend import GeoPySparkBackendImplementation

        if isinstance(process, dict):
            datatype = self.get_max_level().layer_metadata.cell_type
            process = GeoPySparkBackendImplementation.accept_process_graph(process, default_input_parameter="data",
                                                                           default_input_datatype=datatype)

        if isinstance(process, GeotrellisTileProcessGraphVisitor):
            #apply should leave metadata intact, so can do a simple call?
            # Note: It's not obvious from its name, but `reduce_bands` not only supports reduce operations,
            # also `apply` style local unary mapping operations.
            return  self._apply_bands_dimension(process,context = context)
        if isinstance(process, SingleNodeUDFProcessGraphVisitor):
            udf, udf_context = self._extract_udf_code_and_context(process=process, context=context, env=env)
            runtime = process.udf_args.get("runtime", "Python")
            return self.apply_tiles(udf_code=udf, context=udf_context, runtime=runtime)
        else:
            raise FeatureUnsupportedException(f"Unsupported: apply with {process}")

    def _extract_udf_code_and_context(
        self,
        process: SingleNodeUDFProcessGraphVisitor,
        context: dict,
        env: Optional[EvalEnv] = None,
    ) -> Tuple[str, dict]:
        """Extract UDF code and UDF context from given visitor and parent's context"""
        udf = process.udf_args.get("udf")
        if not isinstance(udf, str):
            raise ValueError(f"The 'run_udf' process requires at least a 'udf' string argument, but got: {udf!r}.")

        udf_context = process.udf_args.get("context", {})
        # Resolve "from_parameter" references
        udf_context = convert_node(udf_context, env=(env or EvalEnv()).push_parameters({"context": context}))

        return udf, udf_context

    @callsite
    def apply_dimension(
        self,
        process: Union[dict, GeotrellisTileProcessGraphVisitor],
        *,
        dimension: str,
        target_dimension: Optional[str] = None,
        context: Optional[dict] = None,
        env: EvalEnv,
    ) -> "DriverDataCube":
        from openeogeotrellis.backend import GeoPySparkBackendImplementation

        apply_bands = self.metadata.has_band_dimension() and dimension == self.metadata.band_dimension.name
        datatype = "float32" if apply_bands else self.get_max_level().layer_metadata.cell_type

        if isinstance(process, dict):
            process = GeoPySparkBackendImplementation.accept_process_graph(process,default_input_parameter="data",default_input_datatype=datatype)
        if isinstance(process, GeotrellisTileProcessGraphVisitor):

            if self.metadata.has_temporal_dimension() and dimension == self.metadata.temporal_dimension.name:
                context = convert_node(context, env=env)
                pysc = gps.get_spark_context()
                if self.metadata.has_band_dimension() and target_dimension == self.metadata.band_dimension.name:
                    #reduce the time dimension into the bands dimension
                    result_collection = self._apply_to_levels_geotrellis_rdd(
                        lambda rdd, level: pysc._jvm.org.openeo.geotrellis.OpenEOProcesses().applyTimeDimensionTargetBands(rdd,
                                                                                                                process.builder,
                                                                                                                context if isinstance(
                                                                                                                    context,
                                                                                                                    dict) else {}), target_type=gps.LayerType.SPATIAL)
                    result_collection.metadata = result_collection.metadata.reduce_dimension(dimension)
                    return result_collection
                else:
                    return self._apply_to_levels_geotrellis_rdd(
                        lambda rdd, level: pysc._jvm.org.openeo.geotrellis.OpenEOProcesses().applyTimeDimension(rdd,process.builder,context if isinstance(context,dict) else {}))
            elif apply_bands:
                return self._apply_bands_dimension(process)
            else:
                raise FeatureUnsupportedException(f"apply_dimension along dimension {dimension} is not supported. These dimensions are available: " + str(self.metadata.dimension_names()))
        if isinstance(process, SingleNodeUDFProcessGraphVisitor):
            udf, udf_context = self._extract_udf_code_and_context(process=process, context=context, env=env)
            runtime = process.udf_args.get("runtime", "Python")
            return self._run_udf_dimension(udf=udf, udf_context=udf_context, dimension=dimension, runtime=runtime)

        raise FeatureUnsupportedException(f"Unsupported: apply_dimension with {process}")

    @callsite
    def reduce_bands(self, pgVisitor: GeotrellisTileProcessGraphVisitor) -> 'GeopysparkDataCube':
        """
        TODO Define in super class? API is not yet ready for client side...
        :param pgVisitor:
        :return:
        """
        result = self._apply_bands_dimension(pgVisitor)
        if result.metadata.has_band_dimension():
            result.metadata = result.metadata.reduce_dimension(result.metadata.band_dimension.name)
        return result

    def _apply_bands_dimension(self, pgVisitor: GeotrellisTileProcessGraphVisitor, context=None) -> 'GeopysparkDataCube':
        """
        Apply a process graph to every tile, with tile.bands (List[Tile]) as process input.
        """
        # All processing is done with float32 as cell type.
        float_datacube = self.apply_to_levels(lambda layer: layer.convert_data_type("float32"))

        # Apply process to every tile, with tile.bands (List[Tile]) as process input.
        # This is done for the entire pyramid.
        pysc = gps.get_spark_context()
        if isinstance(context, GeopysparkMlModel):
            context = context.get_java_object()
        if context is None:
            context = {}
        elif not isinstance(context, dict):
            context = {"context": context}

        if self.metadata.has_band_dimension():
            context["array_labels"] = self.metadata.band_names
        else:
            _log.warning(f"Applying callback to the bands, but no band labels available on this datacube.")

        result_cube: GeopysparkDataCube = float_datacube._apply_to_levels_geotrellis_rdd(
            lambda rdd, level:
                pysc._jvm.org.openeo.geotrellis.OpenEOProcesses().mapBands(
                    rdd, pgVisitor.builder, context
                )
        )

        # Convert/Restrict cell type after processing.
        target_cell_type = pgVisitor.builder.getOutputCellType().name()
        return result_cube.apply_to_levels(lambda layer: self._convert_celltype(layer, target_cell_type))

    def _normalize_temporal_reducer(self, dimension: str, reducer: str) -> str:
        if dimension != self.metadata.temporal_dimension.name:
            raise FeatureUnsupportedException('Reduce on dimension {d!r} not supported'.format(d=dimension))
        if reducer.upper() in ["MIN", "MAX", "SUM", "MEAN", "VARIANCE", "MEDIAN", "FIRST", "LAST", "PRODUCT"]:
            reducer = reducer.lower().capitalize()
        elif reducer.upper() == "SD":
            reducer = "StandardDeviation"
        else:
            raise FeatureUnsupportedException('Reducer {r!r} not supported'.format(r=reducer))
        return reducer

    @callsite
    def add_dimension(self, name: str, label: str, type: str = None):
        cube = self
        if type== "temporal":
            if cube.metadata.has_temporal_dimension():
                #TODO change to error
                _log.warning("Temporal dimension can only be added if temporal dimension does not exist")
            else:
                jvm = get_jvm()
                label_as_zoneddatetime = jvm.java.time.ZonedDateTime.parse(label)
                temporal_key = jvm.geotrellis.layer.TemporalKey.apply(label_as_zoneddatetime)
                cube = cube.apply_to_levels(lambda rdd: rdd.srdd.toTemporalLayer(temporal_key))
        return GeopysparkDataCube(
            pyramid=cube.pyramid,
            metadata=cube.metadata.add_dimension(name=name, label=label, type=type)
        )

    @callsite
    def drop_dimension(self, name: str):
        if name not in self.metadata.dimension_names():
            raise OpenEOApiException(status_code=400, code="DimensionNotAvailable", message=
                """Dimension with name '{}' does not exist""".format(name))

        if self.metadata.has_temporal_dimension() and self.metadata.temporal_dimension.name == name:
            return self.apply_to_levels(lambda l:l.to_spatial_layer(),metadata=self.metadata.drop_dimension(name=name))
        elif self.metadata.has_band_dimension() and self.metadata.band_dimension.name == name:
            if not len(self.metadata.bands) == 1:
                raise OpenEOApiException(status_code=400, code="DimensionLabelCountMismatch", message=
                    """Band dimension can only be dropped if there is only 1 band left in the datacube""")
            else:
                return GeopysparkDataCube(
                    pyramid=self.pyramid,
                    metadata=self.metadata.drop_dimension(name=name)
                )
        else:
            raise OpenEOApiException(status_code=400, code="DimensionNotAvailable", message=
                """'drop_dimension' is only supported for dimension types 'bands' and 'temporal'.""")

    @callsite
    def dimension_labels(self, dimension: str):
        if dimension not in self.metadata.dimension_names():
            raise OpenEOApiException(status_code=400, code="DimensionNotAvailable", message=
                """Dimension with name '{}' does not exist""".format(dimension))

        if self.metadata.has_temporal_dimension() and self.metadata.temporal_dimension.name == dimension:
            return sorted(set(map(lambda k: k.instant, self.pyramid.levels[self.pyramid.max_zoom].collect_keys())))
        elif self.metadata.has_band_dimension() and self.metadata.band_dimension.name == dimension:
            return self.metadata.band_names
        else:
            raise OpenEOApiException(status_code=400, code="DimensionNotAvailable", message=
                """'dimension_labels' is only supported for dimension types 'bands' and 'temporal'.""")

    @callsite
    def rename_labels(self, dimension: str, target: list, source: list=None) -> 'GeopysparkDataCube':
        """ Renames the labels of the specified dimension in the data cube from source to target.

            :param dimension: Dimension name
            :param target: The new names for the labels.
            :param source: The names of the labels as they are currently in the data cube.

            :return: An GeopysparkDataCube instance
        """
        return GeopysparkDataCube(
            pyramid=self.pyramid,
            metadata=self.metadata.rename_labels(dimension,target,source)
        )

    @classmethod
    def _mapTransform(cls, layoutDefinition, spatialKey) -> SpatialExtent:
        ex = layoutDefinition.extent
        x_range = ex.xmax - ex.xmin
        xinc = x_range / layoutDefinition.tileLayout.layoutCols
        yrange = ex.ymax - ex.ymin
        yinc = yrange / layoutDefinition.tileLayout.layoutRows
        return SpatialExtent(
            top=ex.ymax - yinc * spatialKey.row,
            bottom=ex.ymax - yinc * (spatialKey.row + 1),
            right=ex.xmin + xinc * (spatialKey.col + 1),
            left=ex.xmin + xinc * spatialKey.col,
            height=layoutDefinition.tileLayout.tileCols,
            width=layoutDefinition.tileLayout.tileRows
        )

    @classmethod
    def _numpy_to_xarraydatacube(
            cls,
            bands_numpy: np.ndarray, extent: SpatialExtent,
            band_coordinates: List[str],
            time_coordinates: pd.DatetimeIndex = None
    ) -> XarrayDataCube:
        """
        Converts a numpy array representing a tile to an XarrayDataCube by adding coordinates and dimension labels.

        :param bands_numpy:
            The numpy array with shape = (a,b,c,d).
            With,
                a: time     (#dates) (if exists)
                b: bands    (#bands) (if exists)
                c: y-axis   (#cells)
                d: x-axis   (#cells)
            E.g. (5,2,256,256) has tiles of 256x256 cells, each with 2 bands for 5 given dates.
        :param extent:
            The SpatialExtent of the tile in order to calculate the coordinates for the x and y dimensions.
            If None then the resulting xarray will have no x,y coordinates.
            E.g. SpatialExtent(bottom: 140, top: 145, left: 60, right: 65, height: 256, width: 256)
        :param band_coordinates: A list of band names to act as coordinates for the band dimension (if exists).
        :param time_coordinates: A list of dates to act as coordinates for the time dimension (if exists).
        :return: An XarrayDatacube containing the given numpy array with the correct labels and coordinates.
        """

        coords = {}
        dims = ('bands','y', 'x')

        # time coordinates if exists
        if len(bands_numpy.shape) == 4:
            #we have a temporal dimension
            coords = {'t':time_coordinates}
            dims = ('t' ,'bands','y', 'x')

        # Set the band names as xarray coordinates if exists.
        if band_coordinates:
            # TODO: also use the band dimension name (`band_dimension.name`) instead of hardcoded "bands"?
            coords['bands'] = band_coordinates
            # Make sure the numpy array has the right shape.
            band_count = bands_numpy.shape[dims.index('bands')]
            if band_count != len(band_coordinates):
                raise OpenEOApiException(
                    status_code=400,
                    message="""In run_udf, the data has {b} bands, while the 'bands' dimension has {len_dim} labels.
                These labels were set on the dimension: {labels}. Please investigate if dimensions and labels are correct. The mismatch occured for {extent} and {time}.""".format(
                        b=band_count, len_dim=len(band_coordinates), labels=str(band_coordinates), extent = str(extent), time = time_coordinates
                    ),
                )

        # Set the X and Y coordinates.
        # this is tricky because if apply_neighborhood is used, then extent is the area without overlap
        # in addition the coordinates are computed to cell center.
        #
        # VERY IMPORTANT NOTE: building x,y coordinates assumes that extent and bands_numpy is compatible
        # as if it is concatenating an image:
        #  * spatial dimension order is [y,x] <- row-column order
        #  * origin is upper left corner
        #
        # NOTE.2.: for optimization reasons the y coordinate is computed decreasing instead of flipping the datacube (expensive)
        # NOTE.3.: if extent is None, no coordinates will be generated (UDF's dominantly don't use x&y)
        if extent is not None:
            gridx = (extent.right - extent.left) / extent.width
            gridy = (extent.top - extent.bottom) / extent.height
            xdelta = gridx * 0.5 * (bands_numpy.shape[-1] - extent.width)
            ydelta = gridy * 0.5 * (bands_numpy.shape[-2] - extent.height)
            xmin = extent.left - xdelta
            xmax = extent.right + xdelta
            ymin = extent.bottom - ydelta
            ymax = extent.top + ydelta
            coords["x"] = np.linspace(xmin + 0.5 * gridx, xmax - 0.5 * gridx, bands_numpy.shape[-1], dtype=np.float32)
            coords["y"] = np.linspace(ymax - 0.5 * gridy, ymin + 0.5 * gridy, bands_numpy.shape[-2], dtype=np.float32)

        the_array = xr.DataArray(bands_numpy, coords=coords,dims=dims,name="openEODataChunk")
        return XarrayDataCube(the_array)

    @callsite
    def apply_tiles_spatiotemporal(self, udf_code: str, udf_context: Optional[dict] = None, runtime: str = "Python", overlap_x: int = 0, overlap_y: int = 0) -> "GeopysparkDataCube":
        """
        Group tiles by SpatialKey, then apply a Python function to every group of tiles.
        :param udf_code: A string containing a Python function that handles groups of tiles, each labeled by date.
        :return: The original data cube with its tiles transformed by the function.
        """

        # Early compile to detect syntax errors
        _log.info(f"[apply_tiles_spatiotemporal] Setting up for running UDF {str_truncate(udf_code, width=1000)!r}")
        _ = compile(source=udf_code, filename='UDF.py', mode='exec')

        if runtime == "Python-Jep":
            band_names = []
            if self.metadata.has_band_dimension():
                band_names = self.metadata.band_dimension.band_names
            new_bands: Optional[str] = None

            def rdd_function(rdd, _zoom):
                nonlocal new_bands  # TODO: Get rid of nonlocal usage
                jvm = gps.get_spark_context()._jvm
                udf = jvm.org.openeo.geotrellis.udf.Udf
                tup = udf.runUserCodeSpatioTemporalWithBands(udf_code, rdd, band_names, udf_context, overlap_x, overlap_y)
                if new_bands:
                    assert new_bands == list(tup._2())
                new_bands = list(tup._2())
                return tup._1()

            float_cube = self.apply_to_levels(lambda layer: self._convert_celltype(layer, "float32"))
            ret = float_cube._apply_to_levels_geotrellis_rdd(rdd_function, self.metadata, gps.LayerType.SPACETIME)
            if new_bands:
                self.metadata.band_dimension.bands = [Band(b) for b in new_bands]
            return ret

        @ensure_executor_logging
        def tile_function(metadata:Metadata,
                          openeo_metadata: GeopysparkCubeMetadata,
                          tiles: Tuple[gps.SpatialKey, List[Tuple[SpaceTimeKey, Tile]]]
            ) -> 'List[Tuple[gps.SpatialKey, List[Tuple[SpaceTimeKey, Tile]]]]':
            tile_list = list(tiles[1])
            # Sort by instant
            tile_list.sort(key=lambda tup: tup[0].instant)
            dates = map(lambda t: t[0].instant, tile_list)
            arrays = map(lambda t: t[1].cells, tile_list)
            multidim_array = np.array(list(arrays))

            extent = GeopysparkDataCube._mapTransform(metadata.layout_definition, tile_list[0][0])

            datacube: XarrayDataCube = GeopysparkDataCube._numpy_to_xarraydatacube(
                multidim_array,
                extent=extent,
                band_coordinates=openeo_metadata.band_dimension.band_names if openeo_metadata.has_band_dimension() else None,
                time_coordinates=pd.DatetimeIndex(dates)
            )

            data = UdfData(proj={"EPSG": CRS.from_user_input(metadata.crs).to_epsg()}, datacube_list=[datacube], user_context=udf_context)
            _log.debug(f"[apply_tiles_spatiotemporal] running UDF {str_truncate(udf_code, width=1000)!r} on {datacube!r} with context {udf_context}")
            result_data = run_udf_code(code=udf_code, data=data)
            cubes = result_data.get_datacube_list()
            if len(cubes) != 1:
                raise ValueError(f"The provided UDF should return one datacube, but got: {result_data}")
            result_array: xr.DataArray = cubes[0].array
            _log.debug(f"[apply_tiles_spatiotemporal] UDF resulted in {result_array}!r")
            if 't' in result_array.dims:
                result_array = result_array.transpose(*('t' ,'bands','y', 'x'))
                return [(SpaceTimeKey(col=tiles[0].col, row=tiles[0].row, instant=pd.Timestamp(timestamp)),
                         Tile(array_slice.values, CellType.FLOAT32, tile_list[0][1].no_data_value))
                        for timestamp, array_slice in result_array.groupby('t')]
            else:
                result_array = result_array.transpose(*( 'bands', 'y', 'x'))
                return [(SpaceTimeKey(col=tiles[0].col, row=tiles[0].row, instant=datetime.fromisoformat('2020-01-01T00:00:00')),
                         Tile(result_array.values, CellType.FLOAT32, tile_list[0][1].no_data_value))]

        def rdd_function(openeo_metadata: GeopysparkCubeMetadata, rdd: TiledRasterLayer) -> TiledRasterLayer:
            converted = rdd.convert_data_type(CellType.FLOAT32)
            float_rdd = converted.to_numpy_rdd()

            def to_spatial_key(tile: Tuple[SpaceTimeKey, Tile]):
                key: SpatialKey = gps.SpatialKey(tile[0].col, tile[0].row)
                value: Tuple[SpaceTimeKey, Tile] = (tile[0], tile[1])
                return (key, value)

            b = rdd.layer_metadata.bounds
            rows = b.maxKey.row - b.minKey.row + 1
            partitions = (b.maxKey.col - b.minKey.col + 1) * (rows)

            def partitionByKey(spatialkey):
                """
                Try having one partition per timeseries to bring memory to a minimum
                """
                try:
                    return rows * (spatialkey.col-b.minKey.col) + (spatialkey.row-b.minKey.row)
                except Exception as e:
                    import pyspark
                    hashPartitioner = pyspark.rdd.portable_hash
                    return hashPartitioner(tuple)
            # Group all tiles by SpatialKey. Save the SpaceTimeKey in the value with the Tile.
            spatially_grouped = float_rdd.map(lambda tile: to_spatial_key(tile)).groupByKey(numPartitions=partitions,partitionFunc=partitionByKey)

            # Apply the tile_function to all tiles with the same spatial key.
            numpy_rdd = spatially_grouped.flatMap(
                log_memory(partial(tile_function, rdd.layer_metadata, openeo_metadata))
            )

            # Convert the result back to a TiledRasterLayer.
            metadata = GeopysparkDataCube._transform_metadata(rdd.layer_metadata, cellType=CellType.FLOAT32)
            _log.info(f"apply_neighborhood created datacube {metadata}")
            return gps.TiledRasterLayer.from_numpy_rdd(gps.LayerType.SPACETIME, numpy_rdd, metadata)

        updated_cube_metadata = self.metadata
        if ("apply_metadata" in udf_code and runtime.lower() is not "python-jep"):
            updated_cube_metadata = self.apply_metadata(udf_code, udf_context)
        return self.apply_to_levels(partial(rdd_function, self.metadata), updated_cube_metadata)

    @callsite
    def chunk_polygon(
        self,
        reducer: Union[ProcessGraphVisitor, Dict],
        # TODO: it's wrong to use MultiPolygon as a collection of polygons. MultiPolygons should be handled as single, atomic "features"
        #       also see https://github.com/Open-EO/openeo-python-driver/issues/288
        chunks: MultiPolygon,
        mask_value: float,
        env: EvalEnv,
        context: Optional[dict] = None,
    ) -> "GeopysparkDataCube":
        # TODO: rename this to `apply_polygon`
        from openeogeotrellis.backend import GeoPySparkBackendImplementation

        if isinstance(reducer, dict):
            reducer = GeoPySparkBackendImplementation.accept_process_graph(reducer)
        if isinstance(chunks, Polygon):
            chunks = [chunks]
        elif isinstance(chunks, MultiPolygon):
            chunks: List[Polygon] = chunks.geoms
        else:
            raise ValueError(f"Invalid type for `chunks`: {type(chunks)}")
        if mask_value is not None:
            mask_value = float(mask_value)

        jvm = get_jvm()

        result_collection = None
        if isinstance(reducer, SingleNodeUDFProcessGraphVisitor):
            udf, udf_context = self._extract_udf_code_and_context(process=reducer, context=context, env=env)
            # Polygons should use the same projection as the rdd.
            # TODO Usage of GeometryCollection should be avoided. It's abused here like a FeatureCollection,
            #       but a GeometryCollections is conceptually just single "feature".
            #       What you want here is proper support for FeatureCollections or at least a list of individual geometries.
            #       also see https://github.com/Open-EO/openeo-python-driver/issues/71, https://github.com/Open-EO/openeo-python-driver/issues/288
            reprojected_polygons: jvm.org.openeo.geotrellis.ProjectedPolygons \
                = to_projected_polygons(jvm, GeometryCollection(chunks))
            band_names = self.metadata.band_dimension.band_names

            def rdd_function(rdd, _zoom):
                return jvm.org.openeo.geotrellis.udf.Udf.runChunkPolygonUserCode(
                    udf, rdd, reprojected_polygons, band_names, udf_context, mask_value
                )

            # All JEP implementation work with float cell types.
            float_cube = self.apply_to_levels(lambda layer: self._convert_celltype(layer, "float32"))
            result_collection = float_cube._apply_to_levels_geotrellis_rdd(
                rdd_function, self.metadata, gps.LayerType.SPACETIME
            )
        else:
            # Use OpenEOProcessScriptBuilder.
            raise NotImplementedError()
        return result_collection

    @callsite
    def reduce_dimension(
        self,
        reducer: Union[ProcessGraphVisitor, Dict],
        *,
        dimension: str,
        context: Optional[dict] = None,
        env: EvalEnv,
        binary=False,
    ) -> "GeopysparkDataCube":
        from openeogeotrellis.backend import GeoPySparkBackendImplementation

        if isinstance(reducer, dict):
            datatype = self.get_max_level().layer_metadata.cell_type
            reducer = GeoPySparkBackendImplementation.accept_process_graph(reducer, default_input_parameter="data",
                                                                           default_input_datatype=datatype)

        if isinstance(reducer, SingleNodeUDFProcessGraphVisitor):
            udf, udf_context = self._extract_udf_code_and_context(process=reducer, context=context, env=env)
            runtime = reducer.udf_args.get("runtime", "Python")
            result_collection = self._run_udf_dimension(udf=udf, udf_context=udf_context, dimension=dimension, runtime=runtime)
        elif self.metadata.has_band_dimension() and dimension == self.metadata.band_dimension.name:
            result_collection = self._apply_bands_dimension(reducer, context)
        elif self.metadata.has_temporal_dimension() and dimension == self.metadata.temporal_dimension.name:
            pysc = gps.get_spark_context()
            result_collection = self._apply_to_levels_geotrellis_rdd(
                lambda rdd, level: pysc._jvm.org.openeo.geotrellis.OpenEOProcesses().applyTimeDimension(
                    rdd, reducer.builder, context if isinstance(context, dict) else {}
                )
            )
        else:
            raise FeatureUnsupportedException(
                "Unsupported combination of reducer %s and dimension %s." % (reducer, dimension))
        if result_collection is not None:
            result_collection.metadata = result_collection.metadata.reduce_dimension(dimension)
            if self.metadata.has_temporal_dimension() and dimension == self.metadata.temporal_dimension.name and self.pyramid.layer_type != gps.LayerType.SPATIAL:
                result_collection = result_collection.apply_to_levels(lambda rdd:  rdd.to_spatial_layer() if rdd.layer_type != gps.LayerType.SPATIAL else rdd)
        return result_collection

    def _run_udf_dimension(self, udf: str, udf_context: dict, dimension: str, runtime: str = "Python"):
        if not isinstance(udf, str):
            raise ValueError("The 'run_udf' process requires at least a 'udf' string argument, but got: '%s'." % udf)
        if self.metadata.has_temporal_dimension() and dimension == self.metadata.temporal_dimension.name:
            # EP-2760 a special case of reduce where only a single udf based callback is provided. The more generic case is not yet supported.
            return self.apply_tiles_spatiotemporal(udf_code=udf, udf_context=udf_context, runtime=runtime)
        elif self.metadata.has_band_dimension() and dimension == self.metadata.band_dimension.name:
            return self.apply_tiles(udf_code=udf, context=udf_context, runtime=runtime)
        else:
            raise FeatureUnsupportedException(f"reduce_dimension with UDF along dimension {dimension} is not supported")

    @callsite
    def apply_tiles(self, udf_code: str, context={}, runtime="python", overlap_x: int = 0, overlap_y: int = 0) -> 'GeopysparkDataCube':
        """Apply a function to the given set of bands in this image collection."""
        #TODO apply .bands(bands)

        # Early compile to detect syntax errors
        _log.info(f"[apply_tiles] setting up for running UDF {str_truncate(udf_code, width=1000)!r}")
        _ = compile(source=udf_code, filename='UDF.py', mode='exec')

        if runtime == 'Python-Jep':
            band_names = self.metadata.band_dimension.band_names
            new_bands: Optional[str] = None

            def rdd_function(rdd, _zoom):
                nonlocal new_bands  # TODO: Get rid of nonlocal usage
                jvm = gps.get_spark_context()._jvm
                udf = jvm.org.openeo.geotrellis.udf.Udf
                tup = udf.runUserCodeWithBands(udf_code, rdd, band_names, context, overlap_x, overlap_y)
                if new_bands:
                    assert new_bands == list(tup._2())
                new_bands = list(tup._2())
                return tup._1()

            # All JEP implementation work with the float datatype.
            float_cube = self.apply_to_levels(lambda layer: self._convert_celltype(layer, "float32"))
            ret = float_cube._apply_to_levels_geotrellis_rdd(rdd_function, self.metadata, gps.LayerType.SPACETIME)
            if new_bands:
                self.metadata.band_dimension.bands = [Band(b) for b in new_bands]

            return ret
        else:
            def rdd_function(openeo_metadata: GeopysparkCubeMetadata, rdd: TiledRasterLayer):
                """
                Apply a user defined function to every tile in a TiledRasterLayer
                and return the transformed TiledRasterLayer.
                """

                @ensure_executor_logging
                def tile_function(metadata: Metadata,
                                  openeo_metadata: GeopysparkCubeMetadata,
                                  geotrellis_tile: Tuple[SpaceTimeKey, Tile]
                                  ) -> 'Tuple[SpaceTimeKey, Tile]':
                    """
                    Apply a user defined function to a geopyspark.geotrellis.Tile and return the transformed tile.
                    """

                    # Setup the UDF input data.
                    key = geotrellis_tile[0]
                    extent = GeopysparkDataCube._mapTransform(metadata.layout_definition, key)
                    datacube: XarrayDataCube = GeopysparkDataCube._numpy_to_xarraydatacube(
                        geotrellis_tile[1].cells,
                        extent=extent,
                        band_coordinates=openeo_metadata.band_dimension.band_names if openeo_metadata.has_band_dimension() else None,
                    )

                    if isinstance(key,SpaceTimeKey):
                        datacube.array.attrs = dict( t= key.instant )

                    data = UdfData(proj={"EPSG": CRS.from_user_input(metadata.crs).to_epsg()}, datacube_list=[datacube], user_context=context)

                    # Run UDF.
                    _log.debug(f"run_udf: {str_truncate(udf_code, width=1000)!r} on {data}!r")
                    result_data = run_udf_code(code=udf_code, data=data)
                    _log.debug(f"run_udf output: {result_data}!r")

                    # Handle the resulting xarray datacube.
                    cubes: List[XarrayDataCube] = result_data.get_datacube_list()
                    if len(cubes) != 1:
                        raise ValueError("The provided UDF should return one datacube, but got: " + str(cubes))
                    result_array: xr.DataArray = cubes[0].array
                    _log.debug(f"run_udf: result dimensions: {result_array.dims}")
                    result_tile = Tile(result_array.values,
                                       geotrellis_tile[1].cell_type,
                                       geotrellis_tile[1].no_data_value)
                    return (key, result_tile)

                # Convert TiledRasterLayer to PySpark RDD to access the Scala RDD cell values in Python.
                numpy_rdd = rdd.convert_data_type(CellType.FLOAT32).to_numpy_rdd()

                # Apply the UDF to every tile in the RDD.
                # Note rdd_metadata variable:
                # if rdd.layer_metadata is passed directly in lambda function it will try to serialize the entire rdd!
                rdd_metadata = rdd.layer_metadata
                numpy_rdd = numpy_rdd.map(
                    log_memory(partial(tile_function, rdd_metadata, openeo_metadata)),
                    preservesPartitioning=True
                )

                # Return the result back as a TiledRasterLayer.
                metadata = GeopysparkDataCube._transform_metadata(rdd.layer_metadata, cellType=CellType.FLOAT32)
                return gps.TiledRasterLayer.from_numpy_rdd(rdd.layer_type, numpy_rdd, metadata)

        updated_cube_metadata = self.metadata
        if ("apply_metadata" in udf_code):
            updated_cube_metadata = self.apply_metadata(udf_code, context)
        # Apply the UDF to every tile for every zoom level of the pyramid.
        return self.apply_to_levels(partial(rdd_function, self.metadata),updated_cube_metadata)

    def aggregate_time(self, temporal_window, aggregationfunction) -> Series :
        #group keys
        #reduce
        pass

    @callsite
    def aggregate_temporal(
        self, intervals: List, labels: List, reducer, dimension: str = None, context: Optional[dict] = None, reduce = True
    ) -> "GeopysparkDataCube":
        """Computes a temporal aggregation based on an array of date and/or time intervals.

        Calendar hierarchies such as year, month, week etc. must be transformed into specific intervals by the clients. For each interval, all data along the dimension will be passed through the reducer. The computed values will be projected to the labels, so the number of labels and the number of intervals need to be equal.

        If the dimension is not set, the data cube is expected to only have one temporal dimension.

        :param intervals: Left-closed temporal intervals, which are allowed to overlap. Each temporal interval in the array has exactly two elements:
                            The first element is the start of the temporal interval. The specified instance in time is included in the interval.
                            The second element is the end of the temporal interval. The specified instance in time is excluded from the interval.
        :param labels: Labels for the intervals. The number of labels and the number of groups need to be equal.
        :param reducer: A reducer to be applied on all values along the specified dimension. The reducer must be a callable process (or a set processes) that accepts an array and computes a single return value of the same type as the input values, for example median.
        :param dimension: The temporal dimension for aggregation. All data along the dimension will be passed through the specified reducer. If the dimension is not set, the data cube is expected to only have one temporal dimension.

        :return: A data cube containing  a result for each time window
        """
        reformat_date = lambda d : pd.to_datetime(d).strftime('%Y-%m-%dT%H:%M:%SZ')
        date_list = []
        for interval in intervals:
            if isinstance(interval,str):
                date_list.append(interval)
            else:
                for date in interval:
                    date_list.append(date)
        intervals_iso = [ reformat_date(date) for date in date_list  ]
        if(labels is not None):
            labels_iso = list(map(lambda l:pd.to_datetime(l).strftime('%Y-%m-%dT%H:%M:%SZ'), labels))
        else:
            labels_iso = [ reformat_date(i[0]) for i in intervals]


        pysc = gps.get_spark_context()
        from openeogeotrellis.backend import GeoPySparkBackendImplementation
        if isinstance(reducer, dict):
            datatype = self.get_max_level().layer_metadata.cell_type
            reducer = GeoPySparkBackendImplementation.accept_process_graph(reducer, default_input_parameter="data",
                                                                           default_input_datatype=datatype)

        if isinstance(reducer, str):
            #deprecated codepath: only single process reduces
            pysc = gps.get_spark_context()
            mapped_keys = self._apply_to_levels_geotrellis_rdd(
                lambda rdd,level: pysc._jvm.org.openeo.geotrellis.OpenEOProcesses().mapInstantToInterval(rdd,intervals_iso,labels_iso))
            reducer = self._normalize_temporal_reducer(dimension, reducer)
            return mapped_keys.apply_to_levels(lambda rdd: rdd.aggregate_by_cell(reducer))
        elif isinstance(reducer, GeotrellisTileProcessGraphVisitor):
            def aggregate(rdd,level):
                pr = pysc._jvm.org.openeo.geotrellis.OpenEOProcesses()
                band_names = []
                if self.metadata.has_band_dimension():
                    band_names = self.metadata.band_names
                else:
                    band_names = ["band_unnamed"]
                wrapped = pr.wrapCube(rdd)
                wrapped.openEOMetadata().setBandNames(band_names)
                return pr.aggregateTemporal(wrapped, intervals_iso, labels_iso, reducer.builder, context if isinstance(context, dict) else {}, reduce)

            return self._apply_to_levels_geotrellis_rdd(aggregate)
        else:
            raise FeatureUnsupportedException("Unsupported type of reducer in aggregate_temporal: " + str(reducer))


    @classmethod
    def _transform_metadata(cls, layer_or_metadata, cellType = None):
        layer = None
        if hasattr(layer_or_metadata,'layer_metadata'):
            layer=layer_or_metadata
            metadata=layer_or_metadata.layer_metadata
        else:
            metadata=layer_or_metadata

        output_metadata_dict = metadata.to_dict()
        if cellType != None:
            output_metadata_dict['cellType'] = CellType.FLOAT32
        metadata= Metadata.from_dict(output_metadata_dict)
        if layer is not None:
            layer.layer_metadata = metadata
            return layer
        else:
            return metadata

    def _aggregate_over_time_numpy(self, reducer: Callable[[Iterable[Tile]], Tile]) -> 'GeopysparkDataCube':
        """
        Aggregate over time.
        :param reducer: a function that reduces n Tiles to a single Tile
        :return:
        """
        def aggregate_temporally(layer):
            grouped_numpy_rdd = layer.to_spatial_layer().convert_data_type(CellType.FLOAT32).to_numpy_rdd().groupByKey()
            composite = grouped_numpy_rdd.mapValues(reducer)
            metadata = GeopysparkDataCube._transform_metadata(layer.layer_metadata, cellType=CellType.FLOAT32)
            return TiledRasterLayer.from_numpy_rdd(gps.LayerType.SPATIAL, composite, metadata)

        return self.apply_to_levels(aggregate_temporally)


    @classmethod
    def __reproject_polygon(cls, polygon: Union[Polygon, MultiPolygon], srs, dest_srs):
        from shapely.ops import transform
        from pyproj import Transformer
        return transform(Transformer.from_crs(srs, dest_srs, always_xy=True).transform, polygon)  # apply projection

    @callsite
    def merge_cubes(self, other: 'GeopysparkDataCube', overlaps_resolver:str=None):
        #we may need to align datacubes automatically?
        #other_pyramid_levels = {k: l.tile_to_layout(layout=self.pyramid.levels[k]) for k, l in other.pyramid.levels.items()}
        pysc = gps.get_spark_context()

        leftBandNames = []
        rightBandNames = []
        if self.metadata.has_band_dimension():
            leftBandNames = self.metadata.band_names
        else:
            leftBandNames = [ "left_band_unnamed"]

        if other.metadata.has_band_dimension():
            rightBandNames = other.metadata.band_names
        else:
            rightBandNames = [ "right_band_unnamed"]


        if other.pyramid.levels.keys() != self.pyramid.levels.keys():
            raise OpenEOApiException(message="Trying to merge two cubes with different levels, perhaps you had to use 'resample_cube_spatial'? Levels of this cube: " + str(self.pyramid.levels.keys()) +
                                             " are merged with %s" % str(other.pyramid.levels.keys()))

        if overlaps_resolver is None:
            # TODO: checking for overlap should also consider spatial extent and temporal extent, not only bands #479
            intersection = [value for value in leftBandNames if value in rightBandNames]
            if len(intersection) > 0:
                # Spec: https://github.com/Open-EO/openeo-processes/blob/0dd3ab0d81f67506547136532af39b5c9a16771e/merge_cubes.json#L83-L87
                raise OpenEOApiException(
                    status_code=400,
                    code="OverlapResolverMissing",
                    message=f"merge_cubes: Overlapping data cubes, but no overlap resolver has been specified."
                    + f" Either set an overlaps_resolver or rename the bands."
                    + f" Left names: {leftBandNames}, right names: {rightBandNames}.",
                )

        # TODO properly combine bbox in metadata?
        pr = pysc._jvm.org.openeo.geotrellis.OpenEOProcesses()
        if self._is_spatial() and other._is_spatial():
            def merge(rdd,other,level):
                left = pr.wrapCube(rdd)
                left.openEOMetadata().setBandNames(leftBandNames)
                right = pr.wrapCube(other.pyramid.levels[level].srdd.rdd())
                right.openEOMetadata().setBandNames(rightBandNames)
                return pr.mergeSpatialCubes(
                    left,
                    right,
                    overlaps_resolver
                )
            merged_data = self._apply_to_levels_geotrellis_rdd(
                lambda rdd, level:merge(rdd,other,level)

            )
        elif self._is_spatial():
            merged_data = self._apply_to_levels_geotrellis_rdd(
                lambda rdd, level:
                pr.mergeCubes_SpaceTime_Spatial(
                    other.pyramid.levels[level].srdd.rdd(),
                    rdd,
                    overlaps_resolver,
                    True  # swapOperands
                ),
                target_type=gps.LayerType.SPACETIME

            )
        elif other._is_spatial():
            merged_data = self._apply_to_levels_geotrellis_rdd(
                lambda rdd, level:
                pr.mergeCubes_SpaceTime_Spatial(
                    rdd,
                    other.pyramid.levels[level].srdd.rdd(),
                    overlaps_resolver,
                    False  # swapOperands
                ),
                target_type=gps.LayerType.SPACETIME
            )
        else:
            def merge(rdd,other,level):
                left = pr.wrapCube(rdd)
                left.openEOMetadata().setBandNames(leftBandNames)
                right = pr.wrapCube(other.pyramid.levels[level].srdd.rdd())
                right.openEOMetadata().setBandNames(rightBandNames)
                return pr.mergeCubes(
                    left,
                    right,
                    overlaps_resolver
                )

            merged_data=self._apply_to_levels_geotrellis_rdd(
                lambda rdd, level:merge(rdd,other,level)
            )

        if self.metadata.has_band_dimension() and other.metadata.has_band_dimension():
            for iband in other.metadata.bands:
                if iband.name not in merged_data.metadata.band_names:
                    merged_data.metadata = merged_data.metadata.append_band(iband)

        if self.metadata.has_temporal_dimension() and other.metadata.has_temporal_dimension():
            self_lower, self_upper = self.metadata.temporal_dimension.extent
            other_lower, other_upper = other.metadata.temporal_dimension.extent

            merged_data.metadata = merged_data.metadata.with_temporal_extent(
                (min([self_lower, other_lower]), max([self_upper, other_upper]))  # compared lexicographically
            )

        return merged_data

    # TODO legacy alias to be removed
    merge = merge_cubes

    @callsite
    def mask_polygon(self, mask: Union[Polygon, MultiPolygon], srs="EPSG:4326",
                     replacement=None, inside=False) -> 'GeopysparkDataCube':
        max_level = self.get_max_level()
        layer_crs = max_level.layer_metadata.crs
        reprojected_polygon = self.__reproject_polygon(mask,CRS.from_user_input(srs), layer_crs)
        # TODO should we warn when masking generates an empty collection?
        # TODO: use `replacement` and `inside`
        return self.apply_to_levels(lambda rdd: rdd.mask(
            reprojected_polygon,
            partition_strategy=None,
            options=gps.RasterizerOptions()
        ))

    @callsite
    def mask(self, mask: 'GeopysparkDataCube',
             replacement=None) -> 'GeopysparkDataCube':

        replacement = float(replacement) if replacement is not None else None
        if self._is_spatial() and mask._is_spatial():
            rasterMask = gps.get_spark_context()._jvm.org.openeo.geotrellis.OpenEOProcesses().rasterMask_spatial_spatial
        elif mask._is_spatial():
            rasterMask = gps.get_spark_context()._jvm.org.openeo.geotrellis.OpenEOProcesses().rasterMask_spacetime_spatial
        else:
            rasterMask = gps.get_spark_context()._jvm.org.openeo.geotrellis.OpenEOProcesses().rasterMask

        return self._apply_to_levels_geotrellis_rdd(
            lambda rdd, level: rasterMask(rdd, mask.pyramid.levels[level].srdd.rdd(), replacement)
        )

    def to_scl_dilation_mask(
        self,
        erosion_kernel_size: int,
        mask1_values: List[int],
        mask2_values: List[int],
        kernel1_size: int,
        kernel2_size: int,
    ) -> "GeopysparkDataCube":
        toMask = gps.get_spark_context()._jvm.org.openeo.geotrellis.OpenEOProcesses().toSclDilationMask
        return self._apply_to_levels_geotrellis_rdd(
            lambda rdd, level: toMask(
                rdd,
                erosion_kernel_size,
                mask1_values,
                mask2_values,
                kernel1_size,
                kernel2_size,
            )
        )

    @callsite
    def apply_kernel(self, kernel: np.ndarray, factor=1, border=0, replace_invalid=0):
        # TODO: support border options and replace_invalid
        if border != 0:
            raise ProcessParameterInvalidException(
                parameter='border', process='apply_kernel',
                reason=f'This backend only supports border value 0, not {border!r}.'
            )
        if replace_invalid != 0:
            raise ProcessParameterInvalidException(
                parameter='replace_invalid', process='apply_kernel',
                reason=f'This backend only supports replace_invalid value 0 not {replace_invalid!r}.'
            )

        pysc = gps.get_spark_context()

        #converting a numpy array into a geotrellis tile seems non-trivial :-)
        kernel = factor * kernel.astype(np.float64)
        kernel_tile = Tile.from_numpy_array(kernel, no_data_value=None)
        rdd = pysc.parallelize([(gps.SpatialKey(0,0), kernel_tile)])
        metadata = {'cellType': str(kernel.dtype),
                    'extent': {'xmin': 0.0, 'ymin': 0.0, 'xmax': 1.0, 'ymax': 1.0},
                    'crs': '+proj=longlat +datum=WGS84 +no_defs ',
                    'bounds': {
                        'minKey': {'col': 0, 'row': 0},
                        'maxKey': {'col': 0, 'row': 0}},
                    'layoutDefinition': {
                        'extent': {'xmin': 0.0, 'ymin': 0.0, 'xmax': 1.0, 'ymax': 1.0},
                        'tileLayout': {'tileCols': 5, 'tileRows': 5, 'layoutCols': 1, 'layoutRows': 1}}}
        geopyspark_layer = TiledRasterLayer.from_numpy_rdd(gps.LayerType.SPATIAL, rdd, metadata)
        geotrellis_tile = geopyspark_layer.srdd.rdd().collect()[0]._2().band(0)

        if self.pyramid.layer_type == gps.LayerType.SPACETIME:
            result_collection = self._apply_to_levels_geotrellis_rdd(
                lambda rdd, level: pysc._jvm.org.openeo.geotrellis.OpenEOProcesses().apply_kernel_spacetime(rdd, geotrellis_tile))
        else:
            result_collection = self._apply_to_levels_geotrellis_rdd(
                lambda rdd, level: pysc._jvm.org.openeo.geotrellis.OpenEOProcesses().apply_kernel_spatial(rdd,geotrellis_tile))
        return result_collection


    def apply_metadata(self,udf_code,context):

        pysc = gps.get_spark_context()
        metadata = self.metadata
        _log.info(f"run_udf: detected use of apply_metadata to transform: {self.metadata}")
        def get_metadata(x):
            from openeo.udf.run_code import load_module_from_string
            module = load_module_from_string(udf_code)
            functions = list([(k, v) for (k, v) in module.items() if callable(v) and k == "apply_metadata"])
            if len(functions)>=1:
                apply_metadata_func = functions[0][1]
                transformed_metadata = apply_metadata_func(metadata,context)
                return transformed_metadata
            else:
                raise ValueError("run_udf: apply_metadata function not found in the provided code.")
        metadata_list = pysc.parallelize([0]).map(get_metadata).collect()
        result_metadata: GeopysparkCubeMetadata = metadata_list[0]

        _log.info(f"run_udf: apply_metadata resulted in {result_metadata}")
        if not result_metadata.has_band_dimension():
            raise ValueError(f"run_udf: apply_metadata function should not remove the band dimension, received metadata: {result_metadata}.")
        if not isinstance(result_metadata, GeopysparkCubeMetadata):
            raise ValueError(f"run_udf: apply_metadata function should retain the type of the input metadata object, received: {result_metadata}.")

        return result_metadata


    @callsite
    def apply_neighborhood(
        self, process: dict, *, size: List[dict], overlap: List[dict], context: Optional[dict] = None, env: EvalEnv
    ) -> "GeopysparkDataCube":
        spatial_dims = self.metadata.spatial_dimensions
        if len(spatial_dims) != 2:
            raise OpenEOApiException(message="Unexpected spatial dimensions in apply_neighborhood,"
                                             " expecting exactly 2 spatial dimensions: %s" % str(spatial_dims))
        x = spatial_dims[0]
        y = spatial_dims[1]
        size_dict = {e['dimension']:e for e in size}
        overlap_dict = {e['dimension']: e for e in overlap} if overlap is not None else {}
        if size_dict.get(x.name, {}).get('unit', None) != 'px' or size_dict.get(y.name, {}).get('unit', None) != 'px':
            raise ProcessParameterInvalidException(
                parameter="size",
                process="apply_neighborhood",
                reason=f"only 'px' is currently supported for spatial window size (got {size!r})",
            )
        sizeX = int(size_dict[x.name]['value'])
        sizeY = int(size_dict[y.name]['value'])

        overlap_x_dict = overlap_dict.get(x.name,{'value': 0, 'unit': 'px'})
        overlap_y_dict = overlap_dict.get(y.name,{'value': 0, 'unit': 'px'})
        if overlap_x_dict.get('unit', None) != 'px' or overlap_y_dict.get('unit', None) != 'px':
            raise ProcessParameterInvalidException(
                parameter="overlap",
                process="apply_neighborhood",
                reason=f"only 'px' is currently supported for spatial overlap (got {overlap!r})",
            )
        jvm = get_jvm()
        overlap_x = int(overlap_x_dict['value'])
        overlap_y = int(overlap_y_dict['value'])
        # TODO: Retile only accepts SpaceTimeKeys
        retiled_collection = self._apply_to_levels_geotrellis_rdd(
            lambda rdd, level: jvm.org.openeo.geotrellis.OpenEOProcesses().retile(rdd, sizeX, sizeY, overlap_x, overlap_y))

        retiled_metadata: Metadata = retiled_collection.pyramid.levels[retiled_collection.pyramid.max_zoom].layer_metadata
        retiled_tile_layout = retiled_metadata.tile_layout

        from openeogeotrellis.backend import GeoPySparkBackendImplementation

        process = GeoPySparkBackendImplementation.accept_process_graph(process)
        temporal_size = temporal_overlap = None
        has_time_dim = self.metadata.has_temporal_dimension()
        if has_time_dim:
            temporal_size = size_dict.get(self.metadata.temporal_dimension.name,None)
            temporal_overlap = overlap_dict.get(self.metadata.temporal_dimension.name, None)

        result_collection = None
        if isinstance(process, SingleNodeUDFProcessGraphVisitor):
            runtime = process.udf_args.get('runtime', 'Python')
            udf, udf_context = self._extract_udf_code_and_context(process=process, context=context, env=env)

            if sizeX < 32 or sizeY < 32:
                raise ProcessParameterInvalidException(
                    parameter="size",
                    process="apply_neighborhood",
                    reason=f"window sizes smaller then 32 are not yet supported for UDFs (got {size!r}).",
                )

            if has_time_dim and (temporal_size is None or temporal_size.get('value',None) is None):
                #full time dimension has to be provided
                result_collection = retiled_collection.apply_tiles_spatiotemporal(udf_code = udf,
                    udf_context = udf_context, runtime = runtime, overlap_x = overlap_x, overlap_y = overlap_y)
            elif not has_time_dim or (temporal_size.get('value',None) == 'P1D' and temporal_overlap is None):
                result_collection = retiled_collection.apply_tiles(udf_code = udf, context = udf_context,
                    runtime = runtime, overlap_x = overlap_x, overlap_y = overlap_y)
            else:
                raise ProcessParameterInvalidException(
                    parameter="size",
                    process="apply_neighborhood",
                    reason=f"for temporal dimension, either process all values, or 'P1D' for single date is currently supported."
                    + f" Overlap should not be set for time dimension."
                    + f" (Got {temporal_size=}, {temporal_overlap=})",
                )
            if overlap_x > 0 or overlap_y > 0:
                # Check if the resolution of result_collection changed (UDF feature).
                result_metadata: Metadata = result_collection.pyramid.levels[
                    result_collection.pyramid.max_zoom].layer_metadata
                result_tile_layout = result_metadata.tile_layout
                # Change size and overlap if #pixels per tile changed.
                if result_tile_layout.tileCols != retiled_tile_layout.tileCols or result_tile_layout.tileRows != retiled_tile_layout.tileRows:
                    ratio_x = result_tile_layout.tileCols / retiled_tile_layout.tileCols
                    ratio_y = result_tile_layout.tileRows / retiled_tile_layout.tileRows
                    sizeX = int(sizeX * ratio_x)
                    sizeY = int(sizeY * ratio_y)
                    overlap_x = int(overlap_x * ratio_x)
                    overlap_y = int(overlap_y * ratio_y)

        elif isinstance(process, GeotrellisTileProcessGraphVisitor):
            if temporal_size is None or temporal_size.get('value', None) is None:
                raise OpenEOApiException(message="apply_neighborhood: only supporting complex callbacks on bands")
            elif temporal_size.get('value', None) == 'P1D' and temporal_overlap is None:
                result_collection = self._apply_bands_dimension(process)
            elif temporal_size.get('value', None) != None and temporal_overlap is None and sizeX==1 and sizeY==1 and overlap_x==0 and overlap_y==0:
                if(not self.metadata.has_temporal_dimension()):
                    raise OpenEOApiException(message=f"apply_neighborhood: no time dimension on cube, cannot chunk on time with value {temporal_size}")
                temporal_extent = self.metadata.temporal_dimension.extent
                start = temporal_extent[0]
                end = temporal_extent[1]
                intervals = _period_to_intervals(start,end,temporal_size.get('value', None))
                result_collection = self.aggregate_temporal(intervals, None, process, None, context,reduce=False)
            else:
                raise OpenEOApiException(message="apply_neighborhood: only supporting complex callbacks on bands")
        else:
            raise OpenEOApiException(message="apply_neighborhood: only supporting callbacks with a single UDF.")

        if overlap_x > 0 or overlap_y > 0:
            result_collection = result_collection._apply_to_levels_geotrellis_rdd(
                lambda rdd, level: jvm.org.openeo.geotrellis.OpenEOProcesses().remove_overlap(rdd, sizeX, sizeY,
                                                                                      overlap_x,
                                                                                      overlap_y))

        return result_collection

    @callsite
    def resample_cube_spatial(self, target: 'GeopysparkDataCube', method: str = 'near') -> 'GeopysparkDataCube':
        """
        Resamples the spatial dimensions (x,y) of this data cube to a target data cube and return the results as a new data cube.

        https://processes.openeo.org/#resample_cube_spatial

        :param target: An data cube that specifies the target
        :param method: The resampling method.
        :return: A raster data cube with values warped onto the new projection.

        """
        resample_method = ResampleMethod(self._get_resample_method(method))

        max_level:TiledRasterLayer = self.get_max_level()
        target_max_level:TiledRasterLayer = target.pyramid.levels[target.pyramid.max_zoom]
        if self.pyramid.layer_type == gps.LayerType.SPACETIME and target.pyramid.layer_type == gps.LayerType.SPACETIME:
            level_rdd_tuple = get_jvm().org.openeo.geotrellis.OpenEOProcesses().resampleCubeSpatial(max_level.srdd.rdd(),target_max_level.srdd.rdd(),resample_method)
        elif self.pyramid.layer_type == gps.LayerType.SPATIAL:
            partitioner = target_max_level.srdd.rdd().partitioner()
            if target.pyramid.layer_type == gps.LayerType.SPACETIME or partitioner.isEmpty():
                partitioner = max_level.srdd.rdd().partitioner()
            if(partitioner.isEmpty()):
                partitioner=None
            else:
                partitioner=partitioner.get()
            layout = target_max_level.srdd.rdd().metadata().layout()
            crs = target_max_level.srdd.rdd().metadata().crs()
            level_rdd_tuple = get_jvm().org.openeo.geotrellis.OpenEOProcesses().resampleCubeSpatial_spatial(
                max_level.srdd.rdd(), crs, layout, resample_method, partitioner)
        else:
            raise FeatureUnsupportedException(message='resample_cube_spatial - Unsupported combination of two cubes of type: ' + str(self.pyramid.layer_type) + ' and ' + str(target.pyramid.layer_type))

        layer = self._create_tilelayer(level_rdd_tuple._2(),max_level.layer_type,target.pyramid.max_zoom)
        pyramid = Pyramid({target.pyramid.max_zoom:layer})
        return GeopysparkDataCube(pyramid=pyramid, metadata=self.metadata)

    @callsite
    def resample_spatial(
            self,
            resolution: Union[float, Tuple[float, float]],
            projection: Union[int, str] = None,
            method: str = 'near',
            align: str = 'upper-left'
    ):
        """
        https://open-eo.github.io/openeo-api/v/0.4.0/processreference/#resample_spatial
        :param resolution:
        :param projection:
        :param method:
        :param align:
        :return:
        """

        # TODO #910 use align
        if align != "upper-left":
            _log.warning(f"Using resample_spatial with non-default {align=}")

        resample_method = self._get_resample_method(method)
        max_level = self.get_max_level()
        cube_crs = max_level.layer_metadata.crs
        current_crs_proj4 = cube_crs
        _log.info(
            f"Reprojecting datacube with crs {current_crs_proj4} and layout {max_level.layer_metadata.layout_definition} to {projection} and {resolution}"
        )
        if projection is not None and CRS.from_user_input(projection).equals(CRS.from_user_input(current_crs_proj4)):
            projection = None

        #IF projection is defined, we need to warp
        if projection is not None and resolution==0.0:
            reprojected = self.apply_to_levels(lambda layer: gps.TiledRasterLayer(
                layer.layer_type, layer.srdd.reproject(str(projection), resample_method, None)
            ))
            return reprojected
        elif resolution != 0.0:

            extent = max_level.layer_metadata.layout_definition.extent
            currentTileLayout: gps.TileLayout = max_level.layer_metadata.tile_layout

            if projection is not None:
                extent = GeopysparkDataCube._reproject_extent(
                    cube_crs, projection, extent.xmin, extent.ymin, extent.xmax, extent.ymax
                )

            newLayout = GeopysparkDataCube._layout_for_resolution(extent,currentTileLayout, projection,resolution)
            if newLayout == None:
                return self

            cellsize_before = self.get_cellsize()
            if not isinstance(resolution, tuple):
                resolution = (resolution, resolution)

            if projection is not None:
                # reproject to target CRS to make meaningful comparisons
                e = max_level.layer_metadata.layout_definition.extent
                e = GeopysparkDataCube._reproject_extent(
                    cube_crs, "EPSG:4326", e.xmin, e.ymin, e.xmax, e.ymax
                )
                extent_dict = {"west": e.xmin, "east": e.xmax,
                               "south": e.ymin, "north": e.ymax,
                               "crs": "EPSG:4326"}

                cellsize_before = reproject_cellsize(extent_dict, cellsize_before, cube_crs, projection)

            estimated_size_in_pixels_tup = self.calculate_layer_size_in_pixels()

            resolution_factor = (
                cellsize_before[0] / resolution[0],
                cellsize_before[1] / resolution[1]
            )

            proposed_partition_count_tup = (
                estimated_size_in_pixels_tup[0] * resolution_factor[0] / currentTileLayout.tileCols,
                estimated_size_in_pixels_tup[1] * resolution_factor[1] / currentTileLayout.tileRows
            )
            # Could also use "currentTileLayout.layoutCols * resolution_factor[0]", but that would be less accurate.
            # The repartitioning only considers the resolution change. It considers that the partitioning took
            # already into account band count and the pixel type, sparse/not, ...
            proposed_partition_count = int(proposed_partition_count_tup[0] * proposed_partition_count_tup[1])
            if (  # Only repartition when there would be significantly more
                    max_level.getNumPartitions() * 2 <= proposed_partition_count
                    and max_level.layer_type == gps.LayerType.SPACETIME):
                if proposed_partition_count < 10000:
                    _log.info(
                        f"Repartitioning datacube with {max_level.getNumPartitions()} partitions to {proposed_partition_count} before resample_spatial."
                    )
                    max_level = max_level.repartition(int(proposed_partition_count))
                else:
                    _log.warning(
                        f"resample_spatial proposed new partition count {proposed_partition_count} is too high, not repartitioning."
                    )

            if(projection is not None):
                resampled = max_level.tile_to_layout(newLayout,target_crs=projection, resample_method=resample_method)
            else:
                resampled = max_level.tile_to_layout(newLayout,resample_method=resample_method)

            pyramid = Pyramid({0: resampled})
            return GeopysparkDataCube(pyramid=pyramid, metadata=self.metadata)
            #return self.apply_to_levels(lambda layer: layer.tile_to_layout(projection, resample_method))
        return self

    def get_cellsize(self):
        max_level = self.get_max_level()
        extent = max_level.layer_metadata.layout_definition.extent
        currentTileLayout: gps.TileLayout = max_level.layer_metadata.tile_layout
        return (
            (extent.xmax - extent.xmin) / (currentTileLayout.tileCols * currentTileLayout.layoutCols),
            (extent.ymax - extent.ymin) / (currentTileLayout.tileRows * currentTileLayout.layoutRows)
        )

    def calculate_layer_size_in_pixels(self) -> Tuple[float, float]:
        """
        The (width,height) of the layer in pixels. Does not take into account bands.
        Just a division, and is not rounded on an integer.
        """
        layout_cellsize = self.get_cellsize()
        max_level = self.get_max_level()
        layer_extent = max_level.layer_metadata.extent
        layer_metadata_size = (
            layer_extent.xmax - layer_extent.xmin,
            layer_extent.ymax - layer_extent.ymin
        )
        layer_size_in_pixels = (
            layer_metadata_size[0] / layout_cellsize[0],
            layer_metadata_size[1] / layout_cellsize[1]
        )
        return layer_size_in_pixels

    @staticmethod
    def _layout_for_resolution(extent, currentTileLayout, projection, target_resolution):
        currentTileCols = currentTileLayout.tileCols
        currentTileRows = currentTileLayout.tileRows

        width = extent.xmax - extent.xmin
        height = extent.ymax - extent.ymin

        currentResolutionX = width / (currentTileCols * currentTileLayout.layoutCols)
        currentResolutionY = height / (currentTileRows * currentTileLayout.layoutRows)
        if projection == None and abs(currentResolutionX - target_resolution) / target_resolution < 0.00001:
            _log.info(f"Resampling datacube not necessary, resolution already at {target_resolution}")
            return None

        newPixelCountX = math.ceil(width /target_resolution)
        newPixelCountY = math.ceil(height / target_resolution)

        #keep tile cols constant
        nbTilesX = math.ceil(newPixelCountX / currentTileCols)
        nbTilesY = math.ceil(newPixelCountY / currentTileRows)

        newWidth = nbTilesX*currentTileCols*target_resolution
        newHeight = nbTilesY * currentTileRows * target_resolution

        newExtent = Extent(extent.xmin, extent.ymin,extent.xmin+newWidth,extent.ymin+newHeight)

        return gps.LayoutDefinition(extent=newExtent, tileLayout=gps.TileLayout(int(nbTilesX), int(nbTilesY),
                                                                             int(currentTileCols), int(currentTileRows)))
    @staticmethod
    def _get_resample_method(method: str) -> str:
        method_map = {
            "near": gps.ResampleMethod.NEAREST_NEIGHBOR,
            'bilinear': gps.ResampleMethod.BILINEAR,
            'average': gps.ResampleMethod.AVERAGE,
            'cubic': gps.ResampleMethod.CUBIC_CONVOLUTION,
            'cubicspline': gps.ResampleMethod.CUBIC_SPLINE,
            'lanczos': gps.ResampleMethod.LANCZOS,
            'mode': gps.ResampleMethod.MODE,
            'max': gps.ResampleMethod.MAX,
            'min': gps.ResampleMethod.MIN,
            'med': gps.ResampleMethod.MEDIAN,
        }
        if method not in method_map:
            _log.warning(f"Invalid/unsupported resample method {method!r}. Falling back to 'near'.")
            method = "near"
        return method_map[method]

    def linear_scale_range(self, input_min, input_max, output_min, output_max) -> 'GeopysparkDataCube':
        """ Color stretching
            :param input_min: Minimum input value
            :param input_max: Maximum input value
            :param output_min: Minimum output value
            :param output_max: Maximum output value
            :return A data cube
        """
        rescaled = self.apply_to_levels(lambda layer: layer.normalize(output_min, output_max, input_min, input_max))
        output_range = output_max - output_min
        if output_range >1 and type(output_min) == int and type(output_max) == int:
            if output_range < 254 and output_min >= 0:
                rescaled = rescaled.apply_to_levels(lambda layer: layer.convert_data_type(gps.CellType.UINT8,255))
            elif output_range < 65535 and output_min >= 0:
                rescaled = rescaled.apply_to_levels(lambda layer: layer.convert_data_type(gps.CellType.UINT16))
        return rescaled

    def timeseries(self, x, y, srs="EPSG:4326") -> Dict:
        # TODO #421 drop old unsued "point timeseries" feature
        max_level = self.get_max_level()
        proj4_crs = pyproj.CRS.from_string(max_level.layer_metadata.crs).to_proj4()
        transformer = pyproj.Transformer.from_crs(pyproj.crs.CRS(init=srs), proj4_crs)
        (x_layer, y_layer) = transformer.transform(x, y)
        points = [
            Point(x_layer, y_layer),
        ]
        values = max_level.get_point_values(points)
        result = {}
        if isinstance(values[0][1],List):
            values = values[0][1]
        for v in values:
            if isinstance(v,float):
                result["NoDate"]=v
            elif "isoformat" in dir(v[0]):
                result[v[0].isoformat()]=v[1]
            elif v[0] is None:
                #empty timeseries
                pass
            else:
                _log.error("unexpected value {v}")

        return result

    @staticmethod
    def _parse_raster_to_vector_geojson(filename) -> DriverVectorCube:
        with open(filename, "r") as f:
            geojson = json.load(f)
        # Time and bands are OrderedSets via dictionary keys.
        dim_g = DriverVectorCube.DIM_GEOMETRY
        dim_t = DriverVectorCube.DIM_TIME
        dim_b = DriverVectorCube.DIM_BANDS
        coords = {dim_g: [], dim_t: {}, dim_b: {}}
        dims = (dim_g, dim_t, dim_b)

        def id_to_date_band(id: str):
            split = id.split("_")
            date = None
            if len(split) == 3:
                date = split.pop(0)
                date = pd.to_datetime(date).tz_localize("UTC").tz_convert("UTC").strftime("%Y-%m-%dT%H:%M:%SZ")
            band = split[0]
            return date, band

        features = geojson["features"]
        if len(features) == 0:
            return DriverVectorCube(gpd.GeoDataFrame.from_features([]), None)

        # Calculate the coordinates.
        feature_key_values = []
        for feature in features:
            # feature["id"] is for example: "20171025_band0_0"
            date, band = id_to_date_band(feature["id"])
            if date:
                coords[dim_t][date] = None
            coords[dim_b][band] = None
            value = float(feature["properties"]["value"])
            feature_key_values.append((date, band, value))

        geometries = gpd.GeoDataFrame.from_features(geojson["features"]).drop(columns=["value"])
        epsg = int(geojson["crs"]["properties"]["name"].replace("epsg:", ""))
        geometries.set_crs(epsg=epsg, inplace=True, allow_override=True)
        coords[dim_g] = geometries.geometry.index.to_list()
        coords[dim_t] = list(coords[dim_t].keys())
        coords[dim_b] = list(coords[dim_b].keys())

        if len(coords[dim_t]) == 0:
            del coords[dim_t]
            dims = (dim_g, dim_b)
            values = np.empty((len(geometries), len(coords[dim_b])))
            values.fill(np.nan)
            for geom_index, key_value in enumerate(feature_key_values):
                _, band, value = key_value
                band_index = coords[dim_b].index(band)
                values[geom_index, band_index] = value
        else:
            values = np.empty((len(geometries), len(coords[dim_t]), len(coords[dim_b])))
            values.fill(np.nan)
            for geom_index, key_value in enumerate(feature_key_values):
                date, band, value = key_value
                date_index = coords[dim_t].index(date)
                band_index = coords[dim_b].index(band)
                values[geom_index, date_index, band_index] = value

        # TODO: There is no guarantee that the bands are in the correct order because we load from geojson.
        # TODO: What to do when certain dates in rastercube have no vector results? Number of dates will differ.
        cube = xr.DataArray(values, dims = dims, coords = coords)
        if dim_t in cube.dims:
            cube = cube.sortby(dim_t)
        return DriverVectorCube(geometries, cube)

    def raster_to_vector(self):
        """
        Outputs polygons, where polygons are formed from homogeneous zones of four-connected neighbors
        @return:
        """
        max_level = self.get_max_level()
        with tempfile.NamedTemporaryFile(suffix=".json.tmp",delete=False) as temp_file:
            gps.get_spark_context()._jvm.org.openeo.geotrellis.OpenEOProcesses().vectorize(max_level.srdd.rdd(), temp_file.name)
            return GeopysparkDataCube._parse_raster_to_vector_geojson(temp_file.name)

    def get_max_level(self) -> TiledRasterLayer:
        return self.pyramid.levels[self.pyramid.max_zoom]

    @callsite
    def aggregate_spatial(
        self,
        geometries: Union[str, BaseGeometry, DriverVectorCube],
        reducer,
        target_dimension: Optional[str] = None,
    ) -> Union[AggregatePolygonResult, AggregateSpatialVectorCube]:
        if target_dimension:
            raise FeatureUnsupportedException("Argument `target_dimension` not supported in `aggregate_spatial`")

        if isinstance(reducer, dict) and len(reducer) > 0:
            single_process = next(iter(reducer.values())).get('process_id')
            if len(reducer) == 1 and  single_process == 'histogram':
                #TODO: can be removed when histogram is deprecated?
                return self.zonal_statistics(geometries, single_process)
            else:
                visitor = GeotrellisTileProcessGraphVisitor(_builder=get_jvm().org.openeo.geotrellis.aggregate_polygon.SparkAggregateScriptBuilder()).accept_process_graph(reducer)
                return self.zonal_statistics(geometries, visitor.builder)

        raise OpenEOApiException(
                message=f"Reducer {reducer} is not supported in aggregate_spatial",
                code="ReducerUnsupported", status_code=400
            )

    def zonal_statistics(
        self, regions: Union[BaseGeometry, DriverVectorCube], func
    ) -> Union[
        # TODO simplify these return options https://github.com/Open-EO/openeo-python-driver/issues/149
        AggregatePolygonResult,
        AggregateSpatialVectorCube,
        AggregateSpatialResultCSV,
    ]:
        # TODO: rename to aggregate_spatial?
        # TODO eliminate code duplication
        _log.info("zonal_statistics with {f!r}, {r}".format(f=func, r=type(regions)))

        def insert_timezone(instant):
            return instant.replace(tzinfo=pytz.UTC) if instant.tzinfo is None else instant

        if isinstance(regions, (Polygon, MultiPolygon)):
            # TODO: GeometryCollection usage is deprecated
            regions = GeometryCollection([regions])
        projected_polygons = to_projected_polygons(get_jvm(), regions, none_for_points=True)

        def regions_to_wkt(regions: Union[BaseGeometry, DriverVectorCube]) -> List[str]:
            if isinstance(regions, BaseMultipartGeometry):
                return [str(g) for g in regions.geoms]
            elif isinstance(regions, BaseGeometry):
                return [str(regions)]
            elif isinstance(regions, DriverVectorCube):
                return regions.to_wkt()
            else:
                raise ValueError(regions)

        highest_level = self.get_max_level()
        scala_data_cube = highest_level.srdd.rdd()
        layer_metadata = highest_level.layer_metadata

        bandNames = ["band_unnamed"]
        if self.metadata.has_band_dimension():
            bandNames = self.metadata.band_names

        wrapped = get_jvm().org.openeo.geotrellis.OpenEOProcesses().wrapCube(scala_data_cube)
        wrapped.openEOMetadata().setBandNames(bandNames)

        if self._is_spatial():
            geometry_wkts = regions_to_wkt(regions)
            geometries_srs = "EPSG:4326"

            temp_dir = temp_csv_dir(message=f"{type(self).__name__}.zonal_statistics (spatial)")

            self._compute_stats_geotrellis().compute_generic_timeseries_from_spatial_datacube(
                func,
                wrapped,
                geometry_wkts,
                geometries_srs,
                temp_dir
            )

            return AggregateSpatialVectorCube(temp_dir, regions=regions, metadata=self.metadata)
        else:
            from_date = insert_timezone(layer_metadata.bounds.minKey.instant)
            to_date = insert_timezone(layer_metadata.bounds.maxKey.instant)

            if projected_polygons:
                # TODO also add dumping results first to temp json file like with "mean"
                if func == 'histogram':
                    # TODO: This code path is likely never used.
                    stats = self._compute_stats_geotrellis().compute_histograms_time_series_from_datacube(
                        scala_data_cube, projected_polygons, from_date.isoformat(), to_date.isoformat(), 0
                    )
                    timeseries = self._as_python(stats)
                else:
                    temp_dir = temp_csv_dir(
                        message=f"{type(self).__name__}.zonal_statistics (projected_polygons)"
                    )
                    # TODO: We lose band names while these can be useful in for example "vector_to_raster".
                    self._compute_stats_geotrellis().compute_generic_timeseries_from_datacube(
                        func,
                        wrapped,
                        projected_polygons,
                        temp_dir,
                    )
                    return AggregateSpatialResultCSV(
                        temp_dir, regions=regions, metadata=self.metadata
                    )
            else:
                geometry_wkts = regions_to_wkt(regions)
                geometries_srs = "EPSG:4326"

                temp_dir = temp_csv_dir(
                    message=f"{type(self).__name__}.zonal_statistics (no projected_polygons)"
                )
                self._compute_stats_geotrellis().compute_generic_timeseries_from_datacube(
                    func,
                    wrapped,
                    geometry_wkts,
                    geometries_srs,
                    temp_dir,
                )

                return AggregateSpatialResultCSV(
                    temp_dir, regions=regions, metadata=self.metadata
                )

            return AggregatePolygonResult(
                timeseries=timeseries,
                # TODO: regions can also be a string (path to vector file) instead of geometry object
                regions=regions,
                metadata=self.metadata
            )

    def _compute_stats_geotrellis(self):
        accumulo_instance_name = 'hdp-accumulo-instance'
        return get_jvm().org.openeo.geotrellis.ComputeStatsGeotrellisAdapter(self._zookeepers(), accumulo_instance_name)

    def _zookeepers(self):
        return ','.join(ConfigParams().zookeepernodes)

    # FIXME: define this somewhere else?
    def _as_python(self, java_object):
        """
        Converts Java collection objects retrieved from Py4J to their Python counterparts, recursively.
        :param java_object: a JavaList or JavaMap
        :return: a Python list or dictionary, respectively
        """

        from py4j.java_collections import JavaList, JavaMap

        if isinstance(java_object, JavaList):
            return [self._as_python(elem) for elem in list(java_object)]

        if isinstance(java_object, JavaMap):
            return {self._as_python(key): self._as_python(value) for key, value in dict(java_object).items()}

        return java_object

    def _to_xarray(self):
        spatial_rdd = self.get_max_level()
        return self._collect_as_xarray(spatial_rdd)

    @callsite
    def save_result(self, filename: Union[str, pathlib.Path], format: str, format_options: dict = None) -> str:
        result = self.write_assets(filename, format, format_options)
        return result.popitem()[1]['href']

    def write_assets(self, filename: Union[str, pathlib.Path], format: str, format_options: dict = None) -> Dict:
        """
        Save cube to disk

        Supported formats:
        * GeoTIFF: raster with the limitation that it only export bands at a single (random) date
        * PNG: 8-bit grayscale or RGB raster with the limitation that it only export bands at a single (random) date
        * NetCDF: raster, currently using h5NetCDF
        * JSON: the json serialization of the underlying xarray, with extra attributes such as value/coord dtypes, crs, nodata value
        * ZARR: chunked, compressed, N-dimensional arrays (experimental)

        :return: STAC assets dictionary: https://github.com/radiantearth/stac-spec/blob/master/item-spec/item-spec.md#assets
        """
        bucket = str(get_backend_config().s3_bucket_name)
        filename = str(filename)
        directory = str(pathlib.Path(filename).parent)
        s3_filename = "s3://{b}{f}".format(b=bucket, f=filename)
        s3_directory = "s3://{b}{d}".format(b=bucket, d=directory)
        format = format.upper()
        format_options = format_options or {}
        strict_cropping = format_options.get("strict_cropping", True)
        #geotiffs = self.rdd.merge().to_geotiff_rdd(compression=gps.Compression.DEFLATE_COMPRESSION).collect()

        # get the data at highest resolution
        max_level = self.get_max_level()

        req_id_key = get_jvm().org.openeo.logging.JsonLayout.RequestId()
        req_id = gps.get_spark_context().getLocalProperty(req_id_key)
        if req_id is not None:
            gps.get_spark_context().setJobGroup(req_id,f"save_result {req_id}",interruptOnCancel=True)

        def to_latlng_bbox(bbox: "Extent") -> Tuple[float, float, float, float]:
            latlng_extent = self._reproject_extent(
                src_crs=max_level.layer_metadata.crs,
                dst_crs="EPSG:4326",
                xmin=bbox.xmin(),
                ymin=bbox.ymin(),
                xmax=bbox.xmax(),
                ymax=bbox.ymax(),
            )

            return latlng_extent.xmin, latlng_extent.ymin, latlng_extent.xmax, latlng_extent.ymax

        def return_netcdf_assets(asset_paths, bands, nodata):
            assets = {}
            for asset in asset_paths:
                if isinstance(asset, str):  # TODO: for backwards compatibility, remove eventually (#646)
                    path = asset
                    extent = None
                else:
                    path = asset._1()
                    extent = asset._2()
                name = os.path.basename(path)
                assets[name] = {
                    "href": str(path),
                    "type": "application/x-netcdf",
                    "roles": ["data"],
                    "bbox": to_latlng_bbox(extent) if extent else None,
                    "geometry": mapping(Polygon.from_bounds(*to_latlng_bbox(extent))) if extent else None,
                    "nodata": nodata,
                }
                if bands is not None:
                    assets[name]["bands"] = bands
            return assets

        if self.metadata.spatial_extent and strict_cropping:
            bbox = self.metadata.spatial_extent
            crs = bbox.get("crs") or "EPSG:4326"
            if isinstance(crs, int):
                crs = "EPSG:%d" % crs
            crop_bounds = self._reproject_extent(
                src_crs=CRS.from_user_input(crs), dst_crs=max_level.layer_metadata.crs,
                xmin=bbox["west"], ymin=bbox["south"], xmax=bbox["east"], ymax=bbox["north"]
            )
            crop_extent = get_jvm().geotrellis.vector.Extent(crop_bounds.xmin, crop_bounds.ymin,
                                                                   crop_bounds.xmax, crop_bounds.ymax)
        else:
            crop_bounds = None
            crop_extent = None


        _log.info(f"save_result format {format} with bounds {crop_bounds} and options {format_options}")
        if self.metadata.temporal_extent:
            date_from, date_to = self.metadata.temporal_extent
            crop_dates = (pd.Timestamp(date_from), pd.Timestamp(date_to))
        else:
            crop_dates = None

        tiled = format_options.get("tiled", False)
        stitch = format_options.get("stitch", False)
        catalog = format_options.get("parameters", {}).get("catalog", False)
        tile_grid = format_options.get("tile_grid", None)
        sample_by_feature = format_options.get("sample_by_feature", False)
        feature_id_property = format_options.get("feature_id_property", None)
        batch_mode = format_options.get("batch_mode", False)
        overviews = format_options.get("overviews", "AUTO")
        overview_resample = format_options.get("overview_method", "near")
        colormap = format_options.get("colormap", None)
        description = format_options.get("file_metadata", {}).get("description", "")
        filename_prefix = get_jvm().scala.Option.apply(format_options.get("filename_prefix", None))
        separate_asset_per_band = smart_bool(format_options.get("separate_asset_per_band", False))
        bands_metadata = format_options.get("bands_metadata", {})  # band_name -> (tag -> value)
        file_metadata = format_options.get("file_metadata", {})  # tag -> value
        attach_gdalinfo_assets = format_options.get("attach_gdalinfo_assets", False)
        if attach_gdalinfo_assets and format != "GTIFF":
            raise OpenEOApiException(f"attach_gdalinfo_assets is only supported with format GTIFF. Was: {format}")

        if separate_asset_per_band and format != "GTIFF":
            raise OpenEOApiException(f"separate_asset_per_band is only supported with format GTIFF. Was: {format}")

        filepath_per_band = format_options.get("filepath_per_band", None)

        save_filename = s3_filename if batch_mode and ConfigParams().is_kube_deploy and not get_backend_config().fuse_mount_batchjob_s3_bucket else filename
        save_directory = s3_directory if batch_mode and ConfigParams().is_kube_deploy and not get_backend_config().fuse_mount_batchjob_s3_bucket else directory

        if format in ["GTIFF", "PNG"]:
            def get_color_cmap():
                if (colormap is not None):
                    def color_to_int(color):
                        if isinstance(color, int):
                            return color
                        elif isinstance(color, list):
                            # Convert e.g. [0.5,0.1,0.2,0.5] to 2132358015.
                            # By multiplying each with 255 and interpreting them together
                            # as a 32-bit unsigned long in big-endian.
                            import struct
                            import builtins
                            color_as_int = struct.unpack('>L',
                                                         bytes(map(lambda x: builtins.int(x * 255), color)))[0]
                            return color_as_int

                    converted_colors = {float(k): color_to_int(v) for k, v in colormap.items()}
                    gpsColormap = gps.ColorMap.build(breaks=converted_colors)
                    return gpsColormap.cmap
                return None

            if max_level.layer_type != gps.LayerType.SPATIAL and (not batch_mode or catalog or stitch or format=="PNG") :
                max_level = max_level.to_spatial_layer()

            if format == "GTIFF":
                zlevel = format_options.get("ZLEVEL", 6)
                tile_size = format_options.get("tile_size")

                def add_gdalinfo_objects(assets_original):
                    assets_to_add = {}
                    if attach_gdalinfo_assets:
                        for key, value in assets_original.items():
                            href_path = str(value["href"])
                            if os.path.exists(href_path + GDALINFO_SUFFIX):
                                obj = {
                                    "href": href_path + GDALINFO_SUFFIX,
                                    "type": "application/json",
                                    "roles": ["metadata"],
                                }
                                if "bbox" in value:
                                    obj["bbox"] = value["bbox"]
                                if "geometry" in value:
                                    obj["geometry"] = value["geometry"]
                                if "datetime" in value:
                                    obj["datetime"] = value["datetime"]
                                name_key = str(pathlib.Path(href_path + GDALINFO_SUFFIX).relative_to(save_directory))
                                assets_to_add[name_key] = obj
                    return {**assets_original, **assets_to_add}

                if catalog:
                    _log.info("save_result (catalog) save_on_executors")
                    self._save_on_executors(max_level, filename, zlevel, filename_prefix=filename_prefix)
                elif stitch:
                    if tile_grid:
                        _log.info("save_result save_stitched_tile_grid")
                        tiles = self._save_stitched_tile_grid(max_level, save_filename, tile_grid, crop_bounds,
                                                              zlevel=zlevel, filename_prefix=filename_prefix)

                        # noinspection PyProtectedMember
                        return add_gdalinfo_objects(
                            {
                                str(pathlib.Path(tile._1()).name): {
                                    "href": tile._1(),
                                    "bbox": to_latlng_bbox(tile._2()),
                                    "geometry": mapping(Polygon.from_bounds(*to_latlng_bbox(tile._2()))),
                                    "type": "image/tiff; application=geotiff",
                                    "roles": ["data"],
                                }
                                for tile in tiles
                            }
                        )
                    else:
                        _log.info("save_result save_stitched")
                        bbox = self._save_stitched(max_level, save_filename, crop_bounds, zlevel=zlevel)
                        return add_gdalinfo_objects(
                            {
                                str(pathlib.Path(filename).name): {
                                    "href": save_filename,
                                    "bbox": to_latlng_bbox(bbox),
                                    "geometry": mapping(Polygon.from_bounds(*to_latlng_bbox(bbox))),
                                    "type": "image/tiff; application=geotiff",
                                    "roles": ["data"],
                                }
                            }
                        )
                else:
                    _log.info("save_result: saveRDD")
                    gtiff_options = get_jvm().org.openeo.geotrellis.geotiff.GTiffOptions()
                    if filename_prefix.isDefined():
                        gtiff_options.setFilenamePrefix(filename_prefix.get())
                    gtiff_options.setSeparateAssetPerBand(separate_asset_per_band)
                    if filepath_per_band:
                        if self.metadata.has_temporal_dimension():
                            # The user would need a way to encode the date in the filenames
                            raise OpenEOApiException("filepath_per_band is not supported with temporal dimension")
                        gtiff_options.setFilepathPerBand(get_jvm().scala.Option.apply(filepath_per_band))
                    gtiff_options.addHeadTag("PROCESSING_SOFTWARE", softwareversion)
                    if description != "":
                        gtiff_options.addHeadTag("ImageDescription", description)
                    for file_metadata_key, file_metadata_value in file_metadata.items():
                        gtiff_options.addHeadTag(file_metadata_key, str(file_metadata_value))
                    gtiff_options.setResampleMethod(overview_resample)
                    getattr(gtiff_options, "overviews_$eq")(overviews)
                    color_cmap = get_color_cmap()
                    if color_cmap is not None:
                        gtiff_options.setColorMap(color_cmap)
                    band_count = -1
                    if self.metadata.has_band_dimension():
                        band_count = len(self.metadata.band_dimension.band_names)
                        for index, band_name in enumerate(self.metadata.band_dimension.band_names):
                            gtiff_options.addBandTag(index, "DESCRIPTION", str(band_name))

                            for tag_name, tag_value in bands_metadata.get(band_name, {}).items():
                                gtiff_options.addBandTag(index, tag_name.upper(), str(tag_value))

                    bands = []
                    if self.metadata.has_band_dimension():
                        bands = [b._asdict() for b in self.metadata.bands]
                    nodata = max_level.layer_metadata.no_data_value

                    max_level_rdd = max_level.srdd.rdd()

                    adjust_tile_size = (
                        (tile_size and max_level.layer_metadata.layout_definition.tileLayout.tileCols != tile_size)
                        or (tile_size and max_level.layer_metadata.layout_definition.tileLayout.tileRows != tile_size)
                        or max_level.layer_metadata.layout_definition.tileLayout.tileCols % 16 != 0
                        or max_level.layer_metadata.layout_definition.tileLayout.tileRows % 16 != 0
                    )

                    if adjust_tile_size:
                        target_tile_size = (
                            tile_size
                            or get_backend_config().default_tile_size
                            or get_jvm().org.openeo.geotrelliscommon.DataCubeParameters().tileSize()
                        )

                        max_level_rdd = get_jvm().org.openeo.geotrellis.OpenEOProcesses().retile(
                            max_level_rdd,
                            target_tile_size,
                            target_tile_size,
                            0,
                            0,
                        )

                    if tile_grid:
                        if separate_asset_per_band:
                            raise OpenEOApiException(message="separate_asset_per_band is not supported with tile_grid")

                    if batch_mode and max_level.layer_type != gps.LayerType.SPATIAL:
                        compression = get_jvm().geotrellis.raster.io.geotiff.compression.DeflateCompression(
                            zlevel)

                        band_indices_per_file = None
                        if tile_grid:
                            timestamped_paths = (get_jvm()
                                .org.openeo.geotrellis.geotiff.package.saveStitchedTileGridTemporal(
                                max_level_rdd, save_directory, tile_grid, compression, filename_prefix))
                        elif sample_by_feature:
                            if separate_asset_per_band:
                                raise OpenEOApiException(
                                    message="separate_asset_per_band is not supported with sample_by_feature"
                                )
                            # EP-3874 user requests to output data by polygon
                            _log.info("Output one tiff file per feature and timestamp.")
                            geometries = format_options['geometries']
                            if isinstance(geometries, MultiPolygon):
                                geometries = GeometryCollection(geometries.geoms)
                            projected_polygons = to_projected_polygons(get_jvm(), geometries)
                            labels = self.get_labels(geometries,feature_id_property)
                            timestamped_paths = get_jvm().org.openeo.geotrellis.geotiff.package.saveSamples(
                                max_level_rdd, save_directory, projected_polygons, labels, compression,
                                filename_prefix)
                        else:
                            timestamped_paths = (
                                get_jvm().org.openeo.geotrellis.geotiff.package.saveRDDTemporalAllowAssetPerBand(
                                    max_level_rdd,
                                    save_directory,
                                    zlevel,
                                    get_jvm().scala.Option.apply(crop_extent),
                                    gtiff_options,
                                )
                            )
                            band_indices_per_file = [tup._4() for tup in timestamped_paths]

                        assets = {}

                        # noinspection PyProtectedMember
                        # TODO: contains a bbox so rename
                        timestamped_paths = [(timestamped_path._1(), timestamped_path._2(), timestamped_path._3())
                                             for timestamped_path in timestamped_paths]
                        for index, (path, timestamp, bbox) in enumerate(timestamped_paths):
                            assets[str(pathlib.Path(path).name)] = {
                                "href": str(path),
                                "type": "image/tiff; application=geotiff",
                                "roles": ["data"],
                                "bands": (
                                    [band for i, band in enumerate(bands) if i in band_indices_per_file[index]]
                                    if band_indices_per_file
                                    else bands
                                ),
                                "nodata": nodata,
                                "datetime": timestamp,
                                "bbox": to_latlng_bbox(bbox),
                                "geometry": mapping(Polygon.from_bounds(*to_latlng_bbox(bbox))),
                            }
                        return add_gdalinfo_objects(assets)
                    else:
                        if tile_grid:
                            tiles = self._save_stitched_tile_grid(max_level, str(save_filename), tile_grid, crop_bounds,
                                                                  zlevel=zlevel, filename_prefix=filename_prefix)

                            # noinspection PyProtectedMember
                            return add_gdalinfo_objects(
                                {
                                    str(pathlib.Path(tile._1()).name): {
                                        "href": tile._1(),
                                        "bbox": to_latlng_bbox(tile._2()),
                                        "geometry": mapping(Polygon.from_bounds(*to_latlng_bbox(tile._2()))),
                                        "type": "image/tiff; application=geotiff",
                                        "roles": ["data"],
                                    }
                                    for tile in tiles
                                }
                            )
                        else:
                            paths_tuples = get_jvm().org.openeo.geotrellis.geotiff.package.saveRDDAllowAssetPerBand(
                                max_level_rdd,
                                band_count,
                                str(save_filename),
                                zlevel,
                                get_jvm().scala.Option.apply(crop_extent),
                                gtiff_options,
                            )

                            assets = {}
                            for path, bbox, band_indices in map(to_tuple, paths_tuples):
                                file_name = str(pathlib.Path(path).relative_to(save_directory))
                                assets[file_name] = {
                                    "href": str(path),
                                    "type": "image/tiff; application=geotiff",
                                    "roles": ["data"],
                                    "bands": [band for i, band in enumerate(bands) if i in band_indices],
                                    "nodata": nodata,
                                }
                                if bbox:
                                    assets[file_name]["bbox"] = to_latlng_bbox(bbox)
                                    assets[file_name]["geometry"] = mapping(Polygon.from_bounds(*to_latlng_bbox(bbox)))

                            return add_gdalinfo_objects(assets)

            else:
                if not save_filename.endswith(".png"):
                    save_filename = save_filename + ".png"

                png_options = get_jvm().org.openeo.geotrellis.png.PngOptions()
                color_cmap = get_color_cmap()
                if color_cmap is not None:
                    png_options.setColorMap(color_cmap)
                if crop_bounds:
                    crop_extent = get_jvm().geotrellis.vector.Extent(crop_bounds.xmin, crop_bounds.ymin, crop_bounds.xmax, crop_bounds.ymax)
                    get_jvm().org.openeo.geotrellis.png.package.saveStitched(max_level.srdd.rdd(), save_filename, crop_extent, png_options)
                else:
                    get_jvm().org.openeo.geotrellis.png.package.saveStitched(max_level.srdd.rdd(), save_filename, png_options)
                return {
                    str(pathlib.Path(save_filename).name): {
                        "href": save_filename,
                        "type": "image/png",
                        "roles": ["data"]
                    }
                }

        elif format == "NETCDF":
            band_names = ["var"]
            bands = None
            dim_names = {}
            if self.metadata.has_band_dimension():
                bands = [dict_no_none(**b._asdict()) for b in self.metadata.bands]
                band_names = self.metadata.band_names
                dim_names['bands'] = self.metadata.band_dimension.name
            if self.metadata.has_temporal_dimension():
                dim_names['t'] = self.metadata.temporal_dimension.name
            nodata = max_level.layer_metadata.no_data_value
            global_metadata = format_options.get("file_metadata",{})
            zlevel = format_options.get("ZLEVEL", 6)

            if batch_mode and sample_by_feature:
                _log.info("Output one netCDF file per feature.")
                geometries = format_options['geometries']
                if isinstance(geometries, MultiPolygon):
                    geometries = GeometryCollection(geometries.geoms)
                projected_polygons = to_projected_polygons(get_jvm(), geometries)
                labels = self.get_labels(geometries,feature_id_property)
                if(max_level.layer_type != gps.LayerType.SPATIAL):
                    _log.debug(f"projected_polygons carries {len(projected_polygons.polygons())} polygons")
                    asset_paths = get_jvm().org.openeo.geotrellis.netcdf.NetCDFRDDWriter.saveSamples(
                        max_level.srdd.rdd(),
                        save_directory,
                        projected_polygons,
                        labels,
                        band_names,
                        dim_names,
                        global_metadata,
                        filename_prefix,
                    )
                else:
                    asset_paths = get_jvm().org.openeo.geotrellis.netcdf.NetCDFRDDWriter.saveSamplesSpatial(
                        max_level.srdd.rdd(),
                        save_directory,
                        projected_polygons,
                        labels,
                        band_names,
                        dim_names,
                        global_metadata,
                        filename_prefix,
                    )

                return return_netcdf_assets(asset_paths, bands, nodata)
            else:
                originalName = pathlib.Path(filename)
                filename_tmp = format_options.get("filename_prefix", "openEO") + ".nc" if originalName.name == "out" else originalName.name
                if not stitch:
                    filename = save_directory + "/" + filename_tmp
                    if strict_cropping:
                        options = get_jvm().org.openeo.geotrellis.netcdf.NetCDFOptions()
                        options.setBandNames(band_names)
                        options.setDimensionNames(dim_names)
                        options.setAttributes(global_metadata)
                        options.setZLevel(zlevel)
                        options.setCropBounds(crop_extent)
                        asset_paths = get_jvm().org.openeo.geotrellis.netcdf.NetCDFRDDWriter.writeRasters(
                            max_level.srdd.rdd(),
                            filename,options
                        )
                    else:
                        if(max_level.layer_type != gps.LayerType.SPATIAL):
                            asset_paths = get_jvm().org.openeo.geotrellis.netcdf.NetCDFRDDWriter.saveSingleNetCDF(max_level.srdd.rdd(),
                                filename,
                                band_names,
                                dim_names,global_metadata,zlevel
                            )
                        else:
                            asset_paths = get_jvm().org.openeo.geotrellis.netcdf.NetCDFRDDWriter.saveSingleNetCDFSpatial(
                                max_level.srdd.rdd(),
                                filename,
                                band_names,
                                dim_names, global_metadata, zlevel
                                )
                    return return_netcdf_assets(asset_paths, bands, nodata)

                else:
                    if not tiled:
                        result=self._collect_as_xarray(max_level, crop_bounds, crop_dates)
                    else:
                        result=self._collect_as_xarray(max_level)

                    XarrayIO.to_netcdf_file(array=result, path=filename)
                    if batch_mode:
                        asset = {
                            "href": filename,
                            "roles": ["data"],
                            "type": "application/x-netcdf"
                        }
                        if bands is not None:
                            asset["bands"] = bands
                        return {filename_tmp: asset}

        elif format == "JSON":
            # saving to json, this is potentially big in memory
            # get result as xarray
            if not tiled:
                result=self._collect_as_xarray(max_level, crop_bounds, crop_dates)
            else:
                result = self._collect_as_xarray(max_level)

            XarrayIO.to_json_file(array=result, path=filename)

        elif format == "ZARR":
<<<<<<< HEAD
            zarr_options = get_jvm().org.openeo.geotrellis.zarr.ZarrOptions()
            if self.metadata.has_band_dimension():
                band_names = self.metadata.band_names
                number_bands = len(band_names)
                zarr_options.setBands(number_bands, band_names)
            else:
                zarr_options.setBands(1)

            self._save_zarr_executors(max_level.srdd.rdd(),filename,zarr_options)
=======
            band_names = None
            number_bands = 1
            if self.metadata.has_band_dimension():
                band_names = self.metadata.band_names
                number_bands = len(band_names)

            zarr_options = get_jvm().org.openeo.geotrellis.zarr.ZarrOptions()
            zarr_options.setBands(number_bands,band_names)

            self._save_zarr_executors(max_level,filename,zarr_options)
>>>>>>> fb9be6ce


        else:
            raise OpenEOApiException(
                message="Format {f!r} is not supported".format(f=format),
                code="FormatUnsupported", status_code=400
            )
        return {str(os.path.basename(filename)): {"href": filename, "roles": ["data"]}}

    def get_labels(self, geometries, feature_id_property=None):
        # TODO: return more descriptive labels/ids than these autoincrement strings (when possible)?
        if isinstance(geometries, DelayedVector):
            return [str(i) for i, _ in enumerate(geometries.geometries)]
        elif isinstance(geometries, DriverVectorCube):
            if feature_id_property is not None:
                values = geometries.get_band_values(feature_id_property)
                if values is not None:
                    return [str(v) for v in values]
                else:
                    _log.warning(f"save_result: a feature_id_property '{feature_id_property}' was specified, but could not find  labels in the vector cube: {geometries}.")

            return [str(i) for i in range(geometries.geometry_count())]
        elif isinstance(geometries, collections.abc.Sized):
            return [str(x) for x in range(len(geometries))]
        else:
            _log.warning(f"get_labels: unhandled geometries type {type(geometries)}")
            return ["0"]

    def _collect_as_xarray(self, rdd, crop_bounds=None, crop_dates=None):
        # windows/dims are tuples of (xmin/mincol,ymin/minrow,width/cols,height/rows)
        layout_pix=rdd.layer_metadata.layout_definition.tileLayout
        layout_win=(0, 0, layout_pix.layoutCols*layout_pix.tileCols, layout_pix.layoutRows*layout_pix.tileRows)
        layout_extent=rdd.layer_metadata.layout_definition.extent
        layout_dim=(layout_extent.xmin, layout_extent.ymin, layout_extent.xmax-layout_extent.xmin, layout_extent.ymax-layout_extent.ymin)
        xres=layout_dim[2]/layout_win[2]
        yres=layout_dim[3]/layout_win[3]
        if crop_bounds:
            xmin=math.floor((crop_bounds.xmin-layout_extent.xmin)/xres)
            ymin=math.floor((crop_bounds.ymin-layout_extent.ymin)/yres)
            xmax= math.ceil((crop_bounds.xmax-layout_extent.xmin)/xres)
            ymax= math.ceil((crop_bounds.ymax-layout_extent.ymin)/yres)
            crop_win=(xmin, ymin, xmax-xmin, ymax-ymin)
        else:
            xmin = rdd.layer_metadata.bounds.minKey.col
            xmax = rdd.layer_metadata.bounds.maxKey.col + 1
            ymin = rdd.layer_metadata.bounds.minKey.row
            ymax = rdd.layer_metadata.bounds.maxKey.row + 1
            crop_win = (
                xmin * layout_pix.tileCols,
                ymin * layout_pix.tileRows,
                (xmax - xmin) * layout_pix.tileCols,
                (ymax - ymin) * layout_pix.tileRows,
            )
        crop_dim = (
            layout_dim[0] + crop_win[0] * xres,
            layout_dim[1] + crop_win[1] * yres,
            crop_win[2] * xres,
            crop_win[3] * yres,
        )

        # build metadata for the xarrays
        # coordinates are in the order of t,bands,x,y
        dims=[]
        coords={}
        has_time=self.metadata.has_temporal_dimension()
        if has_time:
            dims.append('t')
        has_bands=self.metadata.has_band_dimension()
        if has_bands:
            dims.append("bands")
            coords["bands"] = self.metadata.band_names
        dims.append("x")
        coords["x"] = np.linspace(crop_dim[0] + 0.5 * xres, crop_dim[0] + crop_dim[2] - 0.5 * xres, crop_win[2])
        dims.append("y")
        coords["y"] = np.linspace(crop_dim[1] + 0.5 * yres, crop_dim[1] + crop_dim[3] - 0.5 * yres, crop_win[3])

        def stitch_at_time(crop_win, layout_win, tiles):
            # value expected to be another tuple with the original spacetime key and the array
            subarrs = list(tiles)

            # get block sizes
            bw, bh = subarrs[0][1].cells.shape[-2:]
            bbands = sum(subarrs[0][1].cells.shape[:-2]) if len(subarrs[0][1].cells.shape) > 2 else 1
            wbind = np.arange(0, bbands)
            dtype = subarrs[0][1].cells.dtype
            nodata = subarrs[0][1].no_data_value

            # allocate collector ndarray
            if nodata:
                window=np.full((bbands,crop_win[2],crop_win[3]), nodata, dtype)
            else:
                window=np.empty((bbands,crop_win[2],crop_win[3]), dtype)
            wxind=np.arange(crop_win[0],crop_win[0]+crop_win[2])
            wyind=np.arange(crop_win[1],crop_win[1]+crop_win[3])

            # override classic bottom-left corner coord system to top-left
            # note that possible key types are SpatialKey and SpaceTimeKey, but since at this level only col/row is used, casting down to SpatialKey
            switch_topleft=True
            tp=(0,1,2)
            if switch_topleft:
                nyblk = int(layout_win[3] / bh) - 1
                subarrs = list(map(lambda t: (SpatialKey(t[0].col, nyblk - t[0].row), t[1]), subarrs))
                tp = (0, 2, 1)

            # loop over blocks and merge into
            for iblk in subarrs:
                iwin=(iblk[0].col*bw, iblk[0].row*bh, bw, bh)
                iarr=iblk[1].cells
                iarr=iarr.reshape((-1,bh,bw)).transpose(tp)
                ixind=np.arange(iwin[0],iwin[0]+iwin[2])
                iyind=np.arange(iwin[1],iwin[1]+iwin[3])
                if switch_topleft:
                    iyind = iyind[::-1]
                xoverlap = np.intersect1d(wxind, ixind, True, True)
                yoverlap = np.intersect1d(wyind, iyind, True, True)
                if len(xoverlap[1]) > 0 and len(yoverlap[1] > 0):
                    window[np.ix_(wbind, xoverlap[1], yoverlap[1])] = iarr[np.ix_(wbind, xoverlap[2], yoverlap[2])]

            # return date (or None) - window tuple
            return window

        # at every date stitch together the layer, still on the workers
        # mapped=list(map(lambda t: (t[0].row,t[0].col),rdd.to_numpy_rdd().collect())); min(mapped); max(mapped)
        collection = (
            rdd.to_numpy_rdd()
            .map(lambda t: (t[0].instant if has_time else None, (t[0], t[1])))
            .groupByKey()
            .mapValues(partial(stitch_at_time, crop_win, layout_win))
            .collect()
        )

        # only for debugging on driver, do not use in production
        #         collection=rdd\
        #             .to_numpy_rdd()\
        #             .filter(lambda t: (t[0].instant>=crop_dates[0] and t[0].instant<=crop_dates[1]) if has_time else True)\
        #             .map(lambda t: (t[0].instant if has_time else None, (t[0], t[1])))\
        #             .groupByKey()\
        #             .collect()
        #         collection=list(map(partial(stitch_at_time, crop_win, layout_win),collection))

        if len(collection) == 0:
            return xr.DataArray(
                np.full([0] * len(dims), 0), dims=dims, coords=dict(map(lambda k: (k[0], []), coords.items()))
            )

        if len(collection) > 1:
            collection.sort(key=lambda i: i[0])

        if not has_bands:
            #no bands defined, so we need to force the data to only have 2 dimensions
            collection=list(map(lambda i: (i[0],i[1][0] if len(i[1].shape)>2 else i[1]), collection))

        # collect to an xarray
        if has_time:
            collection=list(zip(*collection))
            coords['t']=list(map(lambda i: np.datetime64(i),collection[0]))
            npresult=np.stack(collection[1])
            # TODO: this is a workaround if metadata goes out of sync, fix upstream process nodes to update metdata
            if has_bands and len(coords['bands'])!=npresult.shape[-3]:
                coords['bands']=[ 'band_'+str(i) for i in range(npresult.shape[-3])]
            result=xr.DataArray(npresult,dims=dims,coords=coords)
        else:
            # TODO error if len > 1
            result = xr.DataArray(collection[0][1], dims=dims, coords=coords)

        # add some metadata
        projCRS = pyproj.CRS.from_string(rdd.layer_metadata.crs)
        result=result.assign_attrs(dict(
            # TODO: layer_metadata is always 255, regardless of dtype, only correct inside the rdd-s
            nodata=rdd.layer_metadata.no_data_value,
            # TODO: crs seems to be recognized when saving to netcdf and loading with gdalinfo/qgis, but yet projection is incorrect https://github.com/pydata/xarray/issues/2288
            crs=projCRS.to_proj4()
        ))

        # Some things we need to do to make GDAL
        # and other software recognize the CRS
        # cfr: https://github.com/pydata/xarray/issues/2288
        result.coords["spatial_ref"] = 0
        result.coords["spatial_ref"].attrs["spatial_ref"] = projCRS.to_wkt()
        result.coords["spatial_ref"].attrs["crs_wkt"] = projCRS.to_wkt()
        result.attrs["grid_mapping"] = "spatial_ref"

        return result

    @classmethod
    def _reproject_extent(cls, src_crs, dst_crs, xmin, ymin, xmax, ymax):
        src_proj = pyproj.Proj(src_crs)
        dst_proj = pyproj.Proj(dst_crs)

        def reproject_point(x, y):
            transformer = pyproj.Transformer.from_crs(src_crs, dst_crs, always_xy=True)
            return transformer.transform(x, y)

        reprojected_xmin1, reprojected_ymin1 = reproject_point(xmin, ymin)
        reprojected_xmax1, reprojected_ymax1 = reproject_point(xmax, ymax)
        reprojected_xmin2, reprojected_ymax2 = reproject_point(xmin, ymax)
        reprojected_xmax2, reprojected_ymin2 = reproject_point(xmax, ymin)
        crop_bounds = \
            Extent(xmin=min(reprojected_xmin1,reprojected_xmin2), ymin=min(reprojected_ymin1,reprojected_ymin2),
                   xmax=max(reprojected_xmax1,reprojected_xmax2), ymax=max(reprojected_ymax1,reprojected_ymax2))
        return crop_bounds

    def _save_on_executors(self, spatial_rdd: gps.TiledRasterLayer, path, zlevel=6,
                           filename_prefix=None):
        geotiff_rdd = spatial_rdd.to_geotiff_rdd(
            storage_method=gps.StorageMethod.TILED,
            compression=gps.Compression.DEFLATE_COMPRESSION
        )

        basedir = pathlib.Path(str(path) + '.catalogresult')
        basedir.mkdir(parents=True, exist_ok=True)

        pre = ""
        if filename_prefix and filename_prefix.isDefined():
            pre = filename_prefix.get() + "_"

        def write_tiff(item):
            key, data = item
            tiffPath = basedir / (pre + '{c}-{r}.tiff'.format(c=key.col, r=key.row))
            with tiffPath.open('wb') as f:
                f.write(data)

        geotiff_rdd.foreach(write_tiff)
        tiffs = [str(path.absolute()) for path in basedir.glob('*.tiff')]

        _log.info("Merging results {t!r}".format(t=tiffs))
        merge_args = [ "-o", path, "-of", "GTiff", "-co", "COMPRESS=DEFLATE", "-co", "TILED=TRUE","-co","ZLEVEL=%s"%zlevel]
        merge_args += tiffs
        _log.info("Executing: {a!r}".format(a=merge_args))
        #xargs avoids issues with too many args
        subprocess.run(['xargs', '-0', 'gdal_merge.py'], input='\0'.join(merge_args), universal_newlines=True)


    def _save_stitched(self, spatial_rdd, path, crop_bounds=None,zlevel=6) -> 'Extent':
        jvm = get_jvm()

        max_compression = jvm.geotrellis.raster.io.geotiff.compression.DeflateCompression(zlevel)

        if crop_bounds:
            return jvm.org.openeo.geotrellis.geotiff.package.saveStitched(spatial_rdd.srdd.rdd(), path, crop_bounds._asdict(),
                                                                   max_compression)
        else:
            return jvm.org.openeo.geotrellis.geotiff.package.saveStitched(spatial_rdd.srdd.rdd(), path, max_compression)

    def _save_stitched_tile_grid(self, spatial_rdd, path, tile_grid, crop_bounds=None, zlevel=6,
                                 filename_prefix=None):
        jvm = get_jvm()

        if filename_prefix and filename_prefix.isDefined():
            p = pathlib.Path(path)
            ext = p.name[p.name.index("."):]
            path = str(p.parent / (filename_prefix.get() + ext))

        max_compression = jvm.geotrellis.raster.io.geotiff.compression.DeflateCompression(zlevel)

        if crop_bounds:
            return jvm.org.openeo.geotrellis.geotiff.package.saveStitchedTileGrid(spatial_rdd.srdd.rdd(), path,
                                                                                  tile_grid, crop_bounds._asdict(),
                                                                                  max_compression)
        else:
            return jvm.org.openeo.geotrellis.geotiff.package.saveStitchedTileGrid(spatial_rdd.srdd.rdd(), path,
                                                                                  tile_grid, max_compression)

<<<<<<< HEAD
    def _save_zarr_executors(self,spatial_rdd, path, zarr_options):
        jvm = get_jvm()
        if (spatial_rdd.layer_type != gps.LayerType.SPATIAL):
            jvm.org.openeo.geotrellis.zarr.ZarrWriter.saveZarr(spatial_rdd,path,zarr_options)
        else:
            jvm.org.openeo.geotrellis.zarr.ZarrWriter.saveZarrSpatial(spatial_rdd,path,zarr_options)
=======
    def _save_zarr_executors(self,spatial_rdd, path, number_bands):
        jvm = get_jvm()
        jvm.org.openeo.geotrellis.zarr.zarrWriter.saveZarr(spatial_rdd,path,number_bands)
>>>>>>> fb9be6ce

    @callsite
    def ndvi(self, **kwargs) -> 'GeopysparkDataCube':
        return self._ndvi_v10(**kwargs)

    def _ndvi_v10(self, nir: str = None, red: str = None, target_band: str = None) -> 'GeopysparkDataCube':
        """1.0-style of ndvi process"""
        if not self.metadata.has_band_dimension():
            raise OpenEOApiException(
                status_code=400,
                code="DimensionAmbiguous",
                message="dimension of type `bands` is not available or is ambiguous.",
            )

        if target_band and target_band in self.metadata.band_names:
            raise OpenEOApiException(
                status_code=400,
                code="BandExists",
                message="A band with the specified target name exists.",
            )

        def first_index_if(coll, pred, *fallbacks):
            try:
                return next((i for i, elem in enumerate(coll) if pred(elem)))
            except StopIteration:
                if fallbacks:
                    head, *tail = fallbacks
                    return first_index_if(coll, head, *tail)
                else:
                    return None

        if not red:
            red_index = first_index_if(self.metadata.bands, lambda b: b.common_name == 'red')
        else:
            red_index = first_index_if(self.metadata.bands, lambda b: b.name == red, lambda b: b.common_name == red)

        if not nir:
            nir_index = first_index_if(self.metadata.bands, lambda b: b.common_name == 'nir')
        else:
            nir_index = first_index_if(self.metadata.bands, lambda b: b.name == nir, lambda b: b.common_name == nir)

        if red_index is None:
            raise OpenEOApiException(
                status_code=400,
                code="RedBandAmbiguous",
                message="The red band can't be resolved, please specify a band name.",
            )
        if nir_index is None:
            raise OpenEOApiException(
                status_code=400,
                code="NirBandAmbiguous",
                message="The NIR band can't be resolved, please specify a band name.",
            )

        ndvi_collection = self._ndvi_collection(red_index, nir_index,append=bool(target_band))

        if target_band:  # append a new band named $target_band
            result_metadata = self.metadata.append_band(Band(name=target_band, common_name=target_band, wavelength_um=None))
        else:  # drop all bands
            result_metadata = self.metadata.reduce_dimension("bands")

        return GeopysparkDataCube(pyramid=ndvi_collection.pyramid, metadata=result_metadata)

    def _ndvi_collection(self, red_index: int, nir_index: int, append=False) -> 'GeopysparkDataCube':
        reduce_graph = {
            "red": {
                "process_id": "array_element",
                "arguments": {"data": {"from_parameter": "data"}, "index": red_index}
            },
            "nir": {
                "process_id": "array_element",
                "arguments": {"data": {"from_parameter": "data"}, "index": nir_index}
            },
            "nirminusred": {
                "process_id": "subtract",
                "arguments": {
                    "x": {"from_node": "nir"},
                    "y": {"from_node": "red"},
                }
            },
            "nirplusred": {
                "process_id": "add",
                "arguments": {
                    "x": {"from_node": "nir"},
                    "y": {"from_node": "red"},
                }
            },
            "ndvi": {
                "process_id": "divide",
                "arguments": {
                    "x": {"from_node": "nirminusred"},
                    "y": {"from_node": "nirplusred"},
                },
                "result": not append,
            },
            "array_append": {
                "process_id": "array_append",
                "arguments": {
                    "data": {"from_parameter": "data"},
                    "value": {"from_node": "ndvi"},
                },
                "result": append,
            },
        }

        visitor = GeotrellisTileProcessGraphVisitor()

        return self.reduce_bands(visitor.accept_process_graph(reduce_graph))

    @callsite
    def atmospheric_correction(
        self,
        method: Optional[str] = None,
        elevation_model: Optional[str] = None,
        options: Optional[dict] = None,
    ) -> "GeopysparkDataCube":
        supported_methods = ["ICOR", "SMAC"]
        supported_missons = ["SENTINEL2", "LANDSAT8"]

        method = method or supported_methods[0]
        elevation_model = elevation_model or "DEM"
        options = options or {}
        # TODO: smarter mission_id fallback?
        mission_id = options.get("mission_id") or supported_missons[0]
        append_debug_bands = bool(options.get("append_debug_bands"))

        def get_float(d: dict, key: str, default: float = np.NaN) -> float:
            value = d.get(key)
            if value is None:
                value = default
            return value

        sza = get_float(options, "sza")
        vza = get_float(options, "vza")
        raa = get_float(options, "raa")
        gnd = get_float(options, "gnd")
        aot = get_float(options, "aot")
        cwv = get_float(options, "cwv")

        bandIds = self.metadata.band_names
        _log.info(f"atmospheric_correction: {method=} {mission_id=} {bandIds=}")
        if method.upper() not in supported_methods:
            raise ProcessParameterInvalidException(
                parameter="method",
                process="atmospheric_correction",
                reason=f"Unsupported method {method}, should be one of {supported_methods}",
            )
        if mission_id.upper() not in supported_missons:
            raise ProcessParameterInvalidException(
                parameter="missionId",
                process="atmospheric_correction",
                reason=f"Unsupported mission id {mission_id}, should be one of {supported_missons}",
            )
        atmo_corrected = self._apply_to_levels_geotrellis_rdd(
            lambda rdd, level: gps.get_spark_context()._jvm.org.openeo.geotrellis.icor.AtmosphericCorrection().correct(
                # ICOR or SMAC
                method,
                gps.get_spark_context()._jsc,
                rdd,
                bandIds,
                # [29.0, 5.0, 130.0, nodefault, nodefault, nodefault, 0.33],
                [sza, vza, raa, gnd, aot, cwv, 0.33],
                # DEM or SRTM
                elevation_model,
                # SENTINEL2 or LANDSAT8 for now
                mission_id,
                append_debug_bands,
            )
        )
        return atmo_corrected

    def sar_backscatter(self, args: SarBackscatterArgs) -> 'GeopysparkDataCube':
        # Nothing to do: the actual SAR backscatter processing already happened in `load_collection`
        return self

    @callsite
    def resolution_merge(self, args: ResolutionMergeArgs) -> 'GeopysparkDataCube':
        high_band_indices = [self.metadata.get_band_index(b) for b in args.high_resolution_bands]
        low_band_indices = [self.metadata.get_band_index(b) for b in args.low_resolution_bands]
        #TODO only works for Sentinel-2, throw error otherwise
        merged = self._apply_to_levels_geotrellis_rdd(
            lambda rdd,
                   level: gps.get_spark_context()._jvm.org.openeo.geotrellis.ard.Pansharpening().pansharpen_sentinel2(
                rdd,
                high_band_indices,
                low_band_indices

            )
        )
        return merged<|MERGE_RESOLUTION|>--- conflicted
+++ resolved
@@ -2287,17 +2287,6 @@
             XarrayIO.to_json_file(array=result, path=filename)
 
         elif format == "ZARR":
-<<<<<<< HEAD
-            zarr_options = get_jvm().org.openeo.geotrellis.zarr.ZarrOptions()
-            if self.metadata.has_band_dimension():
-                band_names = self.metadata.band_names
-                number_bands = len(band_names)
-                zarr_options.setBands(number_bands, band_names)
-            else:
-                zarr_options.setBands(1)
-
-            self._save_zarr_executors(max_level.srdd.rdd(),filename,zarr_options)
-=======
             band_names = None
             number_bands = 1
             if self.metadata.has_band_dimension():
@@ -2308,7 +2297,6 @@
             zarr_options.setBands(number_bands,band_names)
 
             self._save_zarr_executors(max_level,filename,zarr_options)
->>>>>>> fb9be6ce
 
 
         else:
@@ -2572,18 +2560,9 @@
             return jvm.org.openeo.geotrellis.geotiff.package.saveStitchedTileGrid(spatial_rdd.srdd.rdd(), path,
                                                                                   tile_grid, max_compression)
 
-<<<<<<< HEAD
-    def _save_zarr_executors(self,spatial_rdd, path, zarr_options):
-        jvm = get_jvm()
-        if (spatial_rdd.layer_type != gps.LayerType.SPATIAL):
-            jvm.org.openeo.geotrellis.zarr.ZarrWriter.saveZarr(spatial_rdd,path,zarr_options)
-        else:
-            jvm.org.openeo.geotrellis.zarr.ZarrWriter.saveZarrSpatial(spatial_rdd,path,zarr_options)
-=======
     def _save_zarr_executors(self,spatial_rdd, path, number_bands):
         jvm = get_jvm()
         jvm.org.openeo.geotrellis.zarr.zarrWriter.saveZarr(spatial_rdd,path,number_bands)
->>>>>>> fb9be6ce
 
     @callsite
     def ndvi(self, **kwargs) -> 'GeopysparkDataCube':
