--- conflicted
+++ resolved
@@ -5,33 +5,38 @@
 import stat
 import sys
 from itertools import chain
-from openeo.util import ensure_dir, Rfc3339, TimingLogger, dict_no_none
 from pathlib import Path
-<<<<<<< HEAD
 from typing import Any, Dict, List, Optional, Set
 from urllib.parse import urlparse
 
+import pyproj
 from osgeo import gdal
-import pyproj
-=======
->>>>>>> c99d2277
 from py4j.protocol import Py4JJavaError
 from pyspark import SparkContext, SparkConf
 from pyspark.profiler import BasicProfiler
 from shapely.geometry import mapping, Polygon
 from shapely.geometry.base import BaseGeometry
-from typing import Dict, List, Optional, Set
-from urllib.parse import urlparse
-
+
+from openeo.util import ensure_dir, Rfc3339, TimingLogger, dict_no_none
 from openeo_driver import ProcessGraphDeserializer
 from openeo_driver.datacube import DriverDataCube, DriverVectorCube
 from openeo_driver.delayed_vector import DelayedVector
 from openeo_driver.dry_run import DryRunDataTracer
-from openeo_driver.save_result import ImageCollectionResult, JSONResult, SaveResult, NullResult, MlModelResult
+from openeo_driver.save_result import (
+    ImageCollectionResult,
+    JSONResult,
+    SaveResult,
+    NullResult,
+    MlModelResult,
+)
 from openeo_driver.users import User
 from openeo_driver.util.geometry import spatial_extent_union
-from openeo_driver.util.logging import BatchJobLoggingFilter, get_logging_config, setup_logging, \
-    LOGGING_CONTEXT_BATCH_JOB
+from openeo_driver.util.logging import (
+    BatchJobLoggingFilter,
+    get_logging_config,
+    setup_logging,
+    LOGGING_CONTEXT_BATCH_JOB,
+)
 from openeo_driver.util.utm import area_in_square_meters
 from openeo_driver.utils import EvalEnv, temporal_extent_union, generate_unique_id
 from openeogeotrellis._version import __version__
