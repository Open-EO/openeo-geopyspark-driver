--- conflicted
+++ resolved
@@ -131,10 +131,6 @@
 
     s1backscatter_elev_geoid: Optional[str] = os.environ.get("OPENEO_S1BACKSCATTER_ELEV_GEOID")
 
-<<<<<<< HEAD
     s3_bucket_name: str = os.environ.get("SWIFT_BUCKET", "OpenEO-data")
 
-    fuse_mount_batchjob_s3_bucket: bool = os.environ.get("FUSE_MOUNT_BATCHJOB_S3_BUCKET", False)
-=======
-    s3_bucket_name: str = os.environ.get("SWIFT_BUCKET", "OpenEO-data")
->>>>>>> 9a8bb41a
+    fuse_mount_batchjob_s3_bucket: bool = os.environ.get("FUSE_MOUNT_BATCHJOB_S3_BUCKET", False)