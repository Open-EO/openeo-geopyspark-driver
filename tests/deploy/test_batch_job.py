import json
import logging
import os
import re
import shutil
import subprocess
import sys
import tempfile
import textwrap
import zipfile
from pathlib import Path
from unittest import mock

import pytest
from mock import MagicMock
from openeo_driver.delayed_vector import DelayedVector
from openeo_driver.dry_run import DryRunDataTracer
from openeo_driver.save_result import ImageCollectionResult
from openeo_driver.testing import DictSubSet, ListSubSet
from openeo_driver.utils import read_json
from osgeo import gdal
from pytest import approx
from shapely.geometry import box, mapping, shape

from openeogeotrellis._version import __version__
from openeogeotrellis.config import get_backend_config
from openeogeotrellis.config.constants import UDF_DEPENDENCIES_INSTALL_MODE
from openeogeotrellis.deploy.batch_job import (
    _extract_and_install_udf_dependencies,
    run_job,
)
from openeogeotrellis.deploy.batch_job_metadata import (
    _convert_asset_outputs_to_s3_urls,
    _convert_job_metadatafile_outputs_to_s3_urls,
    _get_tracker,
    extract_result_metadata,
)
from openeogeotrellis.integrations.gdal import (
    AssetRasterMetadata,
    BandStatistics,
    _get_projection_extension_metadata,
    parse_gdal_raster_metadata,
    read_gdal_raster_metadata,
)
from openeogeotrellis.testing import gps_config_overrides
from openeogeotrellis.utils import get_jvm, to_s3_url, s3_client, stream_s3_binary_file_contents

_log = logging.getLogger(__name__)

EXPECTED_GRAPH = [{"expression": {"nop": {"process_id": "discard_result",
                                               "result": True}},
                        "format": "openeo"}]

EXPECTED_PROVIDERS = [{'description': 'This data was processed on an openEO backend ' \
                               'maintained by VITO.',
                'name': 'VITO',
                'processing:expression': {'expression': {'nop': {'process_id': 'discard_result',
                                                                   'result': True}},
                                            'format': 'openeo'},
                'processing:facility': 'openEO Geotrellis backend',
                'processing:software': {'Geotrellis backend': __version__},
                'roles': ['processor']}]
from tests.data import get_test_data_file


def test_extract_result_metadata():
    tracer = DryRunDataTracer()
    cube = tracer.load_collection(collection_id="Sentinel2", arguments={
        "temporal_extent": ["2020-02-02", "2020-03-03"],
    })
    cube = cube.filter_bbox(west=4, south=51, east=5, north=52)

    metadata = extract_result_metadata(tracer)
    expected = {
        "bbox": [4, 51, 5, 52],
        "geometry": {"type": "Polygon", "coordinates": (((4.0, 51.0), (4.0, 52.0), (5.0, 52.0), (5.0, 51.0), (4.0, 51.0)),)},
        "area": {"value": approx(7725459381.443416, 0.01), "unit": "square meter"},
        "start_datetime": "2020-02-02T00:00:00Z",
        "end_datetime": "2020-03-03T00:00:00Z",
        "links":[]
    }
    assert metadata == expected


def test_extract_result_metadata_aggregate_spatial():
    tracer = DryRunDataTracer()
    cube = tracer.load_collection(collection_id="Sentinel2", arguments={
        "temporal_extent": ["2020-02-02", "2020-03-03"],
    })
    cube = cube.filter_bbox(west=4, south=51, east=5, north=52)

    geometries = shape(read_json(get_test_data_file("multipolygon01.geojson")))
    cube = cube.aggregate_spatial(geometries=geometries, reducer="mean")

    metadata = extract_result_metadata(tracer)
    expected = {
        "bbox": [5.0, 5.0, 45.0, 40.0],
        "geometry": {
            'type': 'MultiPolygon',
            'coordinates': [
                (((30.0, 20.0), (45.0, 40.0), (10.0, 40.0), (30.0, 20.0)),),
                (((15.0, 5.0), (40.0, 10.0), (10.0, 20.0), (5.0, 10.0), (15.0, 5.0)),)
            ],
        },
        "area": {"value": approx(6797677574525.158, 0.01), "unit": "square meter"},
        "start_datetime": "2020-02-02T00:00:00Z",
        "end_datetime": "2020-03-03T00:00:00Z",
        "links": []
    }
    assert metadata == expected


def test_extract_result_metadata_aggregate_spatial_delayed_vector():
    tracer = DryRunDataTracer()
    cube = tracer.load_collection(collection_id="Sentinel2", arguments={
        "temporal_extent": ["2020-02-02", "2020-03-03"],
    })
    cube = cube.filter_bbox(west=4, south=51, east=5, north=52)
    geometries = DelayedVector(str(get_test_data_file("multipolygon01.geojson")))
    cube = cube.aggregate_spatial(geometries=geometries, reducer="mean")

    metadata = extract_result_metadata(tracer)
    expected = {
        "bbox": [5.0, 5.0, 45.0, 40.0],
        "geometry": {
            'type': 'Polygon',
            'coordinates': (((5.0, 5.0), (5.0, 40.0), (45.0, 40.0), (45.0, 5.0), (5.0, 5.0)),),
        },
        "area": {"value": approx(6763173869883.0, 1.0), "unit": "square meter"},
        "start_datetime": "2020-02-02T00:00:00Z",
        "end_datetime": "2020-03-03T00:00:00Z",
        "links": []
    }
    assert metadata == expected


@pytest.mark.parametrize(
    ["crs_epsg", "west", "south", "east", "north"],
    [
        # BBoxes below correspond to lat-long from 4E 51N to 5E 52N.
        # Belgian Lambert 2008
        (3812, 624112.728540544, 687814.368911342, 693347.444114525, 799212.044310798),
        # ETRS89 / UTM zone 31N (N-E)
        (3043, 570168.861511006, 5650300.78652147, 637294.365895774, 5762926.81279022),
        # Netherlands, Amersfoort / RD New
        (28992, 57624.6287650174, 335406.866285557, 128410.08537081, 445806.50883315),
    ],
)
def test_extract_result_metadata_reprojects_bbox_when_bbox_crs_not_epsg4326(
    crs_epsg, west, south, east, north
):
    """When the raster has a different CRS than EPSG:4326 (WGS), then extract_result_metadata
    should convert the bounding box to WGS.

    We give the test a few data cubes in a projected CRS with a bounding box that should
    correspond to lat long coordinates from 4E 51N to 5E 52N, give or take a small
    margin, which is needed for floating point rounding errors and some small
    differences you can get with CRS conversions.
    """
    tracer = DryRunDataTracer()
    cube = tracer.load_collection(
        collection_id="Sentinel2",
        arguments={
            "temporal_extent": ["2020-02-02", "2020-03-03"],
        },
    )
    cube = cube.filter_bbox(
        west=west, south=south, east=east, north=north, crs=crs_epsg
    )
    cube.resample_spatial(resolution=0, projection=crs_epsg)

    metadata = extract_result_metadata(tracer)

    # Allow a 1% margin in the approximate comparison of the BBox
    expected_bbox = [
        approx(4, 0.01),
        approx(51, 0.01),
        approx(5, 0.01),
        approx(52, 0.01),
    ]
    assert metadata["bbox"] == expected_bbox

    assert metadata["area"] == {
        "value": approx(6763173869883.0, 1.0),
        "unit": "square meter",
    }


@pytest.mark.parametrize(
    ["crs_epsg", "west", "south", "east", "north"],
    [
        # BBoxes below correspond to lat-long from 4E 51N to 5E 52N.
        # Belgian Lambert 2008
        (3812, 624112.728540544, 687814.368911342, 693347.444114525, 799212.044310798),
        # ETRS89 / UTM zone 31N (N-E)
        (3043, 570168.861511006, 5650300.78652147, 637294.365895774, 5762926.81279022),
        # Netherlands, Amersfoort / RD New
        (28992, 57624.6287650174, 335406.866285557, 128410.08537081, 445806.50883315),
    ],
)
def test_extract_result_metadata_aggregate_spatial_when_bbox_crs_not_epsg4326(
    crs_epsg, west, south, east, north
):
    """When the raster has a different CRS than EPSG:4326 (WGS), and also
    a spatial aggregation is being done, then extract_result_metadata
    should return the bounding box of the spatial aggregation expressed in EPSG:4326.
    """
    tracer = DryRunDataTracer()
    cube = tracer.load_collection(
        collection_id="Sentinel2",
        arguments={
            "temporal_extent": ["2020-02-02", "2020-03-03"],
        },
    )
    cube = cube.filter_bbox(
        west=west, south=south, east=east, north=north, crs=crs_epsg
    )
    cube.resample_spatial(resolution=0, projection=crs_epsg)

    #
    # Create a BaseGeometry (in memory) for the spatial aggregation.
    #
    # We only accept EPSG:4326 for an aggregate_spatial with a BaseGeometry,
    # i.e. a geometry from shapely. Therefore we don't convert this geometry
    # to crs_epsg.
    #
    # To keep the bbox numbers sensible we create a rectangular polygon that is
    # slightly smaller than the BBox in filter_bbox above, so that they will stay
    # within the valid bounds of the (projected) CRS of the cube.
    # That way, we should not get large and/or inaccurate coordinates if any
    # CRS conversion has happened along the way.
    #
    # This smaller rectangle is also the BBox that we expect in the metadata.
    aggrgeo_west_latlon = 4.2
    aggrgeo_east_latlon = 4.8
    aggrgeo_south_latlon = 51.2
    aggrgeo_north_latlon = 51.8
    geometries_lat_lon = box(
        aggrgeo_west_latlon,
        aggrgeo_south_latlon,
        aggrgeo_east_latlon,
        aggrgeo_north_latlon,
    )
    cube = cube.aggregate_spatial(geometries=geometries_lat_lon, reducer="mean")

    metadata = extract_result_metadata(tracer)
    # Allow a 1% margin in the approximate comparison of the BBox
    expected_bbox = [
        approx(aggrgeo_west_latlon, 0.01),
        approx(aggrgeo_south_latlon, 0.01),
        approx(aggrgeo_east_latlon, 0.01),
        approx(aggrgeo_north_latlon, 0.01),
    ]
    assert metadata["bbox"] == expected_bbox
    assert metadata["area"] == {
        "value": approx(6763173869883.0, 1.0),
        "unit": "square meter",
    }


@pytest.mark.parametrize(
    ["crs_epsg", "west", "south", "east", "north"],
    [
        # BBoxes below correspond to lat-long from 4E 51N to 5E 52N.
        # Belgian Lambert 2008
        (3812, 624112.728540544, 687814.368911342, 693347.444114525, 799212.044310798),
        # ETRS89 / UTM zone 31N (N-E)
        (3043, 570168.861511006, 5650300.78652147, 637294.365895774, 5762926.81279022),
        # Netherlands, Amersfoort / RD New
        (28992, 57624.6287650174, 335406.866285557, 128410.08537081, 445806.50883315),
    ],
)
def test_extract_result_metadata_aggregate_spatial_delayed_vector_when_bbox_crs_not_epsg4326(
    tmp_path, crs_epsg, west, south, east, north
):
    tracer = DryRunDataTracer()
    cube = tracer.load_collection(
        collection_id="Sentinel2",
        arguments={
            "temporal_extent": ["2020-02-02", "2020-03-03"],
        },
    )
    cube = cube.filter_bbox(
        west=west, south=south, east=east, north=north, crs=crs_epsg
    )
    cube.resample_spatial(resolution=0, projection=crs_epsg)

    #
    # Create a geojson file for the spatial aggregation with a delayed vector file.
    # GeoJSON is always in lat-long, so we don't reproject this geometry.
    #
    # To keep the bbox numbers sensible we create a rectangular polygon that is
    # slightly smaller than the BBox in filter_bbox above, so that they will stay
    # within the valid bounds of the (projected) CRS of the cube.
    # That way, we should not get large and/or inaccurate coordinates if any
    # CRS conversion has happened along the way.
    #
    # This smaller rectangle is also the BBox that we expect in the metadata.
    aggrgeo_west_latlon = 4.2
    aggrgeo_east_latlon = 4.8
    aggrgeo_south_latlon = 51.2
    aggrgeo_north_latlon = 51.8
    geometries_lat_lon = box(
        aggrgeo_west_latlon,
        aggrgeo_south_latlon,
        aggrgeo_east_latlon,
        aggrgeo_north_latlon,
    )
    # Geojson should always be lat-long, so we don't reproject the the delayed vector file.
    delayed_vector_file = tmp_path / "delayed_vector_polygon.geojson"
    geo_json_data = mapping(geometries_lat_lon)
    delayed_vector_file.write_text(json.dumps(geo_json_data))

    geometries = DelayedVector(str(delayed_vector_file))
    cube = cube.aggregate_spatial(geometries=geometries, reducer="mean")

    metadata = extract_result_metadata(tracer)
    # Allow a 1% margin in the approximate comparison of the BBox
    expected_bbox = [
        approx(aggrgeo_west_latlon, 0.01),
        approx(aggrgeo_south_latlon, 0.01),
        approx(aggrgeo_east_latlon, 0.01),
        approx(aggrgeo_north_latlon, 0.01),
    ]
    assert metadata["bbox"] == expected_bbox
    assert metadata["area"] == {
        "value": approx(6763173869883.0, 1.0),
        "unit": "square meter",
    }


@mock.patch('openeo_driver.ProcessGraphDeserializer.evaluate')
def test_run_job(evaluate, tmp_path, fast_sleep):
    cube_mock = MagicMock()
    asset_meta = {"openEO01-01.tif": {"href": "tmp/openEO01-01.tif", "roles": "data"},"openEO01-05.tif": {"href": "tmp/openEO01-05.tif", "roles": "data"}}
    cube_mock.write_assets.return_value = asset_meta
    evaluate.return_value = ImageCollectionResult(cube=cube_mock, format="GTiff", options={"multidate":True})
    t = _get_tracker()
    t.setGlobalTracking(True)
    t.clearGlobalTracker()
    #tracker reset, so get it again
    t = _get_tracker()
    PU_COUNTER = "Sentinelhub_Processing_Units"
    PIXEL_COUNTER = "InputPixels"
    t.registerDoubleCounter(PU_COUNTER)
    t.registerCounter(PIXEL_COUNTER)
    t.add(PU_COUNTER, 1.4)
    t.addInputProducts("collectionName", ["http://myproduct1", "http://myproduct2"])
    t.addInputProducts("collectionName", ["http://myproduct3"])
    ProductIdAndUrl = get_jvm().org.openeo.geotrelliscommon.BatchJobMetadataTracker.ProductIdAndUrl
    t.addInputProductsWithUrls("other_collectionName", [ProductIdAndUrl("p4", "http://myproduct4")])
    t.add(PU_COUNTER, 0.4)
    t.add(PIXEL_COUNTER, 3670016)

    job_dir = tmp_path / "job-338"
    job_dir.mkdir(parents=True, exist_ok=True)
    run_job(
        job_specification={"process_graph": {"nop": {"process_id": "discard_result", "result": True}}},
        output_file=job_dir / "out",
        metadata_file=job_dir / "metadata.json",
        api_version="1.0.0",
        job_dir=job_dir,
        dependencies={},
        user_id="jenkins",
    )

    cube_mock.write_assets.assert_called_once()
    metadata_result = read_json(job_dir / "metadata.json")
    assert metadata_result == {
        "assets": asset_meta,
        "bbox": None,
        "end_datetime": None,
        "epsg": None,
        "geometry": None,
        "area": None,
        "unique_process_ids": ["discard_result"],
        "instruments": [],
        "links": [
            {
                "href": "http://myproduct4",
                "rel": "derived_from",
                "title": "Derived from p4",
                "type": "application/json",
            },
            {
                "href": "http://myproduct1",
                "rel": "derived_from",
                "title": "Derived from http://myproduct1",
                "type": "application/json",
            },
            {
                "href": "http://myproduct2",
                "rel": "derived_from",
                "title": "Derived from http://myproduct2",
                "type": "application/json",
            },
            {
                "href": "http://myproduct3",
                "rel": "derived_from",
                "title": "Derived from http://myproduct3",
                "type": "application/json",
            },
        ],
        "processing:facility": "VITO - SPARK",
        "processing:software": "openeo-geotrellis-" + __version__,
        "start_datetime": None,
        "providers": EXPECTED_PROVIDERS,
        "usage": {
            "sentinelhub": {"unit": "sentinelhub_processing_unit", "value": approx(1.8)},
            "input_pixel": {"unit": "mega-pixel", "value": 3.5},
        },
    }
    t.setGlobalTracking(False)


@mock.patch("openeo_driver.ProcessGraphDeserializer.evaluate")
def test_run_job_get_projection_extension_metadata(evaluate, tmp_path, fast_sleep):
    cube_mock = MagicMock()

    job_dir = tmp_path / "job-402"
    job_dir.mkdir()
    output_file = job_dir / "out"
    metadata_file = job_dir / "metadata.json"

    first_asset_source = get_test_data_file(
        "binary/s1backscatter_orfeo/copernicus-dem-30m/Copernicus_DSM_COG_10_N50_00_E005_00_DEM/Copernicus_DSM_COG_10_N50_00_E005_00_DEM.tif"
    )
    first_asset_name = first_asset_source.name
    first_asset_dest = job_dir / first_asset_name
    shutil.copy(first_asset_source, first_asset_dest)

    asset_meta = {
        first_asset_name: {
            "href": first_asset_name,  # A path relative to the job dir must work.
            "roles": "data",
        },
        # The second file does not exist on the filesystem.
        # This triggers that the projection extension metadata is put on the
        # bands, for the remaining assets (Here there is only 1 other asset off course).
        "openEO01-05.tif": {"href": "openEO01-05.tif", "roles": "data"},
    }
    cube_mock.write_assets.return_value = asset_meta
    evaluate.return_value = ImageCollectionResult(
        cube=cube_mock, format="GTiff", options={"multidate": True}
    )
    t = _get_tracker()
    t.setGlobalTracking(True)
    t.clearGlobalTracker()
    # tracker reset, so get it again
    t = _get_tracker()
    PIXEL_COUNTER = "InputPixels"
    t.registerCounter(PIXEL_COUNTER)
    t.addInputProducts("collectionName", ["http://myproduct1", "http://myproduct2"])
    t.addInputProducts("collectionName", ["http://myproduct3"])
    t.addInputProducts("other_collectionName", ["http://myproduct4"])
    t.add(PIXEL_COUNTER, 3670016)

    run_job(
        job_specification={
            "process_graph": {"nop": {"process_id": "discard_result", "result": True}}
        },
        output_file=output_file,
        metadata_file=metadata_file,
        api_version="1.0.0",
        job_dir=job_dir,
        dependencies={},
        user_id="jenkins",
    )

    cube_mock.write_assets.assert_called_once()
    metadata_result = read_json(metadata_file)
    assert metadata_result == {
        "assets": {
            first_asset_name: {
                "href": first_asset_name,
                "roles": "data",
                "proj:bbox": [5.3997917, 50.0001389, 5.6997917, 50.3301389],
                "proj:epsg": 4326,
                "proj:shape": [1188, 720],
                "raster:bands": [
                    {
                        "name": "1",
                        "statistics": {
                            "maximum": approx(641.22131347656),
                            "mean": approx(403.31786404988),
                            "minimum": approx(149.76655578613),
                            "stddev": approx(98.389307981699),
                            "valid_percent": 100.0,
                        },
                    }
                ],
            },
            "openEO01-05.tif": {"href": "openEO01-05.tif", "roles": "data"},
        },
        "bbox": None,
        "end_datetime": None,
        "epsg": None,
        "geometry": None,
        "area": None,
        "unique_process_ids": ["discard_result"],
        "instruments": [],
        "links": [
            {
                "href": "http://myproduct4",
                "rel": "derived_from",
                "title": "Derived from http://myproduct4",
                "type": "application/json",
            },
            {
                "href": "http://myproduct1",
                "rel": "derived_from",
                "title": "Derived from http://myproduct1",
                "type": "application/json",
            },
            {
                "href": "http://myproduct2",
                "rel": "derived_from",
                "title": "Derived from http://myproduct2",
                "type": "application/json",
            },
            {
                "href": "http://myproduct3",
                "rel": "derived_from",
                "title": "Derived from http://myproduct3",
                "type": "application/json",
            },
        ],
        "providers": EXPECTED_PROVIDERS,
        "processing:facility": "VITO - SPARK",
        "processing:software": "openeo-geotrellis-" + __version__,
        "start_datetime": None,
        "usage": {
            "input_pixel": {
                "unit": "mega-pixel",
                "value": 3.5,
            }
        },
    }
    t.setGlobalTracking(False)


@mock.patch("openeo_driver.ProcessGraphDeserializer.evaluate")
def test_run_job_get_projection_extension_metadata_all_assets_same_epsg_and_bbox(evaluate, tmp_path, fast_sleep):
    """When there are two raster assets with the same projection metadata, it should put
    those metadata at the level of the item instead of the individual bands.
    """
    cube_mock = MagicMock()

    job_dir = tmp_path / "job-533"
    job_dir.mkdir()
    output_file = job_dir / "out"
    metadata_file = job_dir / "metadata.json"

    first_asset_source = get_test_data_file(
        "binary/s1backscatter_orfeo/copernicus-dem-30m/Copernicus_DSM_COG_10_N50_00_E005_00_DEM/Copernicus_DSM_COG_10_N50_00_E005_00_DEM.tif"
    )
    first_asset_name = first_asset_source.name
    first_asset_dest = job_dir / first_asset_name
    shutil.copy(first_asset_source, first_asset_dest)

    # For the second file: use a copy of the first file so we know that GDAL
    # will find exactly the same metadata under a different asset path.
    second_asset_path = job_dir / f"second_{first_asset_name}"
    second_asset_name = second_asset_path.name
    shutil.copy(first_asset_source, second_asset_path)

    asset_meta = {
        first_asset_name: {
            "href": first_asset_name,
            "roles": "data",
        },
        # Use same file twice to simulate the same CRS and bbox.
        second_asset_name: {
            "href": second_asset_name,
            "roles": "data",
        },
    }

    cube_mock.write_assets.return_value = asset_meta
    evaluate.return_value = ImageCollectionResult(
        cube=cube_mock, format="GTiff", options={"multidate": True}
    )
    t = _get_tracker()
    t.setGlobalTracking(True)
    t.clearGlobalTracker()
    # tracker reset, so get it again
    t = _get_tracker()
    PU_COUNTER = "Sentinelhub_Processing_Units"
    t.registerDoubleCounter(PU_COUNTER)
    t.add(PU_COUNTER, 1.4)
    t.addInputProducts("collectionName", ["http://myproduct1", "http://myproduct2"])
    t.addInputProducts("collectionName", ["http://myproduct3"])
    t.addInputProducts("other_collectionName", ["http://myproduct4"])
    t.add(PU_COUNTER, 0.4)

    run_job(
        job_specification={
            "process_graph": {"nop": {"process_id": "discard_result", "result": True}}
        },
        output_file=output_file,
        metadata_file=metadata_file,
        api_version="1.0.0",
        job_dir=job_dir,
        dependencies={},
        user_id="jenkins",
    )

    cube_mock.write_assets.assert_called_once()
    metadata_result = read_json(metadata_file)
    assert metadata_result == {
        "assets": {
            first_asset_name: {
                "href": first_asset_name,
                "roles": "data",
                # Projection extension metadata should not be here, but higher up.
                # Raster statistics however are always stored at the asset level.
                "raster:bands": [
                    {
                        "name": "1",
                        "statistics": {
                            "maximum": approx(641.22131347656),
                            "minimum": approx(149.76655578613),
                            "mean": approx(403.31786404988),
                            "stddev": approx(98.389307981699),
                            "valid_percent": 100.0,
                        },
                    }
                ],
            },
            second_asset_name: {
                "href": second_asset_name,
                "roles": "data",
                # Idem: projection extension metadata should not be here, but higher up.
                "raster:bands": [
                    {
                        "name": "1",
                        "statistics": {
                            "maximum": approx(641.22131347656),
                            "minimum": approx(149.76655578613),
                            "mean": approx(403.31786404988),
                            "stddev": approx(98.389307981699),
                            "valid_percent": 100.0,
                        },
                    }
                ],
            },
        },
        "bbox": [5.3997917, 50.0001389, 5.6997917, 50.3301389],
        "proj:bbox": [5.3997917, 50.0001389, 5.6997917, 50.3301389],
        "epsg": 4326,
        "proj:shape": [1188, 720],
        "end_datetime": None,
        "geometry": None,
        "area": None,
        "unique_process_ids": ["discard_result"],
        "instruments": [],
        "links": [
            {
                "href": "http://myproduct4",
                "rel": "derived_from",
                "title": "Derived from http://myproduct4",
                "type": "application/json",
            },
            {
                "href": "http://myproduct1",
                "rel": "derived_from",
                "title": "Derived from http://myproduct1",
                "type": "application/json",
            },
            {
                "href": "http://myproduct2",
                "rel": "derived_from",
                "title": "Derived from http://myproduct2",
                "type": "application/json",
            },
            {
                "href": "http://myproduct3",
                "rel": "derived_from",
                "title": "Derived from http://myproduct3",
                "type": "application/json",
            },
        ],
        "providers": EXPECTED_PROVIDERS,
        "processing:facility": "VITO - SPARK",
        "processing:software": "openeo-geotrellis-" + __version__,
        "start_datetime": None,
        "usage": {
            "sentinelhub": {
                "unit": "sentinelhub_processing_unit",
                "value": approx(1.8),
            }
        },
    }
    t.setGlobalTracking(False)


def reproject_raster_file(source_path: str, destination_path: str, dest_crs: str, width: int, height: int):
    """Use the equavalent of the gdalwarp utility to reproject a raster file to a new CRS

    :param source_path: Path to the source raster file.
    :param destination_path: Path to the destination file.
    :param dest_crs: Which Coordinate Reference System to convert to.
    :param width:
        Width of the output raster in pixels.
        Reprojection may get a different size than the source raster had.
        In order to get the raster shape you need you have to give gdal.Warp the width and heigth.
    :param height:
        Height of the output raster in pixels.
        Same remark as for `width`: need to specify output raster's width and height.
    """
    opts = gdal.WarpOptions(dstSRS=dest_crs, width=width, height=height)
    gdal.Warp(destNameOrDestDS=destination_path, srcDSOrSrcDSTab=source_path, options=opts)


@mock.patch("openeo_driver.ProcessGraphDeserializer.evaluate")
def test_run_job_get_projection_extension_metadata_all_assets_same_epsg_and_bbox_but_not_epsg4326(evaluate, tmp_path):
    """When there are two raster assets with the same projection metadata, it should put
    those metadata at the level of the item instead of the individual bands.
    """
    cube_mock = MagicMock()

    job_dir = tmp_path / "job-706"
    job_dir.mkdir()
    output_file = job_dir / "out"
    metadata_file = job_dir / "metadata.json"

    first_asset_source = get_test_data_file(
        "binary/s1backscatter_orfeo/copernicus-dem-30m/Copernicus_DSM_COG_10_N50_00_E005_00_DEM/Copernicus_DSM_COG_10_N50_00_E005_00_DEM.tif"
    )
    first_asset_name = first_asset_source.name
    first_asset_dest = job_dir / first_asset_name
    reproject_raster_file(
        source_path=str(first_asset_source),
        destination_path=str(first_asset_dest),
        dest_crs="EPSG:3812",
        width=720,
        height=1188,
    )

    # For the second file: use a copy of the first file so we know that GDAL
    # will find exactly the same metadata under a different asset path.
    second_asset_path = job_dir / f"second_{first_asset_name}"
    second_asset_name = second_asset_path.name
    shutil.copy(first_asset_dest, second_asset_path)

    asset_meta = {
        first_asset_name: {
            "href": first_asset_name,
            "roles": "data",
        },
        # Use same file twice to simulate the same CRS and bbox.
        second_asset_name: {
            "href": second_asset_name,
            "roles": "data",
        },
    }

    cube_mock.write_assets.return_value = asset_meta
    evaluate.return_value = ImageCollectionResult(cube=cube_mock, format="GTiff", options={"multidate": True})

    run_job(
        job_specification={"process_graph": {"nop": {"process_id": "discard_result", "result": True}}},
        output_file=output_file,
        metadata_file=metadata_file,
        api_version="1.0.0",
        job_dir=job_dir,
        dependencies={},
        user_id="jenkins",
    )

    cube_mock.write_assets.assert_called_once()
    metadata_result = read_json(metadata_file)

    assert metadata_result["bbox"] == approx([5.3926158, 49.996947, 5.7092465, 50.333217])
    assert metadata_result["epsg"] == 3812
    assert metadata_result["proj:bbox"] == approx([723413.644, 577049.010, 745443.909, 614102.693])
    assert metadata_result["proj:shape"] == [1188, 720]

    assert metadata_result["assets"] == {
        first_asset_name: {
            "href": first_asset_name,
            "roles": "data",
            # Projection extension metadata should not be here, but higher up.
            # Raster statistics however are always stored at the asset level.
            "raster:bands": [
                {
                    "name": "1",
                    "statistics": {
                        "maximum": approx(641.22, abs=0.01),
                        "minimum": approx(0.0, abs=0.01),
                        "mean": approx(388.80, abs=0.05),
                        "stddev": approx(122.48, abs=0.05),
                        "valid_percent": 100.0,
                    },
                }
            ],
        },
        second_asset_name: {
            "href": second_asset_name,
            "roles": "data",
            # Idem: projection extension metadata should not be here, but higher up.
            "raster:bands": [
                {
                    "name": "1",
                    "statistics": {
                        "maximum": approx(641.22, abs=0.01),
                        "minimum": approx(0.0, abs=0.01),
                        "mean": approx(388.80, abs=0.05),
                        "stddev": approx(122.48, abs=0.05),
                        "valid_percent": 100.0,
                    },
                }
            ],
        },
    }


@mock.patch("openeo_driver.ProcessGraphDeserializer.evaluate")
def test_run_job_get_projection_extension_metadata_assets_with_different_epsg(
    evaluate, tmp_path
):
    """When there are two raster assets with the same projection metadata, it should put
    those metadata at the level of the item instead of the individual bands.
    """
    cube_mock = MagicMock()

    job_dir = tmp_path / "job-811"
    job_dir.mkdir()
    output_file = job_dir / "out"
    metadata_file = job_dir / "metadata.json"

    first_asset_source = get_test_data_file(
        "binary/s1backscatter_orfeo/copernicus-dem-30m/Copernicus_DSM_COG_10_N50_00_E005_00_DEM/Copernicus_DSM_COG_10_N50_00_E005_00_DEM.tif"
    )
    first_asset_name = first_asset_source.name
    first_asset_dest = job_dir / first_asset_name
    shutil.copy(first_asset_source, first_asset_dest)

    # For the second file: use a copy of the first file so we know that GDAL
    # will find exactly the same metadata under a different asset path.
    second_asset_path = job_dir / f"second_{first_asset_name}"
    second_asset_name = second_asset_path.name
    reproject_raster_file(
        source_path=str(first_asset_source),
        destination_path=str(second_asset_path),
        dest_crs="EPSG:3812",
        width=720,
        height=1188,
    )

    asset_meta = {
        first_asset_name: {
            "href": first_asset_name,
            "roles": "data",
        },
        # use same file twice to simulate the same CRS and bbox
        second_asset_name: {
            "href": second_asset_name,
            "roles": "data",
        },
    }

    cube_mock.write_assets.return_value = asset_meta
    evaluate.return_value = ImageCollectionResult(
        cube=cube_mock, format="GTiff", options={"multidate": True}
    )
    t = _get_tracker()
    t.setGlobalTracking(True)
    t.clearGlobalTracker()
    # tracker reset, so get it again
    t = _get_tracker()
    PU_COUNTER = "Sentinelhub_Processing_Units"
    t.registerDoubleCounter(PU_COUNTER)
    t.add(PU_COUNTER, 1.4)
    t.addInputProducts("collectionName", ["http://myproduct1", "http://myproduct2"])
    t.addInputProducts("collectionName", ["http://myproduct3"])
    t.addInputProducts("other_collectionName", ["http://myproduct4"])
    t.add(PU_COUNTER, 0.4)

    run_job(
        job_specification={
            "process_graph": {"nop": {"process_id": "discard_result", "result": True}}
        },
        output_file=output_file,
        metadata_file=metadata_file,
        api_version="1.0.0",
        job_dir=job_dir,
        dependencies={},
        user_id="jenkins",
    )

    cube_mock.write_assets.assert_called_once()
    metadata_result = read_json(metadata_file)
    assert metadata_result == {
        "assets": {
            first_asset_name: {
                "href": first_asset_name,
                "roles": "data",
                "proj:bbox": [5.3997917, 50.0001389, 5.6997917, 50.3301389],
                "proj:epsg": 4326,
                "proj:shape": [1188, 720],
                "raster:bands": [
                    {
                        "name": "1",
                        "statistics": {
                            "maximum": approx(641.22, abs=0.01),
                            "mean": approx(403.31, abs=0.01),
                            "minimum": approx(149.77, abs=0.05),
                            "stddev": approx(98.39, abs=0.05),
                            "valid_percent": 100.0,
                        },
                    }
                ],
            },
            second_asset_name: {
                "href": second_asset_name,
                "roles": "data",
                "proj:bbox": [723413.644, 577049.010, 745443.909, 614102.693],
                "proj:epsg": 3812,
                "proj:shape": [1188, 720],
                "raster:bands": [
                    {
                        "name": "1",
                        "statistics": {
                            "maximum": approx(641.22, abs=0.01),
                            "minimum": approx(0.0, abs=0.01),
                            "mean": approx(388.80, abs=0.05),
                            "stddev": approx(122.48, abs=0.05),
                            "valid_percent": 100.0,
                        },
                    }
                ],
            },
        },
        "bbox": None,
        "end_datetime": None,
        "epsg": None,
        "geometry": None,
        "area": None,
        "unique_process_ids": ["discard_result"],
        "instruments": [],
        "links": [
            {
                "href": "http://myproduct4",
                "rel": "derived_from",
                "title": "Derived from http://myproduct4",
                "type": "application/json",
            },
            {
                "href": "http://myproduct1",
                "rel": "derived_from",
                "title": "Derived from http://myproduct1",
                "type": "application/json",
            },
            {
                "href": "http://myproduct2",
                "rel": "derived_from",
                "title": "Derived from http://myproduct2",
                "type": "application/json",
            },
            {
                "href": "http://myproduct3",
                "rel": "derived_from",
                "title": "Derived from http://myproduct3",
                "type": "application/json",
            },
        ],
        "providers": EXPECTED_PROVIDERS,
        "processing:facility": "VITO - SPARK",
        "processing:software": "openeo-geotrellis-" + __version__,
        "start_datetime": None,
        "usage": {
            "sentinelhub": {
                "unit": "sentinelhub_processing_unit",
                "value": approx(1.8),
            }
        },
    }
    t.setGlobalTracking(False)


@mock.patch("openeo_driver.ProcessGraphDeserializer.evaluate")
def test_run_job_get_projection_extension_metadata_job_dir_is_relative_path(evaluate, fast_sleep):
    cube_mock = MagicMock()
    # job dir should be a relative path,
    # We still want the test data to be cleaned up though, so we need to use
    # tempfile instead of pytest's tmp_path.
    with tempfile.TemporaryDirectory(
        dir=".", suffix="job-test-proj-metadata"
    ) as job_dir:
        job_dir = Path(job_dir)
        # Emile 2024-10-29: Not sure what the use-case of a relative path is here.
        # STAC metadata uses relative paths internally, but the job_dir is better absolute IMHO
        assert not job_dir.is_absolute()

        # Note that batch_job's main() interprets its output_file and metadata_file
        # arguments as relative to job_dir, but run_job does not!
        output_file = job_dir / "out"
        metadata_file = job_dir / "metadata.json"

        first_asset_source = get_test_data_file(
            "binary/s1backscatter_orfeo/copernicus-dem-30m/Copernicus_DSM_COG_10_N50_00_E005_00_DEM/Copernicus_DSM_COG_10_N50_00_E005_00_DEM.tif"
        )
        first_asset_name = first_asset_source.name
        first_asset_dest = job_dir / first_asset_name
        shutil.copy(first_asset_source, first_asset_dest)

        asset_meta = {
            first_asset_name: {
                "href": first_asset_name,  # A path relative to the job dir must work.
                "roles": "data",
            },
            # The second file does not exist on the filesystem.
            # This triggers that the projection extension metadata is put on the
            # bands, for the remaining assets (Here there is only 1 other asset off course).
            "openEO01-05.tif": {"href": "openEO01-05.tif", "roles": "data"},
        }
        cube_mock.write_assets.return_value = asset_meta
        evaluate.return_value = ImageCollectionResult(
            cube=cube_mock, format="GTiff", options={"multidate": True}
        )
        t = _get_tracker()
        t.setGlobalTracking(True)
        t.clearGlobalTracker()
        # tracker reset, so get it again
        t = _get_tracker()
        PU_COUNTER = "Sentinelhub_Processing_Units"
        t.registerDoubleCounter(PU_COUNTER)
        t.add(PU_COUNTER, 1.4)
        t.addInputProducts("collectionName", ["http://myproduct1", "http://myproduct2"])
        t.addInputProducts("collectionName", ["http://myproduct3"])
        t.addInputProducts("other_collectionName", ["http://myproduct4"])
        t.add(PU_COUNTER, 0.4)

        run_job(
            job_specification={
                "process_graph": {
                    "nop": {"process_id": "discard_result", "result": True}
                }
            },
            output_file=output_file,
            metadata_file=metadata_file,
            api_version="1.0.0",
            job_dir=job_dir,
            dependencies={},
            user_id="jenkins",
        )

        cube_mock.write_assets.assert_called_once()
        metadata_result = read_json(metadata_file)
        assert metadata_result == {
            "assets": {
                first_asset_name: {
                    "href": first_asset_name,
                    "roles": "data",
                    "proj:bbox": [5.3997917, 50.0001389, 5.6997917, 50.3301389],
                    "proj:epsg": 4326,
                    "proj:shape": [1188, 720],
                    "raster:bands": [
                        {
                            "name": "1",
                            "statistics": {
                                "maximum": approx(641.22131347656),
                                "mean": approx(403.31786404988),
                                "minimum": approx(149.76655578613),
                                "stddev": approx(98.389307981699),
                                "valid_percent": 100.0,
                            },
                        }
                    ],
                },
                "openEO01-05.tif": {"href": "openEO01-05.tif", "roles": "data"},
            },
            "bbox": None,
            "epsg": None,
            "end_datetime": None,
            "geometry": None,
            "area": None,
            "unique_process_ids": ["discard_result"],
            "instruments": [],
            "links": [
                {
                    "href": "http://myproduct4",
                    "rel": "derived_from",
                    "title": "Derived from http://myproduct4",
                    "type": "application/json",
                },
                {
                    "href": "http://myproduct1",
                    "rel": "derived_from",
                    "title": "Derived from http://myproduct1",
                    "type": "application/json",
                },
                {
                    "href": "http://myproduct2",
                    "rel": "derived_from",
                    "title": "Derived from http://myproduct2",
                    "type": "application/json",
                },
                {
                    "href": "http://myproduct3",
                    "rel": "derived_from",
                    "title": "Derived from http://myproduct3",
                    "type": "application/json",
                },
            ],
            "providers": EXPECTED_PROVIDERS,
            "processing:facility": "VITO - SPARK",
            "processing:software": "openeo-geotrellis-" + __version__,
            "start_datetime": None,
            "usage": {
                "sentinelhub": {
                    "unit": "sentinelhub_processing_unit",
                    "value": approx(1.8),
                }
            },
        }
        t.setGlobalTracking(False)


@mock.patch(
    "openeogeotrellis.configparams.ConfigParams.use_object_storage",
    new_callable=mock.PropertyMock,
)
@mock.patch("openeo_driver.ProcessGraphDeserializer.evaluate")
def test_run_job_get_projection_extension_metadata_assets_in_s3(
    evaluate, mock_config_use_object_storage, tmp_path, mock_s3_bucket, moto_server
):
    mock_config_use_object_storage.return_value = True
    cube_mock = MagicMock()

    job_id = "j-123"
    job_dir = tmp_path / job_id
    job_dir.mkdir()

    output_file = job_dir / "out"
    metadata_file = job_dir / "metadata.json"

    single_asset_source = get_test_data_file(
        "binary/s1backscatter_orfeo/copernicus-dem-30m/Copernicus_DSM_COG_10_N50_00_E005_00_DEM/Copernicus_DSM_COG_10_N50_00_E005_00_DEM.tif"
    )
    single_asset_name = single_asset_source.name
    asset_s3_key = f"{job_id}/{single_asset_name}"
    single_asset_href = to_s3_url(asset_s3_key)
    mock_s3_bucket.put_object(Key=asset_s3_key, Body=single_asset_source.read_bytes())

    asset_meta = {
        single_asset_name: {
            "href": single_asset_href,
            "roles": "data",
        }
    }

    cube_mock.write_assets.return_value = asset_meta
    evaluate.return_value = ImageCollectionResult(cube=cube_mock, format="GTiff", options={"multidate": True})

    # The asset file should not be available in the local job_dir before
    # starting the job. It will be downloaded when gdalinfo needs it.
    first_asset_dest = job_dir / single_asset_name
    assert not first_asset_dest.exists()
    from openeogeotrellis.utils import s3_client

    s3_instance = s3_client()

    files_before = {o["Key"] for o in s3_instance.list_objects(Bucket=get_backend_config().s3_bucket_name)["Contents"]}
    assert files_before == {"j-123/Copernicus_DSM_COG_10_N50_00_E005_00_DEM.tif"}

    run_job(
        job_specification={"process_graph": {"nop": {"process_id": "discard_result", "result": True}}},
        output_file=output_file,
        metadata_file=metadata_file,
        api_version="1.0.0",
        job_dir=job_dir,
        dependencies={},
        user_id="jenkins",
    )

    cube_mock.write_assets.assert_called_once()

    # After run_job the asset should have been downloaded to be accessible to gdalinfo.
    assert first_asset_dest.exists()

    metadata_result = read_json(metadata_file)
    assert metadata_result == DictSubSet(
        {
            "assets": {
                single_asset_name: {
                    "href": single_asset_href,
                    "roles": "data",
                    # Projection extension metadata should not be here, but higher up.
                    # Raster statistics however, are always stored at the asset level.
                    "raster:bands": [
                        {
                            "name": "1",
                            "statistics": {
                                "maximum": approx(641.22131347656),
                                "mean": approx(403.31786404988),
                                "minimum": approx(149.76655578613),
                                "stddev": approx(98.389307981699),
                                "valid_percent": 100.0,
                            },
                        }
                    ],
                },
            },
            "bbox": [5.3997917, 50.0001389, 5.6997917, 50.3301389],
            "epsg": 4326,
            "proj:shape": [1188, 720],
        }
    )


@mock.patch(
    "openeogeotrellis.configparams.ConfigParams.use_object_storage",
    new_callable=mock.PropertyMock,
)
@mock.patch("openeo_driver.ProcessGraphDeserializer.evaluate")
def test_run_job_get_projection_extension_metadata_assets_in_s3_multiple_assets(
    evaluate, mock_config_use_object_storage, tmp_path, mock_s3_bucket, moto_server
):
    mock_config_use_object_storage.return_value = True
    cube_mock = MagicMock()

    job_id = "j-1199"
    job_dir = tmp_path / job_id
    job_dir.mkdir()
    output_file = job_dir / "out"
    metadata_file = job_dir / "metadata.json"

    first_asset_source = get_test_data_file(
        "binary/s1backscatter_orfeo/copernicus-dem-30m/Copernicus_DSM_COG_10_N50_00_E005_00_DEM/Copernicus_DSM_COG_10_N50_00_E005_00_DEM.tif"
    )
    first_asset_name = first_asset_source.name

    # For the second file: use a copy of the first file so we know that GDAL
    # will find exactly the same metadata under a different asset path.
    second_asset_path: Path = tmp_path / f"second_{first_asset_name}"
    second_asset_name = second_asset_path.name
    reproject_raster_file(
        source_path=str(first_asset_source),
        destination_path=str(second_asset_path),
        dest_crs="EPSG:3812",
        width=720,
        height=1188,
    )

    first_asset_s3_key = f"{job_id}/{first_asset_name}"
    second_asset_s3_key = f"{job_id}/{second_asset_name}"
    first_asset_href = to_s3_url(first_asset_s3_key)
    second_asset_href = to_s3_url(second_asset_s3_key)
    mock_s3_bucket.put_object(Key=first_asset_s3_key, Body=first_asset_source.read_bytes())
    mock_s3_bucket.put_object(Key=second_asset_s3_key, Body=second_asset_path.read_bytes())

    asset_meta = {
        first_asset_name: {
            "href": first_asset_href,
            "roles": "data",
        },
        second_asset_name: {
            "href": second_asset_href,
            "roles": "data",
        },
    }

    cube_mock.write_assets.return_value = asset_meta
    evaluate.return_value = ImageCollectionResult(cube=cube_mock, format="GTiff", options={"multidate": True})

    # The asset files should not be available in the local job_dir before
    # starting the job. They will be downloaded when gdalinfo needs them.
    assert len(list(job_dir.iterdir())) == 0

    run_job(
        job_specification={"process_graph": {"nop": {"process_id": "discard_result", "result": True}}},
        output_file=output_file,
        metadata_file=metadata_file,
        api_version="1.0.0",
        job_dir=job_dir,
        dependencies={},
        user_id="jenkins",
    )

    cube_mock.write_assets.assert_called_once()

    # After run_job the assets should have been downloaded to be accessible to gdalinfo
    first_asset_dest = job_dir / first_asset_name
    second_asset_dest = job_dir / second_asset_name
    assert first_asset_dest.exists()
    assert second_asset_dest.exists()

    metadata_result = read_json(metadata_file)
    assert metadata_result == DictSubSet(
        {
            "assets": {
                first_asset_name: DictSubSet(
                    {
                        "href": first_asset_href,
                        "roles": "data",
                        "proj:bbox": pytest.approx([5.3997917, 50.0001389, 5.6997917, 50.3301389]),
                        "proj:epsg": 4326,
                        "proj:shape": [1188, 720],
                    }
                ),
                second_asset_name: DictSubSet(
                    {
                        "href": second_asset_href,
                        "roles": "data",
                        "proj:bbox": pytest.approx([723413.644, 577049.010, 745443.909, 614102.693]),
                        "proj:epsg": 3812,
                        "proj:shape": [1188, 720],
                    }
                ),
            },
            "bbox": None,
            "epsg": None,
        }
    )


@pytest.mark.skip("Can only run manually")  # TODO: Fix so it can run in Jenkins too
def test_run_job_to_s3(
    tmp_path,
    mock_s3_bucket,
    moto_server,
    monkeypatch,
):
    monkeypatch.setenv("KUBE", "TRUE")
    spatial_extent_tap = {
        "east": 5.08,
        "north": 51.22,
        "south": 51.215,
        "west": 5.07,
    }
    process_graph = {
        "lc": {
            "process_id": "load_collection",
            "arguments": {
                "id": "TestCollection-LonLat16x16",
                "temporal_extent": ["2021-01-01", "2021-01-10"],
                "spatial_extent": spatial_extent_tap,
                "bands": ["Longitude", "Latitude", "Day"],
            },
        },
        "save": {
            "process_id": "save_result",
            "arguments": {"data": {"from_node": "lc"}, "format": "GTiff"},
            "result": True,
        },
    }
<<<<<<< HEAD
    json_path = tmp_path / "process_graph.json"
    json.dump(process_graph, json_path.open("w"))

    containing_folder = Path(__file__).parent
    cmd = [
        sys.executable,
        containing_folder.parent.parent / "openeogeotrellis/deploy/run_graph_locally.py",
        json_path,
    ]
    # Run in separate subprocess so that all environment variables are
    # set correctly at the moment the SparkContext is created:
    try:
        output = subprocess.check_output(cmd, stderr=subprocess.STDOUT, universal_newlines=True)
    except subprocess.CalledProcessError as e:
        _log.error("run_graph_locally failed. Output: " + e.output)
        raise
=======
>>>>>>> 3dca9370

    separate_process = True
    if separate_process:
        json_path = tmp_path / "process_graph.json"
        json.dump(process_graph, json_path.open("wt"), indent=2)
        containing_folder = Path(__file__).parent
        cmd = [
            sys.executable,
            containing_folder.parent.parent / "openeogeotrellis/deploy/run_graph_locally.py",
            json_path,
        ]
        # Run in separate subprocess so that all environment variables are
        # set correctly at the moment the SparkContext is created:
        try:
            output = subprocess.check_output(cmd, stderr=subprocess.STDOUT, universal_newlines=True)
        except subprocess.CalledProcessError as e:
            _log.error("run_graph_locally failed. Output: " + e.output)
            raise
        print(output)
    else:
        from openeogeotrellis.configparams import ConfigParams

        if ConfigParams().use_object_storage:
            from tests.conftest import force_restart_spark_context

            force_restart_spark_context()

        # Run in the same process, so that we can check the output directly:
        from openeogeotrellis.deploy.run_graph_locally import run_graph_locally

        run_graph_locally(process_graph, tmp_path)

    s3_instance = s3_client()
    from openeogeotrellis.config import get_backend_config

    files_absolute = {
        o["Key"] for o in s3_instance.list_objects(Bucket=get_backend_config().s3_bucket_name)["Contents"]
    }
    files = [f[len(str(tmp_path)) :] for f in files_absolute]
    assert files == ListSubSet(["collection.json", "openEO_2021-01-05Z.tif", "openEO_2021-01-05Z.tif.json"])

    metadata_file = next(f for f in files_absolute if str(f).__contains__("metadata"))
    s3_file_object = s3_instance.get_object(
        Bucket=get_backend_config().s3_bucket_name,
        Key=str(metadata_file).strip("/"),
    )
    streaming_body = s3_file_object["Body"]
    with open(tmp_path / "metadata.json", "wb") as f:
        f.write(streaming_body.read())

    metadata = json.load(open(tmp_path / "metadata.json"))
    s3_links = [metadata["assets"][a]["href"] for a in metadata["assets"]]
    test = stream_s3_binary_file_contents(s3_links[0])
    print(test)


# TODO: Update this test to include statistics or not? Would need to update the json file.
@pytest.mark.parametrize(
    ["json_file", "expected_metadata"],
    [
        (
            "gdalinfo-output/c_gls_LC100-COV-GRASSLAND_201501010000_AFRI_PROBAV_1.0.1.nc.json",
            {
                "proj:epsg": 4326,
                "proj:bbox": [-30.000496, -34.999504, 59.999504, 45.000496],
                "proj:shape": [80640, 90720],
            },
        ),
        (
            "gdalinfo-output/z_cams_c_ecmf_20230308120000_prod_fc_sfc_021_aod550.nc.json",
            {"proj:bbox": [-0.2, -90.2, 359.8, 90.2], "proj:shape": [451, 900]},
        ),
    ],
)
def test_get_projection_extension_metadata(json_file, expected_metadata):
    json_path = get_test_data_file(json_file)

    with open(json_path, "rt") as f_in:
        gdal_info = json.load(f_in)

    proj_metadata = _get_projection_extension_metadata(gdal_info)

    assert proj_metadata == expected_metadata


@mock.patch("openeogeotrellis.integrations.gdal.read_gdal_info")
def test_parse_gdal_raster_metadata(mock_read_gdal_info):
    json_dir = get_test_data_file("gdalinfo-output/SENTINEL2_L1C_SENTINELHUB_E5_05_N51_21-E5_10_N51_23")
    netcdf_path = json_dir / "SENTINEL2_L1C_SENTINELHUB_E5_05_N51_21-E5_10_N51_23.nc"
    nc_json_path = json_dir / "SENTINEL2_L1C_SENTINELHUB_E5_05_N51_21-E5_10_N51_23.nc.json"

    def read_json_file(netcdf_uri: str) -> dict:
        if netcdf_uri == str(netcdf_path):
            # json_path = netcdf_uri + ".json"
            json_path = nc_json_path
        else:
            parts = netcdf_uri.split(":")
            band = parts[-1]
            # strip off the surrounding double quotes from the filename
            filename = parts[1][1:-1]
            json_path = json_dir / f"{filename}.{band}.json"
        with open(json_path, "rt") as f:
            return json.load(f)

    mock_read_gdal_info.side_effect = read_json_file
    with open(nc_json_path, "rt") as f_in:
        gdal_info = json.load(f_in)

    raster_metadata: AssetRasterMetadata = parse_gdal_raster_metadata(gdal_info)

    expected_metadata = {
        "proj:epsg": 32631,
        "proj:bbox": [643120.0, 5675170.0, 646690.0, 5677500.0],
        "proj:shape": [233, 357],
    }
    assert raster_metadata.projection == expected_metadata


def test_read_gdal_raster_metadata_from_multiband_netcdf_file():
    netcdf_path = get_test_data_file(
        "binary/stac_proj_extension/netcdf/SENTINEL2_L1C_SENTINELHUB_E5_05_N51_21-E5_10_N51_23.nc"
    )

    raster_metadata = read_gdal_raster_metadata(str(netcdf_path))

    assert raster_metadata.to_dict() == {
        "proj:epsg": 32631,
        "proj:bbox": [643120.0, 5675170.0, 646690.0, 5677500.0],
        "proj:shape": [233, 357],
        "raster:bands": [
            {
                "name": "B01",
                "statistics": DictSubSet(
                    {
                        "minimum": approx(1651.0),
                        "maximum": approx(4203.0),
                        "mean": approx(2260.1994),
                        "stddev": approx(535.1263),
                    }
                ),
            },
            {
                "name": "B02",
                "statistics": DictSubSet(
                    {
                        "minimum": approx(1230.0),
                        "maximum": approx(4262.0),
                        "mean": approx(1877.3180),
                        "stddev": approx(531.5487),
                    }
                ),
            },
            {
                "name": "B03",
                "statistics": DictSubSet(
                    {
                        "minimum": approx(848),
                        "maximum": approx(3683),
                        "mean": approx(1479.7089),
                        "stddev": approx(506.3976),
                    }
                ),
            },
            {
                "name": "B04",
                "statistics": DictSubSet(
                    {
                        "minimum": approx(715),
                        "maximum": approx(4007),
                        "mean": approx(1451.2542),
                        "stddev": approx(593.3228),
                    }
                ),
            },
            {
                "name": "B05",
                "statistics": DictSubSet(
                    {
                        "minimum": approx(746),
                        "maximum": approx(4243),
                        "mean": approx(1596.4995),
                        "stddev": approx(643.2813),
                    }
                ),
            },
            {
                "name": "B06",
                "statistics": DictSubSet(
                    {
                        "minimum": approx(738),
                        "maximum": approx(4678),
                        "mean": approx(1822.6124),
                        "stddev": approx(700.7382),
                    }
                ),
            },
            {
                "name": "B07",
                "statistics": DictSubSet(
                    {
                        "minimum": approx(753),
                        "maximum": approx(4931),
                        "mean": approx(1926.1757),
                        "stddev": approx(729.2182),
                    }
                ),
            },
            {
                "name": "B08",
                "statistics": DictSubSet(
                    {
                        "minimum": approx(670),
                        "maximum": approx(4834),
                        "mean": approx(1875.9574),
                        "stddev": approx(706.7410),
                    }
                ),
            },
        ],
    }


def test_read_gdal_raster_metadata_from_singleband_netcdf_file():
    netcdf_path = get_test_data_file(
        "binary/stac_proj_extension/netcdf/z_cams_c_ecmf_20230308120000_prod_fc_sfc_021_aod550.nc"
    )

    raster_metadata = read_gdal_raster_metadata(str(netcdf_path))

    # Check it via the BandStatistics object before we check the dict that
    # contains the entire result.
    actual_band_stats: BandStatistics = raster_metadata.statistics["Total Aerosol Optical Depth at 550nm"]
    assert actual_band_stats.minimum == approx(0.008209, abs=0.000001)
    assert actual_band_stats.maximum == approx(3.0, abs=0.000001)
    assert actual_band_stats.mean == approx(0.124908, abs=0.000001)
    assert actual_band_stats.stddev == approx(0.12537779432458, abs=0.000001)
    # Turns out this result changes after the first run of the test, because
    # gdalinfo generates an *.aux.xml file that caches the statistics.
    # assert actual_band_stats.valid_percent is None

    assert raster_metadata.to_dict() == DictSubSet(
        {
            "proj:bbox": [-0.2, -90.2, 359.8, 90.2],
            "proj:shape": [451, 900],
            "raster:bands": [
                {
                    "name": "Total Aerosol Optical Depth at 550nm",
                    "statistics": DictSubSet(
                        {
                            "minimum": approx(0.008209, abs=0.000001),
                            "maximum": approx(3.0, abs=0.000001),
                            "mean": approx(0.1249084, abs=0.000001),
                            "stddev": approx(0.1253777, abs=0.000001),
                        }
                    ),
                }
            ],
        }
    )


def test_read_gdal_raster_stats_with_subdatasets_in_netcdf():
    """Test getting STAC metadata from a netcdf with multiple bands, stored in subdatasets.

    Regression test for https://github.com/Open-EO/openeo-geopyspark-driver/issues/432
    using the file that caused the error.
    """
    netcdf_path = get_test_data_file("binary/stac_proj_extension/netcdf/multiple_bands.nc")

    raster_metadata: AssetRasterMetadata = read_gdal_raster_metadata(str(netcdf_path))

    assert len(raster_metadata.statistics) == 13
    expected_band_names = {
        "B02",
        "B03",
        "B04",
        "B05",
        "B06",
        "B07",
        "B08",
        "B11",
        "B12",
        "DEM",
        "temperature_mean",
        "VH",
        "VV",
    }
    assert set(raster_metadata.statistics.keys()) == expected_band_names
    for band_name, band_stats in raster_metadata.statistics.items():
        assert band_stats.minimum is not None
        assert band_stats.maximum is not None
        assert band_stats.mean is not None
        assert band_stats.stddev is not None

        # valid_percent can be None though. gdalinfo does not always give us a value for this.
        if band_stats.valid_percent is None:
            logging.warning(f"band:{band_name} has no value for valid_percent: {band_stats.valid_percent=}")

    assert raster_metadata.projection == {
        "proj:epsg": 4326,
        # For some reason gdalinfo reports the bounds in the wrong order here.
        # I think the reason might be that the pixels are south-up instead of
        # north-up, i.e. the scale for the Y-axis of the pixel is negative.
        # Upper Left corner is BELOW Lower Left corner, which is unexpected.
        # gdalinfo reports that CRS is EPSG:4326, X=lon, Y=lat.
        #
        # From gdalinfo:
        #   Corner Coordinates:
        #   Upper Left  (    0.0,    0.0)
        #   Lower Left  (    0.0,    3.0)
        #   Upper Right (   49.0,    0.0)
        #   Lower Right (   49.0,    3.0)
        #   Center      (   24.5,    1.5)
        #
        # Would expect this proj:bbox value with the normal order of the corners:
        # "proj:bbox": approx([0.0, 0.0, 49.0, 3.O]),
        "proj:bbox": approx([0.0, 3.0, 49.0, 0.0]),
        "proj:shape": [3, 49],
    }


def test_read_gdal_raster_metadata_from_multiband_tif_file():
    multiband_tif_path = get_test_data_file("binary/stac_proj_extension/tif/multiband_geotiff.tif")

    raster_metadata = read_gdal_raster_metadata(str(multiband_tif_path))

    # Do some basic checks before we dig deeper.
    assert raster_metadata.projection is not None
    assert raster_metadata.statistics is not None

    # TODO: get the correct band names into multiband_geotiff.tif.
    #   Perhaps keep separate copies with and without bandnames to cover both cases.
    # assert set(raster_metadata.statistics.keys()) == {"VV", "VH"}

    # values for multiband_geotiff.tif: pixels of original file have been
    # replaced with 1.0 and 2.0 for band 1and 2 respectively.
    assert raster_metadata.to_dict() == DictSubSet(
        {
            "proj:epsg": 32631,
            "proj:bbox": approx([471270.000, 5657500.000, 492670.000, 5674440.000]),
            "proj:shape": [1694, 2140],
            "raster:bands": [
                DictSubSet(
                    {
                        "name": "1",
                        "statistics": DictSubSet(
                            {"minimum": 1.0, "maximum": 1.0, "mean": 1.0, "stddev": 0.0, "valid_percent": 100.0}
                        ),
                    }
                ),
                DictSubSet(
                    {
                        "name": "2",
                        "statistics": DictSubSet(
                            {"minimum": 2.0, "maximum": 2.0, "mean": 2.0, "stddev": 0.0, "valid_percent": 100.0}
                        ),
                    }
                ),
            ],
        }
    )


def get_job_metadata_without_s3(job_dir: Path) -> dict:
    """Helper function to create test data."""

    return {
        'assets': {
            'openEO_2017-11-21Z.tif': {
                'output_dir': str(job_dir),
                'bands': [{'common_name': None,
                            'name': 'ndvi',
                            'wavelength_um': None}],
                'href': f'{job_dir / "openEO_2017-11-21Z.tif"}',
                'nodata': 255,
                'roles': ['data'],
                'type': 'image/tiff; '
                        'application=geotiff'},
            'a-second-asset-file.tif': {
                'output_dir': str(job_dir),
                'bands': [{'common_name': None,
                            'name': 'ndvi',
                            'wavelength_um': None}],
                'href': f'{job_dir / "openEO_2017-11-21Z.tif"}',
                'nodata': 255,
                'roles': ['data'],
                'type': 'image/tiff; '
                        'application=geotiff'}
            },
        'bbox': [2, 51, 3, 52],
        'end_datetime': '2017-11-21T00:00:00Z',
        'epsg': 4326,
        'geometry': {'coordinates': [[[2.0, 51.0],
                                    [2.0, 52.0],
                                    [3.0, 52.0],
                                    [3.0, 51.0],
                                    [2.0, 51.0]]],
                    'type': 'Polygon'},
        'instruments': [],
        'links': [],
        'processing:facility': 'VITO - SPARK',
        'processing:software': 'openeo-geotrellis-0.3.3a1',
        'start_datetime': '2017-11-21T00:00:00Z'
    }


def test_convert_asset_outputs_to_s3_urls():
    """Test that it converts a metadata dict, translating each output_dir to a URL with the s3:// scheme."""

    metadata = get_job_metadata_without_s3(Path("/data/projects/OpenEO/6d11e901-bb5d-4589-b600-8dfb50524740/"))
    _convert_asset_outputs_to_s3_urls(metadata)

    assert metadata['assets']['openEO_2017-11-21Z.tif']["href"].startswith("s3://")
    assert metadata['assets']['a-second-asset-file.tif']["href"].startswith("s3://")


def test_convert_job_metadatafile_outputs_to_s3_urls(tmp_path):
    """Test that it processes the file on disk, converting each output_dir to a URL with the s3:// scheme."""

    job_id = "6d11e901-bb5d-4589-b600-8dfb50524740"
    job_dir = (tmp_path / job_id)
    metadata_path = job_dir / "whatever.json"
    job_dir.mkdir(parents=True)
    metadata = get_job_metadata_without_s3(job_dir)

    with open(metadata_path, "wt") as md_file:
        json.dump(metadata, md_file)

    _convert_job_metadatafile_outputs_to_s3_urls(metadata_path)

    with open(metadata_path, "rt") as md_file:
        converted_metadata = json.load(md_file)

    assert converted_metadata['assets']['openEO_2017-11-21Z.tif']["href"].startswith("s3://")
    assert converted_metadata['assets']['a-second-asset-file.tif']["href"].startswith("s3://")


class TestUdfDependenciesHandling:
    def _get_process_graph(self) -> dict:
        """
        Process graph containing a UDF
        with dependency on dummy package "mehh" available on dummy_pypi fixture
        """
        udf = textwrap.dedent(
            """
            # /// script
            # dependencies = ["mehh"]
            # ///
            def foo(x):
                return x + 1
            """
        )
        process_graph = {
            "lc1": {"process_id": "load_collection", "arguments": {"id": "S66"}},
            "apply1": {
                "process_id": "apply",
                "arguments": {
                    "data": {"from_node": "lc1"},
                    "process": {
                        "process_graph": {
                            "runudf1": {
                                "process_id": "run_udf",
                                "arguments": {"data": {"from_parameter": "x"}, "udf": udf, "runtime": "Python"},
                                "result": True,
                            }
                        }
                    },
                },
            },
            "saveresult1": {
                "process_id": "save_result",
                "arguments": {"data": {"from_node": "apply2"}, "format": "GTiff", "options": {}},
                "result": True,
            },
        }
        return process_graph

    def test_extract_and_install_udf_dependencies_disabled(self):
        process_graph = self._get_process_graph()
        with gps_config_overrides(
            udf_dependencies_install_mode=UDF_DEPENDENCIES_INSTALL_MODE.DISABLED,
        ):
            with pytest.raises(ValueError, match="No UDF dependency handling"):
                _extract_and_install_udf_dependencies(process_graph=process_graph)

    def test_extract_and_install_udf_dependencies_direct_no_env(self, dummy_pypi):
        process_graph = self._get_process_graph()
        with gps_config_overrides(
            udf_dependencies_install_mode=UDF_DEPENDENCIES_INSTALL_MODE.DIRECT,
            udf_dependencies_pypi_index=dummy_pypi,
        ):
            with pytest.raises(RuntimeError, match="Empty env var 'UDF_PYTHON_DEPENDENCIES_FOLDER_PATH'"):
                _extract_and_install_udf_dependencies(process_graph=process_graph)

    def test_extract_and_install_udf_dependencies_direct_with_env(self, tmp_path, dummy_pypi, monkeypatch, caplog):
        process_graph = self._get_process_graph()
        with gps_config_overrides(
            udf_dependencies_install_mode=UDF_DEPENDENCIES_INSTALL_MODE.DIRECT,
            udf_dependencies_pypi_index=dummy_pypi,
        ):
            deps_dir = tmp_path / "udf-depz"
            monkeypatch.setenv("UDF_PYTHON_DEPENDENCIES_FOLDER_PATH", str(deps_dir))
            assert not deps_dir.exists()
            _extract_and_install_udf_dependencies(process_graph=process_graph)

        assert "mehh.py" in {f.name for f in deps_dir.iterdir()}
        assert any(re.search(r"Installing Python UDF dependencies.*/udf-depz'", m) for m in caplog.messages)

    def test_extract_and_install_udf_dependencies_zip_no_env(self, dummy_pypi):
        process_graph = self._get_process_graph()
        with gps_config_overrides(
            udf_dependencies_install_mode=UDF_DEPENDENCIES_INSTALL_MODE.ZIP,
            udf_dependencies_pypi_index=dummy_pypi,
        ):
            with pytest.raises(RuntimeError, match="Empty env var 'UDF_PYTHON_DEPENDENCIES_ARCHIVE_PATH'"):
                _extract_and_install_udf_dependencies(process_graph=process_graph)

    def test_extract_and_install_udf_dependencies_zip_with_env(self, tmp_path, dummy_pypi, monkeypatch, caplog):
        process_graph = self._get_process_graph()
        with gps_config_overrides(
            udf_dependencies_install_mode=UDF_DEPENDENCIES_INSTALL_MODE.ZIP,
            udf_dependencies_pypi_index=dummy_pypi,
        ):
            deps_archive = tmp_path / "udf-depz.zip"
            monkeypatch.setenv("UDF_PYTHON_DEPENDENCIES_ARCHIVE_PATH", str(deps_archive))
            assert not deps_archive.exists()
            _extract_and_install_udf_dependencies(process_graph=process_graph)

        assert deps_archive.exists()
        assert "mehh.py" in zipfile.ZipFile(deps_archive).namelist()<|MERGE_RESOLUTION|>--- conflicted
+++ resolved
@@ -1346,30 +1346,11 @@
             "result": True,
         },
     }
-<<<<<<< HEAD
-    json_path = tmp_path / "process_graph.json"
-    json.dump(process_graph, json_path.open("w"))
-
-    containing_folder = Path(__file__).parent
-    cmd = [
-        sys.executable,
-        containing_folder.parent.parent / "openeogeotrellis/deploy/run_graph_locally.py",
-        json_path,
-    ]
-    # Run in separate subprocess so that all environment variables are
-    # set correctly at the moment the SparkContext is created:
-    try:
-        output = subprocess.check_output(cmd, stderr=subprocess.STDOUT, universal_newlines=True)
-    except subprocess.CalledProcessError as e:
-        _log.error("run_graph_locally failed. Output: " + e.output)
-        raise
-=======
->>>>>>> 3dca9370
 
     separate_process = True
     if separate_process:
         json_path = tmp_path / "process_graph.json"
-        json.dump(process_graph, json_path.open("wt"), indent=2)
+        json.dump(process_graph, json_path.open("w"), indent=2)
         containing_folder = Path(__file__).parent
         cmd = [
             sys.executable,
