--- conflicted
+++ resolved
@@ -85,11 +85,8 @@
         'boto3==1.16.25',
         'hvac==1.0.2',
         "pyarrow>=1.0.0",  # For pyspark.pandas
-<<<<<<< HEAD
         "requests-gssapi>=1.2.3",  # For Kerberos authentication
-=======
         "attrs>=22.1.0",
->>>>>>> 767af08c
     ],
     extras_require={
         "dev": tests_require,
