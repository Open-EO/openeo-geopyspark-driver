--- conflicted
+++ resolved
@@ -3850,49 +3850,6 @@
             f"&uid={feature_id.replace(':', '%3A')}"
         )
 
-<<<<<<< HEAD
-def test_predict_onnx_double(tmp_path):
-    model = "https://artifactory.vgt.vito.be/artifactory/testdata-public/openeo/geotrellis-extensions/test_model_double.onnx"
-    process_graph = {
-        "predictOnnx1": {
-            "arguments": {
-                "data": {
-                    "from_node": "loadcollection1"
-                },
-                "model": model
-            },
-            "process_id": "predict_onnx"
-        },
-        "loadcollection1": {
-            "process_id": "load_collection",
-            "arguments": {
-                "bands": ["Longitude"],
-                "id": "TestCollection-LonLat4x4",
-                "properties": {},
-                "spatial_extent": {"east": 5.08, "north": 51.22, "south": 51.215, "west": 5.07},
-                "temporal_extent": ["2023-06-01", "2023-06-06"],
-            },
-        },
-        "saveresult1": {
-            "arguments": {
-                "data": {
-                    "from_node": "predictOnnx1"
-                },
-                "format": "GTiff",
-            },
-            "process_id": "save_result",
-            "result": True
-        }
-    }
-
-    process = {
-        "process_graph": process_graph,
-        "job_options": {},
-    }
-
-    job_dir = tmp_path
-    metadata_file = job_dir / "job_metadata.json"
-=======
 
 @pytest.mark.skipif(not os.getenv("CORSA_MODEL_DIR"), reason="CORSA_MODEL_DIR is not set")
 def test_corsa_compress():
@@ -3920,75 +3877,17 @@
             "south": 5643900,
             "west": 654900,
         }
->>>>>>> 7ae79f5f
 
     run_job(
         process,
         output_file=job_dir / "out",
-<<<<<<< HEAD
-        metadata_file=metadata_file,
-        api_version="2.0.0",
-        job_dir=tmp_path,
-=======
         metadata_file=job_dir / "job_metadata.json",
         api_version="2.0.0",
         job_dir=job_dir,
->>>>>>> 7ae79f5f
         dependencies=[],
     )
 
 
-<<<<<<< HEAD
-    with metadata_file.open() as f:
-        metadata = json.load(f)
-
-    bands = metadata["assets"]['openEO_2023-06-05Z.tif']["raster:bands"]
-    assert len(bands) == 1
-    assert bands[0]["statistics"]["minimum"] == 10
-    assert bands[0]["statistics"]["maximum"] == 10
-
-def test_predict_onnx_reduce_sum(tmp_path):
-    model = "https://artifactory.vgt.vito.be/artifactory/testdata-public/openeo/geotrellis-extensions/test_model_sum_double.onnx"
-    process_graph = {
-        "predictOnnx1": {
-            "arguments": {
-                "data": {
-                    "from_node": "loadcollection1"
-                },
-                "model": model
-            },
-            "process_id": "predict_onnx"
-        },
-        "loadcollection1": {
-            "process_id": "load_collection",
-            "arguments": {
-                "bands": ["Longitude","Longitude","Longitude"],
-                "id": "TestCollection-LonLat4x4",
-                "properties": {},
-                "spatial_extent": {"east": 5.08, "north": 51.22, "south": 51.215, "west": 5.07},
-                "temporal_extent": ["2023-06-01", "2023-06-06"],
-            },
-        },
-        "saveresult1": {
-            "arguments": {
-                "data": {
-                    "from_node": "predictOnnx1"
-                },
-                "format": "GTiff",
-            },
-            "process_id": "save_result",
-            "result": True
-        }
-    }
-
-    process = {
-        "process_graph": process_graph,
-        "job_options": {},
-    }
-
-    job_dir = tmp_path
-    metadata_file = job_dir / "job_metadata.json"
-=======
 @pytest.mark.skipif(not os.getenv("CORSA_MODEL_DIR"), reason="CORSA_MODEL_DIR is not set")
 def test_corsa_decompress():
     job_dir = Path("/tmp/test_corsa_decompress")
@@ -4018,12 +3917,62 @@
 
     if longer:
         process["process_graph"]["loadcollection1"]["arguments"]["temporal_extent"] = ["2021-09-01", "2021-12-01"]
->>>>>>> 7ae79f5f
 
     run_job(
         process,
         output_file=job_dir / "out",
-<<<<<<< HEAD
+        metadata_file=job_dir / "job_metadata.json",
+        api_version="2.0.0",
+        job_dir=job_dir,
+        dependencies=[],
+    )
+
+
+def test_predict_onnx_double(tmp_path):
+    model = "https://artifactory.vgt.vito.be/artifactory/testdata-public/openeo/geotrellis-extensions/test_model_double.onnx"
+    process_graph = {
+        "predictOnnx1": {
+            "arguments": {
+                "data": {
+                    "from_node": "loadcollection1"
+                },
+                "model": model
+            },
+            "process_id": "predict_onnx"
+        },
+        "loadcollection1": {
+            "process_id": "load_collection",
+            "arguments": {
+                "bands": ["Longitude"],
+                "id": "TestCollection-LonLat4x4",
+                "properties": {},
+                "spatial_extent": {"east": 5.08, "north": 51.22, "south": 51.215, "west": 5.07},
+                "temporal_extent": ["2023-06-01", "2023-06-06"],
+            },
+        },
+        "saveresult1": {
+            "arguments": {
+                "data": {
+                    "from_node": "predictOnnx1"
+                },
+                "format": "GTiff",
+            },
+            "process_id": "save_result",
+            "result": True
+        }
+    }
+
+    process = {
+        "process_graph": process_graph,
+        "job_options": {},
+    }
+
+    job_dir = tmp_path
+    metadata_file = job_dir / "job_metadata.json"
+
+    run_job(
+        process,
+        output_file=job_dir / "out",
         metadata_file=metadata_file,
         api_version="2.0.0",
         job_dir=tmp_path,
@@ -4036,12 +3985,66 @@
 
     bands = metadata["assets"]['openEO_2023-06-05Z.tif']["raster:bands"]
     assert len(bands) == 1
+    assert bands[0]["statistics"]["minimum"] == 10
+    assert bands[0]["statistics"]["maximum"] == 10
+
+
+def test_predict_onnx_reduce_sum(tmp_path):
+    model = "https://artifactory.vgt.vito.be/artifactory/testdata-public/openeo/geotrellis-extensions/test_model_sum_double.onnx"
+    process_graph = {
+        "predictOnnx1": {
+            "arguments": {
+                "data": {
+                    "from_node": "loadcollection1"
+                },
+                "model": model
+            },
+            "process_id": "predict_onnx"
+        },
+        "loadcollection1": {
+            "process_id": "load_collection",
+            "arguments": {
+                "bands": ["Longitude","Longitude","Longitude"],
+                "id": "TestCollection-LonLat4x4",
+                "properties": {},
+                "spatial_extent": {"east": 5.08, "north": 51.22, "south": 51.215, "west": 5.07},
+                "temporal_extent": ["2023-06-01", "2023-06-06"],
+            },
+        },
+        "saveresult1": {
+            "arguments": {
+                "data": {
+                    "from_node": "predictOnnx1"
+                },
+                "format": "GTiff",
+            },
+            "process_id": "save_result",
+            "result": True
+        }
+    }
+
+    process = {
+        "process_graph": process_graph,
+        "job_options": {},
+    }
+
+    job_dir = tmp_path
+    metadata_file = job_dir / "job_metadata.json"
+
+    run_job(
+        process,
+        output_file=job_dir / "out",
+        metadata_file=metadata_file,
+        api_version="2.0.0",
+        job_dir=tmp_path,
+        dependencies=[],
+    )
+
+
+    with metadata_file.open() as f:
+        metadata = json.load(f)
+
+    bands = metadata["assets"]['openEO_2023-06-05Z.tif']["raster:bands"]
+    assert len(bands) == 1
     assert bands[0]["statistics"]["minimum"] == 15
-    assert bands[0]["statistics"]["maximum"] == 15
-=======
-        metadata_file=job_dir / "job_metadata.json",
-        api_version="2.0.0",
-        job_dir=job_dir,
-        dependencies=[],
-    )
->>>>>>> 7ae79f5f
+    assert bands[0]["statistics"]["maximum"] == 15