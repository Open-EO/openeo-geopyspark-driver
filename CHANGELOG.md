--- conflicted
+++ resolved
@@ -12,6 +12,12 @@
 
 ## Unreleased
 
+## 0.23.0
+
+### Added
+
+ - Support disabling ZkJobRegistry ([#632](https://github.com/Open-EO/openeo-geopyspark-driver/issues/632))
+
 ## 0.22.3
 
 ### Bugfix
@@ -29,11 +35,6 @@
 ### Bugfix
 
  - Prevent usage duplication in ETL API ([#41](https://github.com/eu-cdse/openeo-cdse-infra/issues/41))
-<<<<<<< HEAD
- - Prevent Zookeeper from blocking requests (https://github.com/Open-EO/openeo-geopyspark-driver/pull/639)
- - Support disabling ZkJobRegistry ([#632](https://github.com/Open-EO/openeo-geopyspark-driver/issues/632))
-=======
->>>>>>> e3c00eb4
 
 ## 0.22.0
 
