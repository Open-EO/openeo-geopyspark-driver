import json
import os
import shutil
from pathlib import Path
from unittest import skip

import dirty_equals
import geopyspark as gps
import pytest
from openeo.metadata import Band
from openeo_driver.util.geometry import geojson_to_geometry
from shapely import geometry

from openeogeotrellis.geopysparkdatacube import GeopysparkDataCube
from .data import get_test_data_file
from .datacube_fixtures import layer_with_two_bands_and_one_date


class TestDownload:
    def download_no_bands(self, tmp_path, format):
        input_layer = layer_with_two_bands_and_one_date()
        imagecollection = GeopysparkDataCube(pyramid=gps.Pyramid({0: input_layer}))
        res = imagecollection.save_result(str(tmp_path / "test_download_result.") + format, format=format)
        print(res)

    def download_no_args(self, tmp_path, format, format_options={}):
        input_layer = layer_with_two_bands_and_one_date()
        imagecollection = GeopysparkDataCube(pyramid=gps.Pyramid({0: input_layer}))
        imagecollection.metadata=imagecollection.metadata.add_dimension('band_one', 'band_one', 'bands')
        imagecollection.metadata=imagecollection.metadata.append_band(Band('band_two','',''))

        res = imagecollection.save_result(str(tmp_path / "test_download_result.") + format, format=format, format_options=format_options)
        print(res)
        return res
        #TODO how can we verify downloaded geotiffs, preferably without introducing a dependency on another library.

    def download_no_args_single_byte_band(self, tmp_path, format, format_options={}):
        input_layer = layer_with_two_bands_and_one_date().convert_data_type(gps.CellType.UINT8)
        imagecollection = GeopysparkDataCube(pyramid=gps.Pyramid({0: input_layer}))
        imagecollection.metadata=imagecollection.metadata.add_dimension('band_one', 'band_one', 'bands')
        imagecollection.metadata=imagecollection.metadata.append_band(Band('band_two','',''))
        imagecollection.filter_bands(['band_one'])


        res = imagecollection.save_result(str(tmp_path / "test_download_result_single_band.") + format, format=format, format_options=format_options)
        print(res)
        return res

    def download_masked(self, tmp_path, format):
        input_layer = layer_with_two_bands_and_one_date()
        imagecollection = GeopysparkDataCube(pyramid=gps.Pyramid({0: input_layer}))
        imagecollection.metadata=imagecollection.metadata.add_dimension('band_one', 'band_one', 'bands')
        imagecollection.metadata=imagecollection.metadata.append_band(Band('band_two','',''))

        polygon = geometry.Polygon([[0, 0], [1.9, 0], [1.9, 1.9], [0, 1.9]])
        imagecollection = imagecollection.mask_polygon(mask=polygon)

        filename = str(tmp_path / "test_download_masked_result.") + format
        res = imagecollection.save_result(filename, format=format)
        print(res)
        #TODO how can we verify downloaded geotiffs, preferably without introducing a dependency on another library.

    def download_masked_reproject(self, tmp_path, format):
        input_layer = layer_with_two_bands_and_one_date()
        imagecollection = GeopysparkDataCube(pyramid=gps.Pyramid({0: input_layer}))
        imagecollection.metadata=imagecollection.metadata.add_dimension('band_one', 'band_one', 'bands')
        imagecollection.metadata=imagecollection.metadata.append_band(Band('band_two','',''))

        polygon = geometry.Polygon([[0, 0], [1.9, 0], [1.9, 1.9], [0, 1.9]])
        import pyproj
        from shapely.ops import transform
        from functools import partial
        project = partial(
            pyproj.transform,
            pyproj.Proj(init="EPSG:4326"),  # source coordinate system
            pyproj.Proj(init="EPSG:3857"))  # destination coordinate system
        reprojected = transform(project, polygon)
        imagecollection = imagecollection.mask_polygon(mask=reprojected, srs="EPSG:3857")

        filename = str(tmp_path / "test_download_masked_result.3857.") + format
        res = imagecollection.save_result(filename, format=format)
        print(res)
        #TODO how can we verify downloaded geotiffs, preferably without introducing a dependency on another library.

    def test_download_geotiff_no_args(self, tmp_path):
        self.download_no_args(tmp_path, 'gtiff')

    def test_download_netcdf_no_bands(self, tmp_path):
        self.download_no_bands(tmp_path, 'netcdf')

    def test_download_netcdf_no_args(self, tmp_path):
        self.download_no_args(tmp_path, 'netcdf')

    def test_download_netcdf_no_args_batch(self, tmp_path):
        res = self.download_no_args(tmp_path, 'netcdf', {"batch_mode": True, "multidate": True})
        print(res)

    def test_download_json_no_args(self, tmp_path):
        self.download_no_args(tmp_path, 'json')

    def test_download_geotiff_colormap(self, tmp_path):
        self.download_no_args_single_byte_band(tmp_path, 'gtiff', {'colormap':{"0":0,"1":[0.5,0.1,0.2,0.5],"2":40000}})

    def test_download_png_colormap(self, tmp_path):
        self.download_no_args_single_byte_band(tmp_path, 'png', {'colormap':{"0":0,"1":[0.5,0.1,0.2,0.5],"2":40000}})

    def test_download_masked_geotiff(self, tmp_path):
        self.download_masked(tmp_path, 'gtiff')

    def test_download_masked_netcdf(self, tmp_path):
        self.download_masked(tmp_path, 'netcdf')

    def test_download_masked_json(self, tmp_path):
        self.download_masked(tmp_path, 'json')

    def test_download_masked_geotiff_reproject(self, tmp_path):
        self.download_masked_reproject(tmp_path, 'gtiff')

    def test_download_masked_netcdf_reproject(self, tmp_path):
        self.download_masked_reproject(tmp_path, 'netcdf')

    def test_download_masked_json_reproject(self, tmp_path):
        self.download_masked_reproject(tmp_path, 'json')

    def test_write_assets(self, tmp_path):
        input_layer = layer_with_two_bands_and_one_date()
        imagecollection = GeopysparkDataCube(pyramid=gps.Pyramid({0: input_layer}))
        imagecollection.metadata = imagecollection.metadata.add_dimension('band_one', 'band_one', 'bands')
        imagecollection.metadata = imagecollection.metadata.append_band(Band('band_two', '', ''))
        format = 'GTiff'

        print("tmp_path: " + str(tmp_path))
        res = imagecollection.write_assets(str(tmp_path / "ignored.tiff"), format=format,format_options={
            "multidate": True,
            "batch_mode": True,
            "filename_prefix": "filenamePrefixTest"
        })
        assert 1 == len(res)
        name, asset = next(iter(res.items()))
        assert Path(asset['href']).parent == tmp_path
        assert asset['nodata'] == -1
        assert asset['roles'] == ['data']
        assert 2 == len(asset['bands'])
        assert "filenamePrefixTest" in asset['href']
        assert 'image/tiff; application=geotiff' == asset['type']
        assert asset['datetime'] == "2017-09-25T11:37:00Z"
        assert "filenamePrefixTest" in name

    with get_test_data_file("geometries/polygons02.geojson").open() as f:
        features = json.load(f)

    def test_write_assets_samples(self, tmp_path):
        input_layer = layer_with_two_bands_and_one_date()
        imagecollection = GeopysparkDataCube(pyramid=gps.Pyramid({0: input_layer}))
        imagecollection.metadata = imagecollection.metadata.add_dimension('band_one', 'band_one', 'bands')
        imagecollection.metadata = imagecollection.metadata.append_band(Band('band_two', '', ''))
        format = 'GTiff'

        geometries = geojson_to_geometry(self.features)
        res = imagecollection.write_assets(
            str(tmp_path / "ignored.tiff"),
            format=format,
            format_options={
                "multidate": True,
                "batch_mode": True,
                "geometries": geometries,
                "sample_by_feature": True,
                "feature_id_property": "id",
                "filename_prefix": "filenamePrefixTest",
            },
        )

        expected = {
            name: {
                "bands": [
                    dirty_equals.IsPartialDict(name="band_one"),
                    dirty_equals.IsPartialDict(name="band_two"),
                ],
                "bbox": dirty_equals.IsListOrTuple(length=4),
                "datetime": "2017-09-25T11:37:00Z",
                "geometry": dirty_equals.IsPartialDict(type="Polygon"),
                "href": str(tmp_path / name),
                "nodata": -1,
                "roles": ["data"],
                "type": "image/tiff; application=geotiff",
            }
            for name in [
                "filenamePrefixTest_2017-09-25Z_0.tif",
                "filenamePrefixTest_2017-09-25Z_1.tif",
                "filenamePrefixTest_2017-09-25Z_2.tif",
                "filenamePrefixTest_2017-09-25Z_3.tif",
                "filenamePrefixTest_2017-09-25Z_4.tif",
            ]
        }
        assert res == expected

    def test_write_assets_samples_tile_grid(self, tmp_path):
        input_layer = layer_with_two_bands_and_one_date()
        imagecollection = GeopysparkDataCube(pyramid=gps.Pyramid({0: input_layer}))
        imagecollection.metadata = imagecollection.metadata.add_dimension('band_one', 'band_one', 'bands')
        imagecollection.metadata = imagecollection.metadata.append_band(Band('band_two', '', ''))
        format = 'GTiff'

        res = imagecollection.write_assets(str(tmp_path / "test_download_result.tiff"), format=format, format_options={
            "multidate": True,  # not used
            "batch_mode": False,
            "geometries": geojson_to_geometry(self.features),
            "sample_by_feature": True,
            "feature_id_property": 'id',
            "filename_prefix": "filenamePrefixTest",
            "tile_grid": "100km",
        })
        assert len(res) == 30
        name, asset = next(iter(res.items()))
        assert Path(asset['href']).parent == tmp_path
        assert asset['roles'] == ['data']
        assert 'image/tiff; application=geotiff' == asset['type']

    def test_write_assets_samples_tile_grid_batch(self, tmp_path):
        input_layer = layer_with_two_bands_and_one_date()
        imagecollection = GeopysparkDataCube(pyramid=gps.Pyramid({0: input_layer}))
        imagecollection.metadata = imagecollection.metadata.add_dimension('band_one', 'band_one', 'bands')
        imagecollection.metadata = imagecollection.metadata.append_band(Band('band_two', '', ''))
        format = 'GTiff'

        res = imagecollection.write_assets(str(tmp_path / "ignored.tiff"), format=format, format_options={
            "multidate": True,
            "batch_mode": True,
            "geometries": geojson_to_geometry(self.features),
            "sample_by_feature": True,
            "feature_id_property": 'id',
            "filename_prefix": "filenamePrefixTest",
            "tile_grid": "100km",
        })
        assert len(res) == 30
        name, asset = next(iter(res.items()))
        assert Path(asset['href']).parent == tmp_path
        assert asset['nodata'] == -1
        assert asset['roles'] == ['data']
        assert 2 == len(asset['bands'])
        assert "filenamePrefixTest" in asset['href']
        assert 'image/tiff; application=geotiff' == asset['type']
        assert asset['datetime'] == "2017-09-25T11:37:00Z"

    @pytest.mark.parametrize("filename_prefix", [None, "prefixTest"])
    @pytest.mark.parametrize("tile_grid", [None, "100km"])
    @pytest.mark.parametrize("space_type", ["spacetime", "spatial"])
    @pytest.mark.parametrize("stitch", [False, True])
    @pytest.mark.parametrize("catalog", [False, True])
    @pytest.mark.parametrize("format_arg", ["netCDF"])  # "GTIFF" behaves different from "netCDF", so not testing now
    @pytest.mark.parametrize("bands_metadata", [{},"s","so"])
    def test_write_assets_parameterize_batch(self, tmp_path, imagecollection_with_two_bands_and_three_dates,
                                             imagecollection_with_two_bands_spatial_only,
<<<<<<< HEAD
                                             format_arg, catalog, stitch, space_type,
                                             tile_grid, filename_prefix):
        d = locals()
        d = {i: d[i] for i in d if i != 'self' and i != "tmp_path" and i != "d"}
        test_name = "-".join(map(str, list(d.values())))  # a bit like how pytest names it

=======
                                             format_arg, sample_by_feature, catalog, stitch, space_type,
                                             tile_grid, filename_prefix,bands_metadata):
>>>>>>> 7298eb48
        if space_type == "spacetime":
            imagecollection = imagecollection_with_two_bands_and_three_dates
        else:
            imagecollection = imagecollection_with_two_bands_spatial_only

        if bands_metadata == "s":
            bands_metadata = {"red":{"SCALE":1.23}}
        elif bands_metadata == "so":
            bands_metadata = {"red": {"SCALE": 1.23,"OFFSET":4.56}}
        geometries = geojson_to_geometry(self.features)
        items = imagecollection.write_assets(
            str(tmp_path / "ignored<\0>.extension"),  # null byte to cause error if filename would be written to fs
            format=format_arg,
            format_options={
                "batch_mode": True,
                "geometries": geometries,
                "sample_by_feature": True,
                "feature_id_property": 'id',
                "filename_prefix": filename_prefix,
                "stitch": stitch,
                "tile_grid": tile_grid,
                "bands_metadata": bands_metadata
            }
        )
<<<<<<< HEAD

        assets = [(asset_key, asset) for item in items.values() for asset_key, asset in item["assets"].items()]
        with open(self.test_write_assets_parameterize_batch_path + test_name + ".json", 'w') as fp:
            json.dump(assets, fp, indent=2)
=======
>>>>>>> 7298eb48

        if format_arg.lower() in {"netcdf"}:
            expected_extension, expected_type = ".nc", "application/x-netcdf"
        elif format_arg.lower() in {"gtiff"}:
            expected_extension, expected_type = ".tif", "image/tiff; application=geotiff"
        else:
<<<<<<< HEAD
            extension = ".tif"
        assert len(assets) >= 3
        assert len(assets) <= geometries.length  # a netCDF asset contains all dates
        assert {asset_key for asset_key, _ in assets} == {"openEO"}
        asset_filenames = {Path(asset["href"]).name for _, asset in assets}
        if format_arg == "netCDF":
            if filename_prefix:
                assert filename_prefix + "_0" + extension in asset_filenames
            else:
                assert "openEO_0" + extension in asset_filenames
        _, asset = assets[0]
        assert Path(asset['href']).parent == tmp_path
        if filename_prefix:
            assert filename_prefix in asset['href']
        assert asset['nodata'] == -1
        assert asset['roles'] == ['data']
        assert 2 == len(asset['bands'])
        if format_arg == "netCDF":
            assert 'application/x-netcdf' == asset['type']
        else:
            assert 'image/tiff; application=geotiff' == asset['type']

    test_write_assets_parameterize_path = "tmp/test_write_assets_parameterize/"
    shutil.rmtree(test_write_assets_parameterize_path, ignore_errors=True)
    os.makedirs(test_write_assets_parameterize_path)
=======
            raise ValueError(format_arg)

        expected_filenames = [f"{filename_prefix or 'openEO'}_{i}{expected_extension}" for i in range(5)]
        expected = {
            name: {
                "bands": [
                    dirty_equals.IsPartialDict(name="red"),
                    dirty_equals.IsPartialDict(name="nir"),
                ],
                "bbox": dirty_equals.IsListOrTuple(length=4),
                "geometry": dirty_equals.IsPartialDict(type="Polygon"),
                "href": str(tmp_path / name),
                "nodata": -1,
                "roles": ["data"],
                "type": expected_type,
            }
            for name in expected_filenames
        }
        assert assets == expected
>>>>>>> 7298eb48

    # Parameters found inside 'write_assets'. If all parameters are tested: 768 cases that take 2min to run.
    @pytest.mark.parametrize("tiled", [True])  # Specify [True, False] to run more tests
    @pytest.mark.parametrize("stitch", [True])  # Specify [True, False] to run more tests
    @pytest.mark.parametrize("catalog", [True, False])
    @pytest.mark.parametrize("tile_grid", [None, "100km"])
    @pytest.mark.parametrize("sample_by_feature", [True, False])
    @pytest.mark.parametrize("batch_mode", [True, False])
    @pytest.mark.parametrize("filename_prefix", [None, "prefixTest"])
    @pytest.mark.parametrize("attach_gdalinfo_assets", [True, False])
    @pytest.mark.parametrize("space_type", ["spacetime", "spatial"])
    @pytest.mark.parametrize("format_arg", ["NETCDF", "GTIFF", "PNG"])
    def test_write_assets_parameterize(self, tmp_path, imagecollection_with_two_bands_and_three_dates,
                                       imagecollection_with_two_bands_spatial_only,
                                       tiled,
                                       stitch,
                                       catalog,
                                       tile_grid,
                                       sample_by_feature,
                                       batch_mode,
                                       filename_prefix,
                                       attach_gdalinfo_assets,
                                       space_type,
                                       format_arg,
                                       ):
        if batch_mode and sample_by_feature:
            # 'sample_by_feature' is only relevant in 'batch_mode'
            return
        if attach_gdalinfo_assets and format_arg != "GTIFF":
            # 'attach_gdalinfo_assets' is only relevant when outputting 'GTIFF'
            return

        if space_type == "spacetime":
            imagecollection = imagecollection_with_two_bands_and_three_dates
        else:
            imagecollection = imagecollection_with_two_bands_spatial_only

        if format_arg == "NETCDF":
            extension = ".nc"
        elif format_arg == "PNG":
            extension = ".png"
        elif format_arg == "GTIFF":
            extension = ".tif"
        else:
            assert False
        filename = "test_download_result" + extension
        geometries = geojson_to_geometry(self.features)
        items_all = imagecollection.write_assets(
            str(tmp_path / filename),
            format=format_arg,
            format_options={
                "tiled": tiled,
                "stitch": stitch,
                "parameters": {
                    "catalog": catalog,
                },
                "tile_grid": tile_grid,
                "sample_by_feature": sample_by_feature,
                "batch_mode": batch_mode,
                "filename_prefix": filename_prefix,  # no effect when outputting single file
                "attach_gdalinfo_assets": attach_gdalinfo_assets,

                # non parametrized:
                "geometries": geometries,
                # "feature_id_property": 'id',  # not used
                # "multidate": True,  # not used
                "ZLEVEL": 6,
            }
        )

        assets_all = [(asset_key, asset) for item in items_all.values() for asset_key, asset in item["assets"].items()]
        assets_data = [(asset_key, asset) for asset_key, asset in assets_all if "data" in asset["roles"]]
        name, asset = assets_data[0]
        print("href of first asset: " + asset["href"])
        assets_metadata = [(asset_key, asset) for asset_key, asset in assets_all if "data" not in asset["roles"]]
        if format_arg == "GTIFF" and not catalog:
            if attach_gdalinfo_assets:
                assert len(assets_metadata) == len(assets_data)
            else:
                assert len(assets_metadata) == 0

        if len(assets_data) == 1:
            assert assets_data[0][0] == "openEO"
            assert filename in asset['href']
        else:
            if filename_prefix:
                assert filename_prefix in asset['href']
            else:
                if (tile_grid and stitch and not catalog and format_arg == "GTIFF") \
                        or (tile_grid and not (batch_mode and space_type != "spatial") and not stitch and not catalog
                            and format_arg == "GTIFF"):
                    # special case for _save_stitched_tile_grid
                    assert "/test_download_result" in asset['href']
                else:
                    assert "/openEO" in asset['href']
        assert Path(asset['href']).parent == tmp_path

    #skipped because gdal_merge.py is not available on jenkins
    @skip
    def test_download_as_catalog(self):
        input_layer = layer_with_two_bands_and_one_date()

        imagecollection = GeopysparkDataCube(pyramid=gps.Pyramid({0: input_layer}))
        imagecollection.save_result("catalogresult.tiff", format="GTIFF", format_options={"parameters": {"catalog": True}})<|MERGE_RESOLUTION|>--- conflicted
+++ resolved
@@ -251,17 +251,8 @@
     @pytest.mark.parametrize("bands_metadata", [{},"s","so"])
     def test_write_assets_parameterize_batch(self, tmp_path, imagecollection_with_two_bands_and_three_dates,
                                              imagecollection_with_two_bands_spatial_only,
-<<<<<<< HEAD
                                              format_arg, catalog, stitch, space_type,
-                                             tile_grid, filename_prefix):
-        d = locals()
-        d = {i: d[i] for i in d if i != 'self' and i != "tmp_path" and i != "d"}
-        test_name = "-".join(map(str, list(d.values())))  # a bit like how pytest names it
-
-=======
-                                             format_arg, sample_by_feature, catalog, stitch, space_type,
                                              tile_grid, filename_prefix,bands_metadata):
->>>>>>> 7298eb48
         if space_type == "spacetime":
             imagecollection = imagecollection_with_two_bands_and_three_dates
         else:
@@ -286,66 +277,38 @@
                 "bands_metadata": bands_metadata
             }
         )
-<<<<<<< HEAD
-
-        assets = [(asset_key, asset) for item in items.values() for asset_key, asset in item["assets"].items()]
-        with open(self.test_write_assets_parameterize_batch_path + test_name + ".json", 'w') as fp:
-            json.dump(assets, fp, indent=2)
-=======
->>>>>>> 7298eb48
 
         if format_arg.lower() in {"netcdf"}:
             expected_extension, expected_type = ".nc", "application/x-netcdf"
         elif format_arg.lower() in {"gtiff"}:
             expected_extension, expected_type = ".tif", "image/tiff; application=geotiff"
         else:
-<<<<<<< HEAD
-            extension = ".tif"
-        assert len(assets) >= 3
-        assert len(assets) <= geometries.length  # a netCDF asset contains all dates
-        assert {asset_key for asset_key, _ in assets} == {"openEO"}
-        asset_filenames = {Path(asset["href"]).name for _, asset in assets}
-        if format_arg == "netCDF":
-            if filename_prefix:
-                assert filename_prefix + "_0" + extension in asset_filenames
-            else:
-                assert "openEO_0" + extension in asset_filenames
-        _, asset = assets[0]
-        assert Path(asset['href']).parent == tmp_path
-        if filename_prefix:
-            assert filename_prefix in asset['href']
-        assert asset['nodata'] == -1
-        assert asset['roles'] == ['data']
-        assert 2 == len(asset['bands'])
-        if format_arg == "netCDF":
-            assert 'application/x-netcdf' == asset['type']
-        else:
-            assert 'image/tiff; application=geotiff' == asset['type']
-
-    test_write_assets_parameterize_path = "tmp/test_write_assets_parameterize/"
-    shutil.rmtree(test_write_assets_parameterize_path, ignore_errors=True)
-    os.makedirs(test_write_assets_parameterize_path)
-=======
             raise ValueError(format_arg)
 
         expected_filenames = [f"{filename_prefix or 'openEO'}_{i}{expected_extension}" for i in range(5)]
-        expected = {
-            name: {
-                "bands": [
-                    dirty_equals.IsPartialDict(name="red"),
-                    dirty_equals.IsPartialDict(name="nir"),
-                ],
+
+        expected = [
+            {
+                "id": dirty_equals.IsStr(),
                 "bbox": dirty_equals.IsListOrTuple(length=4),
                 "geometry": dirty_equals.IsPartialDict(type="Polygon"),
-                "href": str(tmp_path / name),
-                "nodata": -1,
-                "roles": ["data"],
-                "type": expected_type,
+                "assets": {
+                    "openEO": {
+                        "bands": [
+                            dirty_equals.IsPartialDict(name="red"),
+                            dirty_equals.IsPartialDict(name="nir"),
+                        ],
+                        "href": str(tmp_path / name),
+                        "nodata": -1,
+                        "roles": ["data"],
+                        "type": expected_type,
+                    }
+                }
             }
             for name in expected_filenames
-        }
-        assert assets == expected
->>>>>>> 7298eb48
+        ]
+
+        assert sorted(items.values(), key=lambda item: item["assets"]["openEO"]["href"]) == expected
 
     # Parameters found inside 'write_assets'. If all parameters are tested: 768 cases that take 2min to run.
     @pytest.mark.parametrize("tiled", [True])  # Specify [True, False] to run more tests
