--- conflicted
+++ resolved
@@ -733,7 +733,11 @@
 
 
 @pytest.fixture
-<<<<<<< HEAD
+def yarn_mocker() -> YarnMocker:
+    return YarnMocker()
+
+
+@pytest.fixture
 def metadata_tracker():
     # TODO: local import, otherwise subsequent import of openeogeotrellis.job_options.JobOptions will call
     #  get_backend_config() eagerly, bypassing the setup of OPENEO_BACKEND_CONFIG in pytest_configure()
@@ -746,8 +750,4 @@
     # tracker reset, so get it again
     tracker = _get_tracker()
     yield tracker
-    tracker.setGlobalTracking(False)
-=======
-def yarn_mocker() -> YarnMocker:
-    return YarnMocker()
->>>>>>> 49b6ae0f
+    tracker.setGlobalTracking(False)