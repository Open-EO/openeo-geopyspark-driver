# Changelog
All notable changes to this project will be documented in this file.

This project relies on continuous integration for new features. So we do not yet have explicitly versioned
releases. Releases are simply built continuously, automatically tested, deployed to a development environment and then to production.

Note that the openEO API provides a way to support stable and unstable versions in the same implementation:
https://openeo.org/documentation/1.0/developers/api/reference.html#operation/connect

If needed, feature flags are used to allow testing unstable features in development/production,
without compromising stable operations.

<!-- start-of-changelog -->

## In progress: 0.64.0

<<<<<<< HEAD
- Write GeoTiff assets with valid tile size; override with `tile_size` format option. ([#1083](https://github.com/Open-EO/openeo-geopyspark-driver/issues/1083))
=======
- `load_custom_processes`: allow specifying path directly
>>>>>>> 20d24ce5

## 0.63.0

- Add `bbox` and `geometry` to exported STAC items pertaining to GeoTiff assets of a spatial data cube ([eu-cdse/openeo-cdse-infra#418](https://github.com/eu-cdse/openeo-cdse-infra/issues/418))
- Support UDF dependency extraction from remote process definitions (URL based UDPs) ([#1063](https://github.com/Open-EO/openeo-geopyspark-driver/issues/1063))
- `StacApiWorkspace`: improve STAC requests resilience ([#1073](https://github.com/Open-EO/openeo-geopyspark-driver/issues/1073))
- `StacApiWorkspace`: reject unsupported characters in `merge` ([eu-cdse/openeo-cdse-infra#415](https://github.com/eu-cdse/openeo-cdse-infra/issues/415))
- `load_stac`: fix delay in driver due to expensive item/asset processing ([#1081](https://github.com/Open-EO/openeo-geopyspark-driver/issues/1081))


## 0.62.0

- `load_stac`: improve STAC requests resilience ([#818](https://github.com/Open-EO/openeo-geopyspark-driver/issues/818))
- Extract demo CWL content to package resources ([#1057](https://github.com/Open-EO/openeo-geopyspark-driver/issues/1057))
- Disable EJR health check from batch job context ([#1066](https://github.com/Open-EO/openeo-geopyspark-driver/issues/1066))
- `load_stac`: support empty data cubes ([#1049](https://github.com/Open-EO/openeo-geopyspark-driver/issues/1049))
- Remove proof-of-concept CWL processes (now in openeo-geotrellis-kubernetes) from generic openeo-geopyspark-driver ([#1057](https://github.com/Open-EO/openeo-geopyspark-driver/issues/1057)/[#1038](https://github.com/Open-EO/openeo-geopyspark-driver/issues/1038))


## 0.61.0

- `python-memory`: make job option available on YARN, add a default config
- `load_stac`: optimize resolution with regard to requested bands (experimental) ([#1043](https://github.com/Open-EO/openeo-geopyspark-driver/issues/1043))
- `load_stac`: apply offset (experimental) ([#1051](https://github.com/Open-EO/openeo-geopyspark-driver/issues/1051))
- Deprecate non-standard "logging-threshold" job option in favor of standardized "log_level" job creation parameter ([#909](https://github.com/Open-EO/openeo-geopyspark-driver/issues/909))
- Fail fast on UDF dependency installation failure ([#1048](https://github.com/Open-EO/openeo-geopyspark-driver/issues/1048))
- `load_stac`: avoid OOM on global low-res assets ([#1055](https://github.com/Open-EO/openeo-geopyspark-driver/issues/1055))

## 0.60.1

- `load_stac`: restore spatial dimensions of data cube loaded from STAC Collection that lacks `cube:dimensions`. ([#1036](https://github.com/Open-EO/openeo-geopyspark-driver/issues/1036))
- `sar_backscatter`: report soft-errors fraction in usage metrics
- `apply_neighborhood`: for t='P1D', add date to dataarray.attrs with key 't'

## 0.60.0

- Make environment variables to be passed from web app driver to batch job driver configurable ([#867](https://github.com/Open-EO/openeo-geopyspark-driver/issues/867))
- `load_collection`/`load_stac`: support parameters in `properties` ([Open-EO/openeo-python-driver#327](https://github.com/Open-EO/openeo-python-driver/issues/327))

## 0.59.0

- load_stac: cube creation is now cached, just like load_collection ([#993](https://github.com/Open-EO/openeo-geopyspark-driver/issues/993))
- logs: Provide a performance summary at the end of a batch job.
- `StacApiWorkspace`: support `filepath_per_band` ([#867](https://github.com/Open-EO/openeo-geopyspark-driver/issues/867))
- `load_stac`: use STAC API Filter Extension to prevent driver OOM ([#979](https://github.com/Open-EO/openeo-geopyspark-driver/issues/979))

## 0.58.1

- Fix spatial and temporal extents of exported STAC Collection ([#867](https://github.com/Open-EO/openeo-geopyspark-driver/issues/867))

## 0.58.0

- Improve "App not found" logs to avoid red herrings in root cause analysis ([eu-cdse/openeo-cdse-infra#147](https://github.com/eu-cdse/openeo-cdse-infra/issues/147))
- Avoid pixel shift when source data is not aligned in load_stac. ([#648](https://github.com/Open-EO/openeo-geopyspark-driver/issues/648))
- Fix when outputting an empty vector cube to GeoParquet ([#987](https://github.com/Open-EO/openeo-geopyspark-driver/issues/987))
- Fix for outputting a vector cube to legacy `timeseries.json` format. ([#342](https://github.com/Open-EO/openeo-python-driver/issues/342))
- Add gdalinfo json files next to tiff files. ([openeo-geotrellis-extensions#352](https://github.com/Open-EO/openeo-geotrellis-extensions/issues/352))
- Support exporting assets for different collections to different paths ([#867](https://github.com/Open-EO/openeo-geopyspark-driver/issues/867))
- load_collection: bugfix in 'global extent' computation, increases performance ([#334](https://github.com/Open-EO/openeo-python-driver/issues/334))

## 0.57.0

- Initial support for S3 profiles and tokens during batch job execution ([#969](https://github.com/Open-EO/openeo-geopyspark-driver/pull/969))

## 0.56.0

- Initial support for CWL based processes with Calrissian on a Kubernetes cluster ([#936](https://github.com/Open-EO/openeo-geopyspark-driver/issues/936))

## 0.55.0

- Support `file_metadata` format option to set file-specific metadata on `GTiff` output assets ([#970](https://github.com/Open-EO/openeo-geopyspark-driver/issues/970))
- load_collection for Sentinel-3 Level2 data: avoid data corruption in specific case ([#755](https://github.com/Open-EO/openeo-geopyspark-driver/issues/755))

## 0.54.0

- `export_workspace`: experimental support for merging into STAC API ([#867](https://github.com/Open-EO/openeo-geopyspark-driver/issues/867))

## 0.53.1

- `export_workspace`: fix `KeyError: 'alternate'` upon merging into existing STAC collection ([#677](https://github.com/Open-EO/openeo-geopyspark-driver/issues/677))

## 0.53.0

- `export_workspace`: experimental support for merging STAC Collections ([#677](https://github.com/Open-EO/openeo-geopyspark-driver/issues/677))
- Add support for `orgId` in ETL resource/cost reporting ([#671](https://github.com/Open-EO/openeo-geopyspark-driver/issues/671))
- `load_stac`: Align output pixels with source pixels if source data is UTM and has an offset. ([#648](https://github.com/Open-EO/openeo-geopyspark-driver/issues/648))

## 0.52.0

- Throw error when trying to use unsupported `target_dimension` in `aggregate_spatial` ([#951](https://github.com/Open-EO/openeo-geopyspark-driver/issues/951))
- Allow specifying region name for an ObjectStorageWorkspace ([#955](https://github.com/Open-EO/openeo-geopyspark-driver/pull/955))
- Better print ApiException. ([#962](https://github.com/Open-EO/openeo-geopyspark-driver/pull/962))
- Include job title by default in user job listings ([#963](https://github.com/Open-EO/openeo-geopyspark-driver/issues/963))
- Support pagination of user job listings ([#959](https://github.com/Open-EO/openeo-geopyspark-driver/issues/959)/[Open-EO/openeo-python-driver#332](https://github.com/Open-EO/openeo-python-driver/issues/332))

## 0.51.0

- `load_stac`: omit `datetime` parameter from STAC API item search request if no `temporal_extent` specified ([#950](https://github.com/Open-EO/openeo-geopyspark-driver/issues/950))

## 0.50.1

- Fix `reduce_dimension` of bands for GeoTIFF output in batch job ([#943](https://github.com/Open-EO/openeo-geopyspark-driver/issues/943))


## 0.50.0

- Fix type of `ZLEVEL` option for `GTiff` format
- Add `filepath_per_band` to `save_result` options. ([#877](https://github.com/Open-EO/openeo-geopyspark-driver/issues/877))
- Allow pointing to custom processes with `OPENEO_CUSTOM_PROCESSES` env var (related to [#936](https://github.com/Open-EO/openeo-geopyspark-driver/issues/936))


## 0.49.1

- Py4j log level is now always 'WARN' to avoid spurious messages.
- Fix removal of multiple original job result assets ([#883](https://github.com/Open-EO/openeo-geopyspark-driver/issues/883))
- Fix using asset_per_band with large extends giving partial tiff files ([Open-EO/openeo-geotrellis-extensions#329](https://github.com/Open-EO/openeo-geotrellis-extensions/issues/329))

## 0.49.0

- Fix `load_stac` for collections from stac.terrascope.be ([#862](https://github.com/Open-EO/openeo-geopyspark-driver/issues/862))
- Point `href` of job result asset to workspace URI if original was removed ([#883](https://github.com/Open-EO/openeo-geopyspark-driver/issues/883))

## 0.48.2

- Fix `resample_spatial` of Sentinel-3 data cube ([#920](https://github.com/Open-EO/openeo-geopyspark-driver/issues/920))

## 0.48.0

- Expose `filename_prefix` format option for `netCDF` output assets ([#876](https://github.com/Open-EO/openeo-geopyspark-driver/issues/876))
- Make sure `OPENEO_BACKEND_CONFIG` env var is set in K8s executors

## 0.47.0

- Support `bands_metadata` format option to set band-specific scale, offset and other metadata on `GTiff` output assets ([Open-EO/openeo-geotrellis-extensions#317](https://github.com/Open-EO/openeo-geotrellis-extensions/issues/317))

## 0.46.0

- Automatic Python UDF dependency handling: add option to work with ZIP archive
  instead of full tree in job work folder, to improve performance/stability
  in contexts where large file trees under the job work folder are not ideal,
  e.g. FUSE-mounted S3 storage
  ([#845](https://github.com/Open-EO/openeo-geopyspark-driver/issues/845), [docs](docs/udf-deps.md))

## 0.45.0

- Experimental support for removal of originals of assets exported to workspace ([#883](https://github.com/Open-EO/openeo-geopyspark-driver/issues/883))
- A rounding bug was fixed in a downstream library that in specific cases leads to a change in the number of pixel rows/columns in the output. We mainly observe this when the input bounding box is not well aligned to the pixel grid of the Copernicus data. [#297](https://github.com/Open-EO/openeo-geopyspark-driver/issues/297)
- Fixed an issue where jobs asset_per_band sometimes returned empty tiff files.  ([Open-EO/openeo-geotrellis-extensions#329](https://github.com/Open-EO/openeo-geotrellis-extensions/issues/329))

## 0.44.1

- Stream assets from object storage to prevent batch job driver pod from being OOMKilled ([eu-cdse/openeo-cdse-infra#278](https://github.com/eu-cdse/openeo-cdse-infra/issues/278))

## 0.44.0

- Job tracker: only consider jobs _updated_ in last 2 weeks ([#902](https://github.com/Open-EO/openeo-geopyspark-driver/issues/902))

## 0.43.0

- Support exporting objects to object storage workspace ([eu-cdse/openeo-cdse-infra#278](https://github.com/eu-cdse/openeo-cdse-infra/issues/278))

## 0.42.0

- Job tracker (still based on `DoubleJobRegistry`): only consider last 2 weeks of "trackable" jobs ([#902](https://github.com/Open-EO/openeo-geopyspark-driver/issues/902))

## 0.41.0

- quantiles, when used in apply_dimension was corrected to use the interpolation method that is prescribed by the openEO process definition.
- return STAC Items with valid date/time for time series job results ([#852](https://github.com/Open-EO/openeo-geopyspark-driver/issues/852))
- filter_labels now also supported for collections that use sar_backscatter and use the internal Orfeo toolbox based method to compute backscatter on the fly. For example: SENTINEL1_GRD ([Open-EO/openeo-geotrellis-extensions#320](https://github.com/Open-EO/openeo-geotrellis-extensions/issues/320))
- support mask assets in `load_stac` ([#874](https://github.com/Open-EO/openeo-geopyspark-driver/issues/874))
- align `DataCubeParameters` with `load_collection` ([#812](https://github.com/Open-EO/openeo-geopyspark-driver/issues/812))
- apply/apply_dimension(dimension='bands'): nodata tiles were removed as an optimization, but this could lead to unexpected results depending on subsequent steps. They are now replaced with a memory efficient implementation. ([WorldCereal issue][https://github.com/WorldCereal/worldcereal-classification/issues/141])
- `load_collection` with an excessive extent (temporal or spatial) will now be blocked to avoid excessive resource usage. This check can be disabled with `job_options.do_extent_check=False` ([#815](https://github.com/Open-EO/openeo-geopyspark-driver/issues/815))
- Mixing bands with signed and unsigned data types could lead to negative values being misrepresented. This is now fixed by using the correct data type for the output.
- Logging output is being reduced to focus on most relevant messages from a user perspective.
- Support multiple `export_workspace` processes ([eu-cdse/openeo-cdse-infra#264](https://github.com/eu-cdse/openeo-cdse-infra/issues/264))
- Fix `export_workspace` process not executed in process graph with multiple `save_result` processes ([eu-cdse/openeo-cdse-infra#264](https://github.com/eu-cdse/openeo-cdse-infra/issues/264))

## 0.40.1

- Fix `load_stac` of GeoTiff batch job results by returning compliant GeoJSON in `"geometry"` of STAC Items. [#854](https://github.com/Open-EO/openeo-geopyspark-driver/issues/854)

## 0.40.0

- a new 'python-memory' option allows to more explicitly limit memory usage for UDF's, sar_backscatter and Sentinel3 data loading. The executor-memoryOverhead option can be reduced or removed when using the new python-memory option.
- The default processing chunk size can now be configured for backends. If not set, the default may be determined automatically. We observe that a lower default, like 128 pixels, allows running jobs with less memory. ([Open-EO/openeo-geotrellis-extensions#311](https://github.com/Open-EO/openeo-geotrellis-extensions/issues/311))
- aggregate_spatial: trying to use the probabilities argument in a _single_ 'quantiles' reduces was throwing an error. ([#821](https://github.com/Open-EO/openeo-geopyspark-driver/issues/821))
- sar_backscatter: when a target resolution is provided via resample_spatial, it is now immediately taken into account for computing backscatter, reducing memory usage.
- the temporary folder which is created for aggregate_spatial now contains a timestamp to aid cleanup scripts.
- apply_neighborhood: support applying UDF on cubes without a time dimension
- Add "separate_asset_per_band" to save_result options. Currently, for TIFF only.
- `load_stac`: presence of `eo:bands` is no longer a hard requirement; band name defaults to asset key [#762](https://github.com/Open-EO/openeo-geopyspark-driver/issues/762).
- Optionally sleep after automatic UDF dependency install (config `udf_dependencies_sleep_after_install`) (eu-cdse/openeo-cdse-infra#112)

## 0.39.0

- Correctly apply the method parameter in resample_spatial and resample_cube_spatial, when downsampling to lower resolution, and the sampling is not applied at load time. ([Open-EO/openeo-geotrellis-extensions#303](https://github.com/Open-EO/openeo-geotrellis-extensions/issues/303))
- Use band names as column name in GeoParquet output ([#723](https://github.com/Open-EO/openeo-geopyspark-driver/issues/723))
- Prevent nightly cleaner from failing a job tracker run ([eu-cdse/openeo-cdse-infra#166](https://github.com/eu-cdse/openeo-cdse-infra/issues/166))
- Sentinelhub collections handle non zero nodata better ([openeo-geotrellis-extensions#300](https://github.com/Open-EO/openeo-geotrellis-extensions/issues/300))
- Support `allow_empty_cubes` job option ([#649](https://github.com/Open-EO/openeo-geopyspark-driver/issues/649))
- Cross-backend jobs: support running main job on backends that lack `async_task` infrastructure. ([#786](https://github.com/Open-EO/openeo-geopyspark-driver/issues/786))
- Support `save_result` processes in arbitrary subtrees in the process graph i.e. those not necessarily contributing to the final result ([#424](https://github.com/Open-EO/openeo-geopyspark-driver/issues/424))

## 0.38.6

- Increase default resource usage configs for sync processing (eu-cdse/openeo-cdse-infra#158)

## 0.38.5

- Fix EJR configuration in batch jobs on YARN ([#792](https://github.com/Open-EO/openeo-geopyspark-driver/issues/792))
- Improvements to DriverVectorCube support in `apply_polygon`
  ([Open-EO/openeo-python-driver#287](https://github.com/Open-EO/openeo-python-driver/issues/287),
  [Open-EO/openeo-python-driver#288](https://github.com/Open-EO/openeo-python-driver/issues/288),
  [Open-EO/openeo-python-driver#291](https://github.com/Open-EO/openeo-python-driver/pull/291),
  [#801](https://github.com/Open-EO/openeo-geopyspark-driver/pull/801))

## 0.38.4

- Fix load_stac from unsigned job results URL in batch jobs ([#792](https://github.com/Open-EO/openeo-geopyspark-driver/issues/792))

## 0.38.3

- Automatically include declared/installed UDF dependencies in `PYTHONPATH` on YARN deploys ([#237](https://github.com/Open-EO/openeo-geopyspark-driver/issues/237))

## 0.38.2

- Automatically include declared/installed UDF dependencies in `PYTHONPATH` on K8s deploys ([#237](https://github.com/Open-EO/openeo-geopyspark-driver/issues/237))
- Less pixels will become nodata in special cases ([Open-EO/openeo-geotrellis-extensions#280](https://github.com/Open-EO/openeo-geotrellis-extensions/issues/280))

## 0.38.1

- fix load_stac from MS Planetary Computer STAC API ([#784](https://github.com/Open-EO/openeo-geopyspark-driver/issues/784))

## 0.38.0

- Initial, experimental support for automatic installing declared UDF dependencies ([#237](https://github.com/Open-EO/openeo-geopyspark-driver/issues/237))

## 0.37.2

- load_stac: incorporate STAC Item geometry ([#778](https://github.com/Open-EO/openeo-geopyspark-driver/issues/778))

## 0.37.1

- load_stac from STAC API: fix CRS and resolution of output assets ([#781](https://github.com/Open-EO/openeo-geopyspark-driver/issues/781))

## 0.37.0

- Support additional options in `FreeIpaClient.user_add()` (eu-cdse/openeo-cdse-infra#56)

## 0.36.0

- Job tracker: skip jobs where application id can't be found (instead of giving status "error") to be
  less destructive in distributed contexts with partial replication
  (related to eu-cdse/openeo-cdse-infra#141)

## 0.35.0

- Add config `zk_job_registry_max_specification_size` to set a limit on the size of the process graph items
  when registering a new batch job with `ZkJobRegistry`. Jobs with a process graph that is too large
  will be partially stored in the registry: most metadata will be available, but use cases that try
  to get the process graph itself will fail with a JobNotFound-like error.
  This is intended to be combined with `ElasticJobRegistry` through `DoubleJobRegistry` to allow `ElasticJobRegistry`
  to act as fallback for jobs that are too large for `ZkJobRegistry`.
  (related to [#498](https://github.com/Open-EO/openeo-geopyspark-driver/issues/498), eu-cdse/openeo-cdse-infra#141)

## 0.34.0

- load_stac from unsigned job results URL: fix CRS and resolution of output assets ([#669](https://github.com/Open-EO/openeo-geopyspark-driver/issues/669))
- Align job registry implementations to omit "process" and "job_options" in user job listings
  (related to [#498](https://github.com/Open-EO/openeo-geopyspark-driver/issues/498), eu-cdse/openeo-cdse-infra#141)

## 0.33.1

- array_create bugfix to support mixed data types ([#287](https://github.com/Open-EO/openeo-geotrellis-extensions/issues/287))

## 0.33.0

- Support correlation ID in job tracker logs ([#707](https://github.com/Open-EO/openeo-geopyspark-driver/issues/707))

## 0.32.0

- Always enable `allow_dynamic_etl_api` from synchronous processing (drop feature flag)
  ([#531](https://github.com/Open-EO/openeo-geopyspark-driver/issues/531), eu-cdse/openeo-cdse-infra#114)

## 0.31.1

- Initial support for `job_options` handling in `OpenEoBackendImplementation.request_costs()`
  ([#531](https://github.com/Open-EO/openeo-geopyspark-driver/issues/531), eu-cdse/openeo-cdse-infra#114)

## 0.31.0

- vector_to_raster now returns a valid raster cube ([Open-EO/openeo-python-driver#273](https://github.com/Open-EO/openeo-python-driver/issues/273))
- aggregate_spatial can now be used as input for vector_to_raster ([#663](https://github.com/Open-EO/openeo-geopyspark-driver/issues/663))
- raster_to_vector now returns a valid vector cube ([Open-EO/openeo-python-driver#276](https://github.com/Open-EO/openeo-python-driver/issues/276))
- raster_to_vector now includes the pixel values of the output polygons ([#578](https://github.com/Open-EO/openeo-geopyspark-driver/issues/578))
- raster_to_vector now adds an id to each polygon including band name, date, and index ([#578](https://github.com/Open-EO/openeo-geopyspark-driver/issues/578))
- resample_spatial now has better performance when resampling to a high resolution ([#265](https://github.com/Open-EO/openeo-geotrellis-extensions/issues/265))
- support property filters for STAC based collections ([#460](https://github.com/Open-EO/openeo-geopyspark-driver/issues/460))
- performance improvement when reading from object storage ([#740](https://github.com/Open-EO/openeo-geopyspark-driver/issues/740))
- support Microsoft Planetary Computer in load_stac ([#760](https://github.com/Open-EO/openeo-geopyspark-driver/issues/760))

## 0.30.2

- load_stac: fix filtering by Item properties
- Fix common cause of 'TopologyException' errors in vector processing
- sample_by_feature will now use the 'feature_id_property' setting for naming generated assets. [#722](https://github.com/Open-EO/openeo-geopyspark-driver/issues/722)

## 0.30.1

- Reinstate `ejr_credentials_vault_path` config option.

## 0.30.0

- Remove deprecated and unused `ejr_credentials_vault_path` config option.

## 0.29.0

- aggregate_temporal(_period) Performance improvement to use number of bands in metadata rather than computing the band count.
- Added initial implementation of FreeIpaClient (eu-cdse/openeo-cdse-infra#56)

## 0.28.2

- Mask process now also works when the mask is in a different projection, so resample_cube_spatial is needed in fewer cases.
- Improve resilience by retrying ETL API requests ([#720](https://github.com/Open-EO/openeo-geopyspark-driver/issues/720)).

## 0.28.1

- Support excluding Sentinel Hub processing units from usage reporting ([openeo-cdse-infra#37](https://github.com/eu-cdse/openeo-cdse-infra/issues/37)).

## 0.28.0

- Export to JSON is now more robust, supports datetime objects returned by dimension_labels, and will default to the string representation.
- GDAL upgraded to 3.8.4 and Orfeo Toolbox to 8.1.2. This mainly reduces the volume of bytes read from object storage by GDAL. ([#571](https://github.com/Open-EO/openeo-geopyspark-driver/issues/571))
- Size of incoming requests is now limited to 2MB by default ([Open-EO/openeo-python-driver#254](https://github.com/Open-EO/openeo-python-driver/issues/254))
- load_stac: support loading netCDF multiple netCDF items with a time dimension, as produced with 'sample_by_feature' option
- In batch result STAC metadata proj:shape is fixed to be in Y-X order, as prescribed by the standard. ([#693](https://github.com/Open-EO/openeo-geopyspark-driver/issues/693))
- Copy batch job output assets to a workspace with the `export_workspace` process ([#676](https://github.com/Open-EO/openeo-geopyspark-driver/issues/676)).
- Support vector cubes loaded from `load_url` in "sample_by_feature" feature ([#700](https://github.com/Open-EO/openeo-geopyspark-driver/issues/700))
- Keep polygons and multipolygons sorted when calling `aggregate_spatial` ([#60](https://github.com/eu-cdse/openeo-cdse-infra/issues/60))

## 0.27.1

- Add timeout to requests towards ETL API to unblock JobTracker ([#690](https://github.com/Open-EO/openeo-geopyspark-driver/issues/690)).

## 0.27.0

- Expose "bbox" and "geometry" for spatial STAC Item with netCDF assets ([#646](https://github.com/Open-EO/openeo-geopyspark-driver/issues/646))

## 0.26.2

- `MultiEtlApiConfig`: don't fail-fast on missing env vars for credentials extraction, just skip with warnings for now

## 0.26.1

### Bugfix

- fix load_stac from unsigned job results URL in batch job ([#644](https://github.com/Open-EO/openeo-geopyspark-driver/issues/644))

## 0.26.0

- Introduce `MultiEtlApiConfig` to support multiple ETL API configurations ([#531](https://github.com/Open-EO/openeo-geopyspark-driver/issues/531))


## 0.25.0

- The default for the soft-errors job option is now set to 0.1 and made configurable at backend level. This value better recognizes the fact that many EO archives have corrupt files that otherwise break jobs [#617](https://github.com/Open-EO/openeo-geopyspark-driver/issues/617).
- Support GeoParquet output format for `aggregate_spatial` ([#623](https://github.com/Open-EO/openeo-geopyspark-driver/issues/623))

### Improved datatype conversion

A rather big improvement in this release is the handling of datatypes.
OpenEO does not have very explicit rules when it comes to datatypes, and in this implementation, in most
cases the datatype was simply preserved, like in most programming languages.

For most users, this resulted in unexpected behaviour, for instance when dividing integer dataypes,
or subtracting two unsigned 8 bit numbers, and expecting to get negative values.

This implementation will now try to use wider datatypes when necessary. For instance by
switching to floating point when performing a division. This change makes writing formulas more intuitive, and should
save time debugging issues.

When there is still a need to get a smaller datatype, users can use the 'linear_scale_range' process. This process
for instance will convert to 8 bit unsigned integers if the target range uses integer values and fits in the [0,255] range.

Relevant issues:
- [#225](https://github.com/Open-EO/openeo-geotrellis-extensions/issues/225)
- [#581](https://github.com/Open-EO/openeo-geopyspark-driver/issues/581)
- [#601](https://github.com/Open-EO/openeo-geopyspark-driver/issues/601)


## 0.24.0

- Start using `DynamicEtlApiJobCostCalculator` in job tracker. Effective ETL API selection strategy is to be configured through `EtlApiConfig`

### Bugfix

 - added max_processing_area_pixels custom option to sar_backscatter, avoiding going out of memory when processing too large chunks


## 0.23.1

### Bugfix

- Requests towards Job Registry Elastic API are unreliable; reconsider ZK as primary data store.

## 0.23.0

### Added

 - Support disabling ZkJobRegistry ([#632](https://github.com/Open-EO/openeo-geopyspark-driver/issues/632))

## 0.22.3

### Bugfix

- Restore batch job result metadata; this reverts the Zookeeper fix introduced in 0.22.2

## 0.22.2

### Bugfix

- Prevent Zookeeper from blocking requests (https://github.com/Open-EO/openeo-geopyspark-driver/pull/639)

## 0.22.1

### Bugfix

 - Prevent usage duplication in ETL API ([#41](https://github.com/eu-cdse/openeo-cdse-infra/issues/41))

## 0.22.0

### Added

- Added config `use_zk_job_registry` to disable `ZkJobRegistry` usage

### Bugfix

- apply_neighborhood: fix error if overlap is null/None ([#519](https://github.com/Open-EO/openeo-python-client/issues/519))


## 0.21.5

- Initial implementation of `DynamicEtlApiJobCostCalculator` and added caching feature to `get_etl_api()`  ([#531](https://github.com/Open-EO/openeo-geopyspark-driver/issues/531))

## 0.21.4

- Support for reading GeoPackage vector data
- move legacy-vs-dynamic ETL selection logic to `get_etl_api()` ([#531](https://github.com/Open-EO/openeo-geopyspark-driver/issues/531))

## 0.21.3

- job tracker: move app state mapping to CostDetails construction time

## 0.21.2

- job tracker: pass `job_options` to JobCostsCalculator through `CostDetails` (related to [#531](https://github.com/Open-EO/openeo-geopyspark-driver/issues/531))

## 0.21.1

- job tracker: do job info iteration in streaming fashion (instead of loading all job info in memory at once)

## 0.21.0

- Initial support for dynamic ETL API configuration ([#531](https://github.com/Open-EO/openeo-geopyspark-driver/issues/531))


## 0.20.1

- finetune `zookeeper_set.py` script and `concurrent_pod_limit` logic


## 0.20.0

- Introduce `GpsBackendConfig.zookeeper_hosts` and `GpsBackendConfig.zookeeper_root_path`


## 0.19.4

- eliminate `use_etl_api` arg from `GeoPySparkBackendImplementation` in favor of `use_etl_api_on_sync_processing` config field
- Upgrade GDAL to 3.8.1 and Orfeo Toolbox to 8.1.2 https://github.com/Open-EO/openeo-geopyspark-driver/issues/571
- Performance improvement for apply_dimension with target='bands'  (https://github.com/Open-EO/openeo-geotrellis-extensions/issues/235 , https://github.com/Open-EO/openeo-geopyspark-driver/issues/595 )

## 0.19.3

### Feature

- Experimental support for filter_labels: only works with catalog based collections, and when used close to the load_collection call [#559](https://github.com/Open-EO/openeo-geopyspark-driver/issues/559)
- Support for UDF signature that works directly on XArray DataArray, avoiding the need for openEO specific wrapper class.
- Support filtering on tileId with a wildcard. https://github.com/Open-EO/openeo-opensearch-client/issues/25

### Bugfix
- Error fixed when doing aggregate_temporal + merge_cubes https://github.com/Open-EO/openeo-geotrellis-extensions/issues/201
- Avoid 'out-of-memory' errors when writing large netCDF files. Allows files of >600MB without custom memory settings. [#199](https://github.com/Open-EO/openeo-geotrellis-extensions/issues/199)
- netCDF output will generate a more useful warning in case of a mismatch with cube band metadata

## 0.19.2

- (Temporarily) disable extensive `/validation` checks on production
  (related to [#566](https://github.com/Open-EO/openeo-geopyspark-driver/issues/566), [#575](https://github.com/Open-EO/openeo-geopyspark-driver/issues/575))


## 0.18.0a1

### Removed

- Remove old "v1" `job_tracker` script ([#545](https://github.com/Open-EO/openeo-geopyspark-driver/issues/545))

## 0.17.0a1

### Feature

- date_difference, date_replace_component: support for these two experimental processes https://github.com/Open-EO/openeo-geopyspark-driver/issues/515
- array_apply: provide access to the 'label' and 'index' parameter  https://github.com/Open-EO/openeo-geotrellis-extensions/issues/205

### Bugfix

- Fix batch job deletion in EJR code path (https://github.com/Open-EO/openeo-python-driver/issues/163,
  https://github.com/Open-EO/openeo-geopyspark-driver/issues/523, https://github.com/Open-EO/openeo-geopyspark-driver/issues/498)


## 2023-09-18 (0.9.5a1)

Important change: time intervals are now left closed. Workflows that are sensitive to exact time intervals may need
to be updated.

### Feature

- load_stac support, allowing to load STAC collections that conform to the mainstream approach
  for organizing metadata in STAC. (https://github.com/Open-EO/openeo-geopyspark-driver/issues/402)
- First support for UDF's that change resolution, in Python-Jep runtime. (https://github.com/Open-EO/openeo-geotrellis-extensions/pull/197)
- Improved support for running UDF's on vector cubes.
- Support load_geojson and load_url processes to create vector cubes. (https://github.com/Open-EO/openeo-python-driver/issues/211)
- The 'partial' query parameter is now supported when requesting job results, load_stac supports loading unfinished results. (https://github.com/Open-EO/openeo-geopyspark-driver/issues/489)
- Support new (experimental) vector_to_raster process, allowing to combine data from a vector source with EO data. (https://github.com/Open-EO/openeo-geopyspark-driver/issues/423)
-

### Bugfix
- Fixed numerical rounding errors in datacubes that use epsg:4326, which could lead to pixel shift or missing lines of data.
- Fixed a deadlock, causing the backend to 'hang' on requests.  (https://github.com/Open-EO/openeo-python-driver/issues/209)
- Time intervals are now left-closed (https://github.com/Open-EO/openeo-geopyspark-driver/issues/34)
- Fixed automatic selection of polarization for SENTINEL1_CARD4L.  (https://github.com/Open-EO/openeo-geopyspark-driver/issues/473)
- Reduced memory usage in specific case of apply_neighborhood on a smaller chunk size. (https://github.com/Open-EO/openeo-geotrellis-extensions/issues/191)
- Fixed error with apply_neighborhood on Sentinelhub backed layers. (https://github.com/Open-EO/openeo-geopyspark-driver/issues/434)
- Fix in evaluation of 'mask' process, improving performance. (https://github.com/Open-EO/openeo-python-driver/issues/161)
- Fix wrong datacube organanization for sparse cubes in aggregate_temporal(_period) (https://github.com/Open-EO/openeo-geotrellis-extensions/issues/209)

### Changed
- Improved performance for small (synchronous) requests. (https://github.com/Open-EO/openeo-geotrellis-extensions/issues/186)


## 2023-07-30 (0.9.5a1)

### Feature

- array_element: Support band selection by label (https://github.com/Open-EO/openeo-geopyspark-driver/issues/43)
- apply_neigborhood: Support applying function over time intervals (https://github.com/Open-EO/openeo-geopyspark-driver/issues/415)

## 2023-06-30 (0.9.5a1)

### Feature
- Add statistics to asset metadata ([#391](https://github.com/Open-EO/openeo-geopyspark-driver/issues/391))
- Add array_apply ([openeo-geotrellis-extensions/#154](https://github.com/Open-EO/openeo-geotrellis-extensions/issues/154))

### Changed
- Add filtering on log_level when retrieving logs from Elasticsearch. ([Open-EO/openeo-python-driver#170](https://github.com/Open-EO/openeo-python-driver/issues/170))
- Prevent running UDFs in Spark driver process ([#404](https://github.com/Open-EO/openeo-geopyspark-driver/issues/404))

## 2023-03-30 (0.9.5a1)

### Bugfix
- Fix "Permission denied" issue with `run_udf` usage on vector date cube
  ([#367](https://github.com/Open-EO/openeo-geopyspark-driver/issues/367))
- Fix: Extent in STAC result metadata should be lat lon ([#321](https://github.com/Open-EO/openeo-geopyspark-driver/issues/321))
- Single row/line results with SentinelHub
  ([#375](https://github.com/Open-EO/openeo-geopyspark-driver/issues/375))
- Fix: Creodias: Download asset from object storage (S3) before extracting projection metadata
  ([#403](https://github.com/Open-EO/openeo-geopyspark-driver/issues/403))

### Changed
- /validation now detects if the amount of pixels that will be processed is too large
  ([#320](https://github.com/Open-EO/openeo-geopyspark-driver/issues/320))
- Add projection extension metadata to batch job results ([openeo-geotrellis-extensions/#72](https://github.com/Open-EO/openeo-geotrellis-extensions/issues/72))


## 2023-03-08 (0.9.3a1)

Build `20230307-1166`, with components:
`openeo-geopyspark-0.9.3a1.dev20230307+1073`, `openeo_driver-0.37.0a1.dev20230307+441`,
`openeo-0.15.0`, `geotrellis-extensions-static-2.3.0_2.12-SNAPSHOT-5822561`

### Feature
- Add "filename_prefix" to format_options.

### Bugfix
- Area returned by job metadata is now calculated using WGS84 ellipsoid (https://github.com/Open-EO/openeo-python-driver/issues/144)

## 2023-02-27 (0.7.0a1)

Build `20230221-1118`

Note: this deploy was rolled back to previous build `20230117-966` the same day.

- GeoParquet support to allow loading large vector files
- Improved specific log messages
- Better support for multiple filter_spatial prcesses in same process graph (https://github.com/Open-EO/openeo-geopyspark-driver/issues/147)
- Bugfix for sampling sentinelhub based collections (https://github.com/Open-EO/openeo-geopyspark-driver/issues/279)
- vector_buffer: Throw an error when a negative buffer size resuls in invalid geometries (https://github.com/Open-EO/openeo-python-driver/issues/164)
- batch jobs now also report usage of credits (https://github.com/Open-EO/openeo-geopyspark-driver/issues/272)
- non-utm collections should now have a better alignment to the original rasters, if the process graph does not apply an explicit resampling (https://github.com/Open-EO/openeo-geotrellis-extensions/issues/69)


## 2023-02-07 (0.6.7a1)

Build `20230117-966`

- Added initial support for the `inspect` process. It can be used on datacubes and in callbacks.
- The size of a single chunk is now automatically increased for larger jobs, to improve IO performance.
- resample_cube_spatial is no longer needed in all cases when using `merge_cubes`or `mask`
- Better detection of duplicate products in source catalogs
- The 'if' process will no longer evaluate the branch that is not accepted https://github.com/Open-EO/openeo-python-driver/issues/109

## 2023-01-20 (0.6.7a1)
- Changed: Getting a job's logs now leaves out log lines that have no loglevel or a level that is not supported. [Open-EO/openeo-python-driver#160](https://github.com/Open-EO/openeo-python-driver/issues/160)

## 2022-11-28 (0.6.3a1)
- Added an experimental job option 'udf-dependency-archives' to pass on archives of UDF dependencies

## 2022-10-27 (0.6.3a1)
- Reprojection is performed at load time whenever possible, by pushing down parameters from resample_spatial and resample_cube_spatial
- PROBA-V collections can now be loaded at original resolution
- Overlap between original products is now handled based on the footprint in STAC/Opensearch metadata
- Logging for synchronous jobs is now more complete
- First prototype for running vector data UDF's on Spark
- Bugfix: allow large (multiple GB) CSV output
- Try to avoid going out of memory by reducing default partition size


## 2022-09-21 (0.6.3a1)
- Expose logging from UDF's
- Feature id's from GeoJSON are used to name timeseries in netCDF export
- NetCDF's are now cropped to provided extent
- Support remote STAC collections
- Sentinelhub usage is now recorded for batch jobs
- "task-cpus" job option to control number of cpu's for a single Spark task. Mostly relevant for UDF's that use multi-threaded libraries such as Tensorflow.
- New processes:
  - array_find
  - exp

## 2022-05-04 (0.6.3a1)

- Enable JSON logging from batch_job.py (and inject user_id/job_id)
- New processes:
  - predict_catboost (not-standard)
  - predict_random_forest
  - fit_class_random_forest
  - array_interpolate_linear
- Faster sar_backscatter both for large areas and sparse sampling
- STAC metadata for random forest models
- Colormap support in PNG's
- Support custom Sentinelhub collections, e.g. PlanetScope data
- 'soft-errors' job option to allow failure of individual Sentinelhub requests

## 2022-04-07 (0.6.2a1)

- EP-4012: implement collection source selection based on product availability (e.g. collection "SENTINEL2_L2A"
  "forwards" to "TERRASCOPE_S2_TOC_V2" when possible, but falls back to "SENTINEL2_L2A_SENTINELHUB"
  when there are missing products for the selected spatiotemporal extent.

## 2021-11-17

### Feature

- Support load_result
- Allow raster masks to filter a collection before loading any data
- Caching of Sentinelhub data
- Streaming writing of netCDF files
- Support filter_spatial
- Support first and last processes
- Jep based UDF implementation

## 2021-07-14

### Changed

- Add support for `openeo.udf` based UDFs and keep backward compatibility with `openeo_udf` based UDFs
  (EP-3856, [#78](https://github.com/Open-EO/openeo-geopyspark-driver/issues/78),
  [#93](https://github.com/Open-EO/openeo-geopyspark-driver/issues/93))


## 2021-04-08

### Feature
- Add support for (multiple) default OIDC clients (for EGI Check-in OIDC provider) (EP-3700, [Open-EO/openeo-api#366](https://github.com/Open-EO/openeo-api/pull/366))

## 2021-03-30
### Feature
- Add support for Sentinelhub layers on different endpoints (e.g. Landsat-8, MODIS)
- In batch jobs, write one geotiff per date as opposed to reducing all dates into a single pixel
- Improved CARD4L metadata generation for atmospheric_correction


## 2021-03-12

- Fix support for UDPs in batch jobs (EP-3754)
- Fix support for custom processes in batch jobs (EP-3771)

## 2021-01-26
### Feature
Add an experimental resolution_merge for Sentinel-2 based on the implemntation in FORCE.

Support reading Copernicus Global Land NetCDF files.

Support the Sentinelhub batch process API to generate Sentinel-1 backscatter data.

The atmospheric_correction process can now apply iCor on SentinelHub layers.

## 2021-01-25
### Feature
- Add implementation of on-the-fly Sentinel1 Backscatter (Sigma0) calculation using Orfeo Toolbox on Creodias (EP-3612)

## 2020-12-06
### Performance
Performance improvement for requests with small spatial extents. The backend was loading too much tile metadata.

## 2020-11-11
### Feature
Support the "if" process:https://processes.openeo.org/#if

Major performance improvements for SentinelHub layers. The UTM projection is now used
by default when processing these layers. The datatype is no longer set to float by default.

## 2020-10-28
### Internal
Refactored internal process graph parsing: first to a dry-run processing to extract
information that can help loading initial data sources. (EP-3509)

## 2020-10-14
### Feature
Support "PNG" output format (non-indexed only).

## 2020-10-06
### Performance improvement
Geotiff (GTiff) output format is faster to generate, and works for larger areas.

### Compatibility
Copernicus projections stored in UTM are now also processed and returned in UTM, as opposed to web mercator.
This affects processing parameters that depend on a specific projection, like the size of pixels in map units.

This change also improves memory usage and performance for a number of layers.

<!-- end-of-changelog --><|MERGE_RESOLUTION|>--- conflicted
+++ resolved
@@ -14,11 +14,8 @@
 
 ## In progress: 0.64.0
 
-<<<<<<< HEAD
+- `load_custom_processes`: allow specifying path directly
 - Write GeoTiff assets with valid tile size; override with `tile_size` format option. ([#1083](https://github.com/Open-EO/openeo-geopyspark-driver/issues/1083))
-=======
-- `load_custom_processes`: allow specifying path directly
->>>>>>> 20d24ce5
 
 ## 0.63.0
 
