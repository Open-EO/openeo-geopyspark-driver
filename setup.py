from setuptools import setup,find_packages

# Load the openeo version info.
#
# Note that we cannot simply import the module, since dependencies listed
# in setup() will very likely not be installed yet when setup.py run.
#
# See:
#   https://packaging.python.org/guides/single-sourcing-package-version

__version__ = None

with open('openeogeotrellis/_version.py') as fp:
    exec(fp.read())

version = __version__

tests_require = [
    'pytest',
    'mock',
    'schema',
    'scipy>=1.3.0',
]

setup(
    name='openeo-geopyspark',
    version=version,
    packages=find_packages(exclude=('tests', 'scripts')),
    include_package_data = True,
    data_files=[
        'layercatalog.json',
        'log4j.properties',
        'scripts/submit_batch_job_log4j.properties',
        'scripts/batch_job_log4j.properties'
    ],
    setup_requires=['pytest-runner'],
    tests_require=tests_require,
    install_requires=[
        'openeo>=0.4.8a2.*',
        'openeo_driver>=0.6.2a1.*',
        'openeo_udf>=1.0.0rc3',
        'pyspark==3.0.1; python_version>="3.8"',
        'pyspark>=2.3.1,<2.4.0; python_version<"3.8"',
        'geopyspark==0.4.6+openeo',
        'py4j',
        'numpy>=1.17.0',
        'pandas>=0.24.2',
        'matplotlib==3.3.3',
        'geopandas~=0.7.0',
        'pyproj>=2.2.0,<3.0.0',
        'protobuf~=3.6.0',
        'kazoo~=2.8.0',
<<<<<<< HEAD
        'rasterio~=1.1.8',
        'h5py==3.1.0',
=======
        'rasterio~=1.1.1',
        'h5py==2.10.0',
>>>>>>> 2677818e
        'h5netcdf',
        'requests~=2.24.0',
        'python_dateutil',
        'pytz',
        'affine',
        'xarray~=0.16.2',
        'Shapely',
    ],
    extras_require={
        "dev": tests_require,
    },
)<|MERGE_RESOLUTION|>--- conflicted
+++ resolved
@@ -50,13 +50,8 @@
         'pyproj>=2.2.0,<3.0.0',
         'protobuf~=3.6.0',
         'kazoo~=2.8.0',
-<<<<<<< HEAD
         'rasterio~=1.1.8',
-        'h5py==3.1.0',
-=======
-        'rasterio~=1.1.1',
         'h5py==2.10.0',
->>>>>>> 2677818e
         'h5netcdf',
         'requests~=2.24.0',
         'python_dateutil',
