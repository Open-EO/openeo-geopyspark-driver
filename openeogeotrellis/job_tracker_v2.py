"""
V2 implementation of JobTracker
"""
# TODO: when stable enough: eliminate original implementation and get rid of "v2"?

import abc
import argparse
import collections
import datetime as dt
import logging
from decimal import Decimal
from pathlib import Path
from typing import Any, List, NamedTuple, Optional, Union

import requests
<<<<<<< HEAD
from openeo.util import TimingLogger, repr_truncate, Rfc3339, rfc3339, url_join, deep_get
=======

# We only need requests_gssapi for Yarn, which uses Kereberos authentication.
try:
    import requests_gssapi
except ImportError:
    requests_gssapi = None

from openeo.util import TimingLogger, repr_truncate, rfc3339, url_join
>>>>>>> 4c4d2ad7
from openeo_driver.jobregistry import JOB_STATUS, ElasticJobRegistry
from openeo_driver.util.http import requests_with_retry
from openeo_driver.util.logging import get_logging_config, setup_logging
import openeo_driver.utils

from openeogeotrellis import async_task
from openeogeotrellis.backend import GpsBatchJobs, get_elastic_job_registry
from openeogeotrellis.configparams import ConfigParams
from openeogeotrellis.integrations.kubernetes import (
    K8S_SPARK_APP_STATE,
    k8s_state_to_openeo_job_status,
    kube_client,
)
from openeogeotrellis.integrations.etl_api import EtlApi
from openeogeotrellis.integrations.yarn import yarn_state_to_openeo_job_status
from openeogeotrellis.job_costs_calculator import (JobCostsCalculator, noJobCostsCalculator, YarnJobCostsCalculator,
                                                   K8sJobCostsCalculator, CostsDetails)
from openeogeotrellis.job_registry import ZkJobRegistry
from openeogeotrellis.job_tracker import get_etl_api_access_token
from openeogeotrellis.utils import StatsReporter


# Note: hardcoded logger name as this script is executed directly which kills the usefulness of `__name__`.
_log = logging.getLogger("openeogeotrellis.job_tracker_v2")


class _Usage(NamedTuple):
    cpu_seconds: float
    mb_seconds: float

    def to_dict(self) -> dict:
        return {
            "cpu": {"value": self.cpu_seconds, "unit": "cpu-seconds"},
            "memory": {"value": self.mb_seconds, "unit": "mb-seconds"}
        }


class _JobMetadata(NamedTuple):
    """Simple container for openEO batch job oriented metadata"""

    # Job state, implementation-specific
    app_state: str

    # Job status, following the openEO API spec (see `openeo_driver.jobregistry.JOB_STATUS`)
    status: str

    # UTC datetime (or None if not started yet)
    start_time: Optional[dt.datetime] = None

    # UTC datetime (or None if not finished yet)
    finish_time: Optional[dt.datetime] = None

    # Resource usage stats (if any)
    usage: Optional[_Usage] = None


class JobMetadataGetterInterface(metaclass=abc.ABCMeta):
    """
    Interface for implementations that interact with some kind of
    task/app orchestration/management component
    to get a job's status metadata (state, start/finish times, resource usage stats, ...)
    For example: YARN ("yarn applications -status ..."), Kubernetes, ...
    """

    @abc.abstractmethod
    def get_job_metadata(self, job_id: str, user_id: str, app_id: str) -> _JobMetadata:
        raise NotImplementedError


class JobTrackerException(Exception):
    pass


class AppNotFound(JobTrackerException):
    """Exception to throw when app can not be found in YARN, Kubernetes, ..."""
    pass


class YarnAppReportParseException(Exception):
    pass


class YarnStatusGetter(JobMetadataGetterInterface):
    """YARN app status getter"""

    def __init__(self, yarn_api_base_url: str, auth: Optional[Any] = None):
        """Constructor for a YarnStatusGetter instance.

        :param yarn_api_base_url:
            The start of the URL for requests to the YARN REST API.
            See also: get_application_url(...)

        :param auth:
            If specified, this is the authentication passed to requests.get(...)
            Defaults to None, and by default no authentication will be used.

            Normally we use Kerberos and then you should pass an instance of
            requests_gssapi.HTTPSPNEGOAuth.

            In general you could use any authentication that requests.get(auth=auth)
            accepts for its auth parameter, if needed.
            See also: https://requests.readthedocs.io/en/latest/api/#requests.request
        """
        self.yarn_api_base_url = yarn_api_base_url
        self.auth = auth

    def get_application_url(self, application_id: str) -> str:
        """Get the URL to get the application status from the YARN REST API.

        :param application_id: The same app_id expected by get_job_metadata(...)

        :return: The full URL to get the application status from YARN.
        """
        return url_join(
            self.yarn_api_base_url,
            f"/ws/v1/cluster/apps/{application_id}",
        )

    def get_job_metadata(self, job_id: str, user_id: str, app_id: str) -> _JobMetadata:
        url = self.get_application_url(application_id=app_id)
        response = requests.get(url, auth=self.auth)
        if response.status_code == 404:
            raise AppNotFound(response)
        else:
            # Check if there was any other HTTP error status.
            response.raise_for_status()
            # Handle a corrupt response that is not a dict (most likely a string).
            json = response.json()
            if not isinstance(json, dict):
                raise YarnAppReportParseException(
                    "Cannot parse response body: expecting a JSON dict but body contains "
                    + f"a value of type {type(json)}, value={json!r} Response body={response.text!r}"
                )
            return self.parse_application_response(data=json)

    @staticmethod
    def _ms_epoch_to_date(epoch_millis: int) -> Union[str, None]:
        """Parse millisecond timestamp from app report and return as rfc3339 date (or None)"""
        if epoch_millis == 0:
            return None
        utc_datetime = dt.datetime.utcfromtimestamp(epoch_millis / 1000)
        return rfc3339.datetime(utc_datetime)

    @classmethod
    def parse_application_response(cls, data: dict) -> _JobMetadata:
        """Parse the HTTP response body of the application status request.

        :param data: The data in the HTTP response body, which was in JSON format.
        :raises YarnAppReportParseException: When the JSON response can not be parsed properly.
        :return: _JobMetadata containing the info we need about the Job.
        """

        report = data.get("app", {})
        required_keys = ["state", "finalStatus", "startedTime", "finishedTime"]
        missing_keys = [k for k in required_keys if k not in report]
        if missing_keys:
            raise YarnAppReportParseException(
                f"JSON response is missing following required keys: {missing_keys}, json={data}"
            )

<<<<<<< HEAD
            state = props["State"]
            job_status = yarn_state_to_openeo_job_status(
                state=state, final_state=props["Final-State"]
=======
        try:
            job_status = yarn_state_to_openeo_job_status(
                state=report["state"], final_state=report["finalStatus"]
>>>>>>> 4c4d2ad7
            )
            # Log the diagnostics if there was an error.
            # In particular, sometimes YARN can't launch the container and then the
            # field 'diagnostics' provides more info why this failed.
            diagnostics = report.get("diagnostics", None)
            if job_status == JOB_STATUS.ERROR and diagnostics:
                _log.error(
                    f"YARN application status reports error diagnostics: {diagnostics}"
                )

<<<<<<< HEAD
            def ms_epoch_to_date(epoch_millis: str) -> Union[dt.datetime, None]:
                """Parse millisecond timestamp from app report and return as rfc3339 date (or None)"""
                if epoch_millis == "0":
                    return None
                return dt.datetime.utcfromtimestamp(int(epoch_millis) / 1000)

            start_time = ms_epoch_to_date(props["Start-Time"])
            finish_time = ms_epoch_to_date(props["Finish-Time"])

            allocation = props["Aggregate Resource Allocation"]
            match = re.fullmatch(r"^(\d+) MB-seconds, (\d+) vcore-seconds$", allocation)
            usage = _Usage(cpu_seconds=int(match.group(2)), mb_seconds=int(match.group(1))) if match else None
=======
            start_time = cls._ms_epoch_to_date(report["startedTime"])
            finish_time = cls._ms_epoch_to_date(report["finishedTime"])

            usage = {}
            memory_seconds = report.get("memorySeconds")
            vcore_seconds = report.get("vcoreSeconds")
            usage["memory"] = {
                "value": memory_seconds,
                "unit": "mb-seconds",
            }
            usage["cpu"] = {"value": vcore_seconds, "unit": "cpu-seconds"}
>>>>>>> 4c4d2ad7

            return _JobMetadata(
                app_state=state,
                status=job_status,
                start_time=start_time,
                finish_time=finish_time,
                usage=usage,
            )
        except Exception as e:
            raise YarnAppReportParseException() from e

class K8sException(Exception):
    pass


class K8sStatusGetter(JobMetadataGetterInterface):
    """Kubernetes app status getter"""

    def __init__(self, kubecost_url: Optional[str] = None):
        self._kubernetes_api = kube_client()
        # TODO: get this url from config?
        self._kubecost_url = kubecost_url or "http://kubecost.kube-dev.vgt.vito.be/"

    def get_job_metadata(self, job_id: str, user_id: str, app_id: str) -> _JobMetadata:
        job_status = self._get_job_status(app_id)
        usage = self._get_usage(job_id, app_id)
        return _JobMetadata(
            app_state=job_status.app_state,
            status=job_status.status,
            start_time=job_status.start_time,
            finish_time=job_status.finish_time,
            usage=usage,
        )

    def _get_job_status(self, application_id: str) -> _JobMetadata:
        # Local import to avoid kubernetes dependency when not necessary
        import kubernetes.client.exceptions
        try:
            metadata = self._kubernetes_api.get_namespaced_custom_object(
                group="sparkoperator.k8s.io",
                version="v1beta2",
                namespace="spark-jobs",
                plural="sparkapplications",
                name=application_id,
            )
        except kubernetes.client.exceptions.ApiException as e:
            if e.status == 404:
                # TODO: more precise checking that it was indeed the app that was not found (instead of k8s api itself).
                raise AppNotFound() from e
            raise

        if "status" in metadata:
            app_state = metadata["status"]["applicationState"]["state"]
            datetime_formatter = Rfc3339(propagate_none=True)
            start_time = datetime_formatter.parse_datetime(metadata["status"]["lastSubmissionAttemptTime"])
            finish_time = datetime_formatter.parse_datetime(metadata["status"]["terminationTime"])
        else:
            _log.warning("No K8s app status found, assuming new app")
            app_state = K8S_SPARK_APP_STATE.NEW
            start_time = finish_time = None

        job_status = k8s_state_to_openeo_job_status(app_state)
        return _JobMetadata(
            app_state=app_state, status=job_status, start_time=start_time, finish_time=finish_time
        )

    def _get_usage(self, job_id: str, application_id: str) -> Union[_Usage, None]:
        try:
            url = url_join(self._kubecost_url, "/model/allocation")
            namespace = "spark-jobs"
            window = "5d"
            pod = application_id + "*"
            params = (
                ("aggregate", "namespace"),
                ("filterNamespaces", namespace),
                ("filterPods", pod),
                ("window", window),
                ("accumulate", "true"),
            )
            response = requests.get(url, params=params)
            response.raise_for_status()
            total_cost = response.json()
            if not (
                total_cost["code"] == 200
                and len(total_cost["data"]) > 0
                and namespace in total_cost["data"][0]
            ):
                raise K8sException(
                    f"Unexpected response {repr_truncate(total_cost, width=200)}"
                )

            cost = total_cost["data"][0][namespace]
            # TODO: need to iterate through "data" list?
            _log.info(f"Successfully retrieved total cost {cost}")
            return _Usage(cpu_seconds=cost["cpuCoreHours"] * 60 * 60,
                          mb_seconds=cost["ramByteHours"] * 60 * 60 / (1024 * 1024))
        except Exception:
            _log.error(
                f"Failed to retrieve usage stats from kubecost",
                exc_info=True,
                extra={"job_id": job_id},
            )


class JobTracker:
    def __init__(
        self,
        app_state_getter: JobMetadataGetterInterface,
        zk_job_registry: ZkJobRegistry,
        principal: str,
        keytab: str,
        job_costs_calculator: JobCostsCalculator = noJobCostsCalculator,
        output_root_dir: Optional[Union[str, Path]] = None,
        elastic_job_registry: Optional[ElasticJobRegistry] = None
    ):
        self._app_state_getter = app_state_getter
        self._zk_job_registry = zk_job_registry
        self._principal = principal
        self._keytab = keytab
        self._job_costs_calculator = job_costs_calculator
        # TODO: inject GpsBatchJobs (instead of constructing it here and requiring all its constructor args to be present)
        #       Also note that only `get_results_metadata` is actually used, so dragging a complete GpsBatchJobs might actuall be overkill in the first place.
        self._batch_jobs = GpsBatchJobs(
            catalog=None,
            jvm=None,
            principal=principal,
            key_tab=keytab,
            vault=None,
            output_root_dir=output_root_dir,
            elastic_job_registry=elastic_job_registry,
        )
        self._elastic_job_registry = elastic_job_registry

    def update_statuses(self, fail_fast: bool = False) -> None:
        """Iterate through all known (ongoing) jobs and update their status"""
        with self._zk_job_registry as zk_job_registry, StatsReporter(
            name="JobTracker.update_statuses stats", report=_log.info
        ) as stats, TimingLogger("JobTracker.update_statuses", logger=_log.info):

            with TimingLogger(title="Fetching jobs to track", logger=_log.info):
                jobs_to_track = zk_job_registry.get_running_jobs()
            _log.info(f"Collected {len(jobs_to_track)} jobs to track")
            stats["collected jobs"] = len(jobs_to_track)

            for job_info in jobs_to_track:
                if not (
                    isinstance(job_info, dict)
                    and job_info.get("job_id")
                    and job_info.get("user_id")
                ):
                    _log.error(
                        f"Invalid job info: {repr_truncate(job_info, width=200)}"
                    )
                    stats["invalid job_info"] += 1
                    continue

                job_id = job_info["job_id"]
                user_id = job_info["user_id"]

                try:
                    application_id = job_info.get("application_id")
                    status = job_info.get("status")

                    if not application_id:
                        # No application_id typically means that job hasn't been started yet.
                        created = job_info.get("created")
                        if created:
                            age = dt.datetime.utcnow() - rfc3339.parse_datetime(created)
                        else:
                            age = "unknown"
                        # TODO: handle very old, non-started jobs? E.g. mark as error?
                        _log.info(
                            f"Skipping job without application_id: {job_id=}, {created=}, {age=}, {status=}"
                        )
                        stats[f"skip due to no application_id ({status=})"] += 1
                        continue

                    self._sync_job_status(
                        job_id=job_id,
                        user_id=user_id,
                        application_id=application_id,
                        job_info=job_info,
                        zk_job_registry=zk_job_registry,
                        stats=stats,
                    )
                except Exception as e:
                    _log.exception(
                        f"Failed status sync for {job_id=}: unexpected {type(e).__name__}: {e}",
                        extra={"job_id": job_id, "user_id": user_id},
                    )
                    stats["failed sync"] += 1
                    if fail_fast:
                        raise

    def _sync_job_status(
        self,
        job_id: str,
        user_id: str,
        application_id: str,
        job_info: dict,
        zk_job_registry: ZkJobRegistry,
        stats: collections.Counter,
    ):
        """Sync job status for a single job"""
        # Local logger with default `extra`
        log = logging.LoggerAdapter(_log, extra={"job_id": job_id, "user_id": user_id})

        assert application_id == job_info.get("application_id")
        previous_status = job_info.get("status")
        log.debug(
            f"About to sync status for {job_id=} {user_id=} {application_id=} {previous_status=}"
        )
        stats[f"job with {previous_status=}"] += 1

        try:
            stats["get metadata attempt"] += 1
            job_metadata: _JobMetadata = self._app_state_getter.get_job_metadata(
                job_id=job_id, user_id=user_id, app_id=application_id
            )
            stats["new metadata"] += 1
        except AppNotFound:
            log.warning(f"App not found: {job_id=} {application_id=}", exc_info=True)
            # TODO: handle status setting generically with logic below (e.g. dummy job_metadata)?
            zk_job_registry.set_status(job_id, user_id, JOB_STATUS.ERROR)
            with ElasticJobRegistry.just_log_errors("job_tracker app not found"):
                if self._elastic_job_registry:
                    # TODO: also set started/finished, exception/error info ...
                    self._elastic_job_registry.set_status(
                        job_id=job_id, status=JOB_STATUS.ERROR
                    )
            stats["app not found"] += 1
            return

        if previous_status != job_metadata.status:
            log.info(
                f"job {job_id}: status change from {previous_status} to {job_metadata.status}",
            )
            stats["status change"] += 1
            stats[f"status change {previous_status!r} -> {job_metadata.status!r}"] += 1
        else:
            stats["status same"] += 1
            stats[f"status same {job_metadata.status!r}"] += 1

        if job_metadata.status in {
            JOB_STATUS.FINISHED,
            JOB_STATUS.ERROR,
            JOB_STATUS.CANCELED,
        }:
            stats[f"reached final status {job_metadata.status}"] += 1
            result_metadata = self._batch_jobs.get_results_metadata(job_id, user_id)

            zk_job_registry.remove_dependencies(job_id, user_id)

            # there can be duplicates if batch processes are recycled
            dependency_sources = list(
                set(ZkJobRegistry.get_dependency_sources(job_info))
            )

            if dependency_sources:
                async_task.schedule_delete_batch_process_dependency_sources(
                    job_id, user_id, dependency_sources
                )

            area = deep_get(result_metadata, 'area', 'value', default=None)

            # TODO: make this usage report handling/logging more generic?
            sentinelhub_processing_units = (
                result_metadata.get("usage", {})
                .get("sentinelhub", {})
                .get("value", 0.0)
            )

            sentinelhub_batch_processing_units = float(ZkJobRegistry.get_dependency_usage(job_info) or Decimal("0.0"))

            costs_details = CostsDetails(
                job_id=job_info["job_id"],
                user_id=job_info["user_id"],
                execution_id=job_info["application_id"],
                app_state=job_metadata.app_state,
                area_square_meters=area,
                job_title=job_info.get("title"),
                start_time=job_metadata.start_time,
                finish_time=job_metadata.finish_time,
                cpu_seconds=job_metadata.usage.cpu_seconds if job_metadata.usage is not None else None,
                mb_seconds=job_metadata.usage.mb_seconds if job_metadata.usage is not None else None,
                sentinelhub_processing_units=sentinelhub_processing_units + sentinelhub_batch_processing_units,
                unique_process_ids=result_metadata.get('unique_process_ids', [])
            )

            job_costs = self._job_costs_calculator.calculate_costs(costs_details)

            # TODO: skip patching the job znode and read from this file directly?
            zk_job_registry.patch(job_id, user_id, **dict(result_metadata, costs=job_costs))

        datetime_formatter = Rfc3339(propagate_none=True)

        zk_job_registry.patch(
            job_id=job_id,
            user_id=user_id,
            status=job_metadata.status,
            started=datetime_formatter.datetime(job_metadata.start_time),
            finished=datetime_formatter.datetime(job_metadata.finish_time),
            usage=job_metadata.usage.to_dict(),
        )
        with ElasticJobRegistry.just_log_errors(
            f"job_tracker {job_metadata.status=} from {type(self._app_state_getter).__name__}"
        ):
            if self._elastic_job_registry:
                self._elastic_job_registry.set_status(
                    job_id=job_id,
                    status=job_metadata.status,
                    started=datetime_formatter.datetime(job_metadata.start_time),
                    finished=datetime_formatter.datetime(job_metadata.finish_time),
                    # TODO: also record usage data
                )


class CliApp:
    def main(self, *, args: Optional[List[str]] = None):

        args = self.parse_cli_args(args=args)

        self.setup_logging(
            basic_logging=args.basic_logging,
            rotating_file=(
                "logs/job_tracker_python.log"
                if not ConfigParams().is_kube_deploy and Path("logs").is_dir()
                else None
            ),
        )

        _log.info(f"job_tracker_v2 cli {args=}")
        _log.info(f"job_tracker_v2 cli {ConfigParams()=!s}")
        package_versions = openeo_driver.utils.get_package_versions(
            ["openeo", "openeo_driver", "openeo-geopyspark", "kubernetes"]
        )
        _log.info(f"job_tracker_v2 cli {package_versions=}")

        with TimingLogger(logger=_log.info, title=f"job_tracker_v2 cli"):
            try:
                # ZooKeeper Job Registry
                zk_root_path = args.zk_job_registry_root_path
                _log.info(f"Using {zk_root_path=}")
                zk_job_registry = ZkJobRegistry(root_path=zk_root_path)

                requests_session = requests_with_retry(total=3, backoff_factor=2)
                etl_api_access_token = get_etl_api_access_token(args.principal, args.keytab, requests_session)
                etl_api = EtlApi(ConfigParams().etl_api, requests_session)

                # Elastic Job Registry (EJR)
                elastic_job_registry = get_elastic_job_registry(requests_session)

                # YARN or Kubernetes?
                app_cluster = args.app_cluster
                if app_cluster == "auto":
                    # TODO: eliminate (need for) auto-detection.
                    app_cluster = "k8s" if ConfigParams().is_kube_deploy else "yarn"
                if app_cluster == "yarn":
<<<<<<< HEAD
                    app_state_getter = YarnStatusGetter()
                    job_costs_calculator = YarnJobCostsCalculator(etl_api, etl_api_access_token)
=======
                    app_state_getter = YarnStatusGetter(
                        yarn_api_base_url=ConfigParams().yarn_rest_api_base_url,
                        auth=requests_gssapi.HTTPSPNEGOAuth(
                            mutual_authentication=requests_gssapi.REQUIRED
                        ),
                    )
>>>>>>> 4c4d2ad7
                elif app_cluster == "k8s":
                    app_state_getter = K8sStatusGetter()
                    job_costs_calculator = K8sJobCostsCalculator(etl_api, etl_api_access_token)
                else:
                    raise ValueError(app_cluster)
                job_tracker = JobTracker(
                    app_state_getter=app_state_getter,
                    zk_job_registry=zk_job_registry,
                    principal=args.principal,
                    keytab=args.keytab,
                    elastic_job_registry=elastic_job_registry,
                    job_costs_calculator=job_costs_calculator
                )
                job_tracker.update_statuses(fail_fast=args.fail_fast)
            except Exception as e:
                _log.error(e, exc_info=True)
                raise e

    def parse_cli_args(self, args: Optional[List[str]] = None) -> argparse.Namespace:
        parser = argparse.ArgumentParser(
            description="JobTracker from openeo-geopyspark-driver.",
            formatter_class=argparse.ArgumentDefaultsHelpFormatter,
        )
        parser.add_argument(
            "--principal",
            default="openeo@VGT.VITO.BE",
            help="Principal to be used to login to KDC",
        )
        parser.add_argument(
            "--keytab",
            default="openeo-deploy/mep/openeo.keytab",
            help="The full path to the file that contains the keytab for the principal",
        )

        parser.add_argument(
            "--fail-fast",
            action="store_true",
            default=False,
            help="Stop immediately on unexpected errors while tracking a certain job, instead of skipping to next job.",
        )
        parser.add_argument(
            "--app-cluster",
            choices=["yarn", "k8s", "auto"],
            default="auto",
            help="Application cluster to get job/app status from.",
        )
        parser.add_argument(
            "--basic-logging",
            action="store_true",
            help="Use basic logging on stderr instead of JSON formatted logs.",
        )
        parser.add_argument(
            "--zk-job-registry-root-path",
            default=ConfigParams().batch_jobs_zookeeper_root_path,
            help="ZooKeeper root path for the job registry",
        )
        # TODO: also allow setting zk_root_path through "env" setting (prod,dev, integrationtests, ...)?

        return parser.parse_args(args=args)

    def setup_logging(
        self,
        *,
        basic_logging: bool = False,
        rotating_file: Optional[Union[str, Path]] = None,
    ):
        logging_config = get_logging_config(
            # TODO: better handler than "wsgi"?
            root_handlers=["wsgi"] if basic_logging else ["stderr_json"],
            loggers={
                "openeo": {"level": "DEBUG"},
                "openeo_driver": {"level": "DEBUG"},
                "openeogeotrellis": {"level": "DEBUG"},
                _log.name: {"level": "DEBUG"},
            },
        )

        if rotating_file:
            # TODO: support this appending directly in get_logging_config
            logging_config["handlers"]["rotating_file"] = {
                "class": "logging.handlers.RotatingFileHandler",
                "filename": str(rotating_file),
                "maxBytes": 10 * 1024 * 1024,
                "backupCount": 1,
                "formatter": "json",
            }
            logging_config["root"]["handlers"].append("rotating_file")

        setup_logging(logging_config, force=True)


if __name__ == "__main__":
    CliApp().main()<|MERGE_RESOLUTION|>--- conflicted
+++ resolved
@@ -13,9 +13,6 @@
 from typing import Any, List, NamedTuple, Optional, Union
 
 import requests
-<<<<<<< HEAD
-from openeo.util import TimingLogger, repr_truncate, Rfc3339, rfc3339, url_join, deep_get
-=======
 
 # We only need requests_gssapi for Yarn, which uses Kereberos authentication.
 try:
@@ -23,8 +20,7 @@
 except ImportError:
     requests_gssapi = None
 
-from openeo.util import TimingLogger, repr_truncate, rfc3339, url_join
->>>>>>> 4c4d2ad7
+from openeo.util import TimingLogger, repr_truncate, Rfc3339, rfc3339, url_join, deep_get
 from openeo_driver.jobregistry import JOB_STATUS, ElasticJobRegistry
 from openeo_driver.util.http import requests_with_retry
 from openeo_driver.util.logging import get_logging_config, setup_logging
@@ -161,12 +157,11 @@
             return self.parse_application_response(data=json)
 
     @staticmethod
-    def _ms_epoch_to_date(epoch_millis: int) -> Union[str, None]:
+    def _ms_epoch_to_date(epoch_millis: int) -> Union[dt.datetime, None]:
         """Parse millisecond timestamp from app report and return as rfc3339 date (or None)"""
         if epoch_millis == 0:
             return None
-        utc_datetime = dt.datetime.utcfromtimestamp(epoch_millis / 1000)
-        return rfc3339.datetime(utc_datetime)
+        return dt.datetime.utcfromtimestamp(epoch_millis / 1000)
 
     @classmethod
     def parse_application_response(cls, data: dict) -> _JobMetadata:
@@ -185,15 +180,10 @@
                 f"JSON response is missing following required keys: {missing_keys}, json={data}"
             )
 
-<<<<<<< HEAD
-            state = props["State"]
+        try:
+            state = report["state"]
             job_status = yarn_state_to_openeo_job_status(
-                state=state, final_state=props["Final-State"]
-=======
-        try:
-            job_status = yarn_state_to_openeo_job_status(
-                state=report["state"], final_state=report["finalStatus"]
->>>>>>> 4c4d2ad7
+                state=state, final_state=report["finalStatus"]
             )
             # Log the diagnostics if there was an error.
             # In particular, sometimes YARN can't launch the container and then the
@@ -204,32 +194,13 @@
                     f"YARN application status reports error diagnostics: {diagnostics}"
                 )
 
-<<<<<<< HEAD
-            def ms_epoch_to_date(epoch_millis: str) -> Union[dt.datetime, None]:
-                """Parse millisecond timestamp from app report and return as rfc3339 date (or None)"""
-                if epoch_millis == "0":
-                    return None
-                return dt.datetime.utcfromtimestamp(int(epoch_millis) / 1000)
-
-            start_time = ms_epoch_to_date(props["Start-Time"])
-            finish_time = ms_epoch_to_date(props["Finish-Time"])
-
-            allocation = props["Aggregate Resource Allocation"]
-            match = re.fullmatch(r"^(\d+) MB-seconds, (\d+) vcore-seconds$", allocation)
-            usage = _Usage(cpu_seconds=int(match.group(2)), mb_seconds=int(match.group(1))) if match else None
-=======
             start_time = cls._ms_epoch_to_date(report["startedTime"])
             finish_time = cls._ms_epoch_to_date(report["finishedTime"])
 
-            usage = {}
             memory_seconds = report.get("memorySeconds")
             vcore_seconds = report.get("vcoreSeconds")
-            usage["memory"] = {
-                "value": memory_seconds,
-                "unit": "mb-seconds",
-            }
-            usage["cpu"] = {"value": vcore_seconds, "unit": "cpu-seconds"}
->>>>>>> 4c4d2ad7
+            usage = (_Usage(cpu_seconds=vcore_seconds, mb_seconds=memory_seconds)
+                     if vcore_seconds is not None and memory_seconds is not None else None)
 
             return _JobMetadata(
                 app_state=state,
@@ -240,6 +211,7 @@
             )
         except Exception as e:
             raise YarnAppReportParseException() from e
+
 
 class K8sException(Exception):
     pass
@@ -588,17 +560,13 @@
                     # TODO: eliminate (need for) auto-detection.
                     app_cluster = "k8s" if ConfigParams().is_kube_deploy else "yarn"
                 if app_cluster == "yarn":
-<<<<<<< HEAD
-                    app_state_getter = YarnStatusGetter()
-                    job_costs_calculator = YarnJobCostsCalculator(etl_api, etl_api_access_token)
-=======
                     app_state_getter = YarnStatusGetter(
                         yarn_api_base_url=ConfigParams().yarn_rest_api_base_url,
                         auth=requests_gssapi.HTTPSPNEGOAuth(
                             mutual_authentication=requests_gssapi.REQUIRED
                         ),
                     )
->>>>>>> 4c4d2ad7
+                    job_costs_calculator = YarnJobCostsCalculator(etl_api, etl_api_access_token)
                 elif app_cluster == "k8s":
                     app_state_getter = K8sStatusGetter()
                     job_costs_calculator = K8sJobCostsCalculator(etl_api, etl_api_access_token)
