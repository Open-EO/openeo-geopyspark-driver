import contextlib
import importlib
import json
import os
import shutil
import sys
import typing
from datetime import datetime
from glob import glob
from pathlib import Path
from typing import Optional
from unittest import mock

import boto3
from cryptography.hazmat.primitives.asymmetric import rsa
from cryptography.hazmat.primitives import serialization
import flask
import moto
import moto.server
import openeo_driver
from openeo_driver.config import OpenEoBackendConfig
from openeo.testing.io import TestDataLoader
from openeogeotrellis.integrations.identity import IDPTokenIssuer

from openeogeotrellis.config.s3_config import AWSConfig
from openeo_driver.integrations.s3.client import S3ClientBuilder

import openeogeotrellis
import pytest
import requests_mock
import time_machine
from _pytest.terminal import TerminalReporter
from openeo_driver.backend import OpenEoBackendImplementation, UserDefinedProcesses
from openeo_driver.jobregistry import ElasticJobRegistry, JobRegistryInterface
from openeo_driver.testing import ApiTester, ephemeral_fileserver, UrllibMocker
from openeo_driver.utils import smart_bool
from openeo_driver.views import build_app

from openeogeotrellis.integrations.s3proxy.sts import _STSClient
from openeogeotrellis.config import get_backend_config, GpsBackendConfig
from openeogeotrellis.job_registry import InMemoryJobRegistry
from openeogeotrellis.testing import gps_config_overrides
from openeogeotrellis.vault import Vault

from .data import TEST_DATA_ROOT, get_test_data_file

# TODO: Explicitly import these fixtures where there are needed.
from .datacube_fixtures import (
    imagecollection_with_two_bands_and_one_date,
    imagecollection_with_two_bands_and_one_date_multiple_values,
    imagecollection_with_two_bands_and_three_dates,
    imagecollection_with_two_bands_and_three_dates_webmerc,
    imagecollection_with_two_bands_spatial_only,
)

_BACKEND_CONFIG_PATH = Path(__file__).parent / "backend_config.py"


pytest_plugins = "pytester"


@pytest.fixture(scope="session")
def backend_config_path() -> Path:
    return _BACKEND_CONFIG_PATH


@pytest.hookimpl(trylast=True)
def pytest_configure(config):
    """Pytest configuration hook"""
    os.environ["PYTEST_CONFIGURE"] = (os.environ.get("PYTEST_CONFIGURE", "") + ":" + __file__).lstrip(":")

    # Load test GpsBackendConfig by default
    os.environ["OPENEO_BACKEND_CONFIG"] = str(_BACKEND_CONFIG_PATH)

    # TODO #285 we need a better config system, e.g. to avoid monkeypatching `os.environ` here
    os.environ["BATCH_JOBS_ZOOKEEPER_ROOT_PATH"] = "/openeo.test/jobs"
    os.environ["VAULT_ADDR"] = "https://vault.test"
    os.environ["ASYNC_TASKS_KAFKA_BOOTSTRAP_SERVERS"] = "kafka01.test:6668"

    terminal_reporter = config.pluginmanager.get_plugin("terminalreporter")
    _ensure_geopyspark(terminal_reporter)
    if smart_bool(os.environ.get("OPENEO_TESTING_SETUP_SPARK", "yes")):
        _setup_local_spark(terminal_reporter, verbosity=config.getoption("verbose"))


def _ensure_geopyspark(out: TerminalReporter):
    """Make sure GeoPySpark knows where to find Spark (SPARK_HOME) and py4j"""
    try:
        import geopyspark

        out.write_line("[conftest.py] Succeeded to import geopyspark automatically: {p!r}".format(p=geopyspark))
    except KeyError as e:
        # Geopyspark failed to detect Spark home and py4j, let's fix that.
        from pyspark import find_spark_home

        pyspark_home = Path(find_spark_home._find_spark_home())
        out.write_line(
            "[conftest.py] Failed to import geopyspark automatically. "
            "Will set up py4j path using Spark home: {h}".format(h=pyspark_home)
        )
        py4j_zip = next((pyspark_home / "python" / "lib").glob("py4j-*-src.zip"))
        out.write_line("[conftest.py] py4j zip: {z!r}".format(z=py4j_zip))
        sys.path.append(str(py4j_zip))


def is_port_free(port: int) -> bool:
    import socket

    with socket.socket(socket.AF_INET, socket.SOCK_STREAM) as s:
        s.settimeout(10)  # seconds
        return s.connect_ex(("localhost", port)) != 0


def force_stop_spark_context():
    # Restart SparkContext will make sure that the new environment variables are available inside the JVM
    # This is a hacky way to allow debugging in the same process.
    from pyspark import SparkContext

    with SparkContext._lock:
        # Need to shut down before creating a new SparkConf (Before SparkContext is not enough)
        # Like this, the new environment variables are available inside the JVM
        if SparkContext._active_spark_context:
            SparkContext._active_spark_context.stop()
            SparkContext._gateway.shutdown()
            SparkContext._gateway = None
            SparkContext._jvm = None


def _setup_local_spark(out: TerminalReporter, verbosity=0):
    # TODO make a "spark_context" fixture instead of doing this through pytest_configure
    out.write_line("[conftest.py] Setting up local Spark")
    master_str = "local[2]"

    if "PYSPARK_PYTHON" not in os.environ:
        os.environ["PYSPARK_PYTHON"] = sys.executable

    from geopyspark import geopyspark_conf
    from pyspark import SparkContext

    # Make sure geopyspark can find the custom jars (e.g. geotrellis-extension)
    # even if test suite is not run from project root (e.g. "run this test" functionality in an IDE like PyCharm)
    additional_jar_dirs = [
        Path(__file__).parent / "../jars",
    ]

    conf = geopyspark_conf(
        master=master_str,
        appName="OpenEO-GeoPySpark-Driver-Tests",
        additional_jar_dirs=additional_jar_dirs,
    )

    spark_jars = conf.get("spark.jars").split(",")
    # geotrellis-extensions needs to be loaded first to avoid "java.lang.NoClassDefFoundError: shapeless/lazily$"
    spark_jars.sort(key=lambda x: "geotrellis-extensions" not in x)
    conf.set(key="spark.jars", value=",".join(spark_jars))

    # Use UTC timezone by default when formatting/parsing dates (e.g. CSV export of timeseries)
    conf.set("spark.sql.session.timeZone", "UTC")

    conf.set("spark.kryoserializer.buffer.max", value="1G")
    conf.set("spark.kryo.registrator", "geotrellis.spark.store.kryo.KryoRegistrator")
    conf.set(
        key="spark.kryo.classesToRegister",
        value="ar.com.hjg.pngj.ImageInfo,ar.com.hjg.pngj.ImageLineInt,geotrellis.raster.RasterRegion$GridBoundsRasterRegion",
    )
    # Only show spark progress bars for high verbosity levels
    conf.set("spark.ui.showConsoleProgress", verbosity >= 3)

    conf.set(key="spark.executor.pyspark.memory", value="3G")
    conf.set(key="spark.driver.memory", value="2G")
    conf.set(key="spark.executor.memory", value="2G")
    OPENEO_LOCAL_DEBUGGING = smart_bool(os.environ.get("OPENEO_LOCAL_DEBUGGING", "false"))
    conf.set("spark.ui.enabled", OPENEO_LOCAL_DEBUGGING)
    # Test if this causes issues on CI. Should be disabled in next commit.
    if OPENEO_LOCAL_DEBUGGING:
        events_dir = "/tmp/spark-events"  # manually create this folder if you want to keep history
        if os.path.exists(events_dir):
            conf.set("spark.eventLog.enabled", "true")
            out.write_line(
                f"Start spark history server with $SPARK_HOME/sbin/start-history-server.sh and open http://localhost:18080/"
            )
            files = glob(os.path.join(events_dir, "*"))
            for f in files:
                # remove event logs older than 7 days:
                if os.path.getmtime(f) < datetime.now().timestamp() - 7 * 24 * 3600:
                    try:
                        os.remove(f)
                    except Exception as e:
                        out.write_line(f"Failed to remove old spark event log {f}: {e}")

    jars = []
    for jar_dir in additional_jar_dirs:
        for jar_path in Path(jar_dir).iterdir():
            if jar_path.match("openeo-logging-*.jar"):
                jars.append(str(jar_path))
    extraClassPath = ":".join(jars)
    conf.set("spark.driver.extraClassPath", extraClassPath)
    conf.set("spark.executor.extraClassPath", extraClassPath)

    sparkSubmitLog4jConfigurationFile = Path(__file__).parent.parent / "scripts/batch_job_log4j2.xml"
    with open(sparkSubmitLog4jConfigurationFile, "r") as read_file:
        content = read_file.read()
        sparkSubmitLog4jConfigurationFile = "/tmp/sparkSubmitLog4jConfigurationFile.xml"
        with open(sparkSubmitLog4jConfigurationFile, "w") as write_file:
            # There could be a more elegant way to fill in this variable during testing:
            write_file.write(
                content.replace("${sys:spark.yarn.app.container.log.dir}/", "").replace(
                    "${sys:openeo.logging.threshold}", "DEBUG"
                )
            )
    # got some options from 'sparkDriverJavaOptions'
    sparkDriverJavaOptions = f"-Dlog4j2.configurationFile=file:{sparkSubmitLog4jConfigurationFile}\
    -Dscala.concurrent.context.numThreads=6 \
    -Dsoftware.amazon.awssdk.http.service.impl=software.amazon.awssdk.http.urlconnection.UrlConnectionSdkHttpService\
    -Dtsservice.layersConfigClass=ProdLayersConfiguration -Dtsservice.sparktasktimeout=600"
    if OPENEO_LOCAL_DEBUGGING:
        for port in range(5005, 5009):
            if is_port_free(port):
                # 'agentlib' to allow attaching a Java debugger to running Spark driver
                # IntelliJ IDEA: Run -> Edit Configurations -> Remote JVM Debug uses 5005 by default
                sparkDriverJavaOptions += f" -agentlib:jdwp=transport=dt_socket,server=y,suspend=n,address=*:{port}"
                break
    conf.set("spark.driver.extraJavaOptions", sparkDriverJavaOptions)

    sparkExecutorJavaOptions = f"-Dlog4j2.configurationFile=file:{sparkSubmitLog4jConfigurationFile}\
     -Dsoftware.amazon.awssdk.http.service.impl=software.amazon.awssdk.http.urlconnection.UrlConnectionSdkHttpService\
     -Dscala.concurrent.context.numThreads=8"
    conf.set("spark.executor.extraJavaOptions", sparkExecutorJavaOptions)

    out.write_line("[conftest.py] SparkContext.getOrCreate with {c!r}".format(c=conf.getAll()))
    context = SparkContext.getOrCreate(conf)
    context.setLogLevel("DEBUG")
    out.write_line(
        "[conftest.py] JVM info: {d!r}".format(
            d={
                f: context._jvm.System.getProperty(f)
                for f in [
                    "java.version",
                    "java.vendor",
                    "java.home",
                    "java.class.version",
                    # "java.class.path",
                ]
            }
        )
    )

    if OPENEO_LOCAL_DEBUGGING:
        # TODO: Activate default logging for this message
        print("Spark UI: " + str(context.uiWebUrl))

    out.write_line("[conftest.py] Validating the Spark context")
    dummy = context._jvm.org.openeo.geotrellis.OpenEOProcesses()
    answer = context.parallelize([9, 10, 11, 12]).sum()
    out.write_line("[conftest.py] " + repr((answer, dummy)))

    return context


@pytest.fixture(params=["1.0.0"])
def api_version(request):
    return request.param


# TODO: Deduplicate code with openeo-python-client
class _Sleeper:
    def __init__(self):
        self.history = []

    @contextlib.contextmanager
    def patch(self, time_machine: time_machine.TimeMachineFixture) -> typing.Iterator["_Sleeper"]:
        def sleep(seconds):
            # Note: this requires that `time_machine.move_to()` has been called before
            # also see https://github.com/adamchainz/time-machine/issues/247
            time_machine.coordinates.shift(seconds)
            self.history.append(seconds)

        with mock.patch("time.sleep", new=sleep):
            yield self

    def did_sleep(self) -> bool:
        return len(self.history) > 0


@pytest.fixture
def test_data() -> TestDataLoader:
    return TestDataLoader(root=TEST_DATA_ROOT)


@pytest.fixture
def fast_sleep(time_machine) -> typing.Iterator[_Sleeper]:
    """
    Fixture using `time_machine` to make `sleep` instant and update the current time.
    """
    now = datetime.now().isoformat()
    time_machine.move_to(now)
    with _Sleeper().patch(time_machine=time_machine) as sleeper:
        yield sleeper


@pytest.fixture
def udf_noop():
    file_name = get_test_data_file("udf_noop.py")
    with open(file_name, "r")  as f:
        udf_code = f.read()

    noop_udf_callback = {
        "udf_process": {
            "arguments": {"data": {"from_parameter": "data"}, "udf": udf_code},
            "process_id": "run_udf",
            "result": True,
        },
    }
    return noop_udf_callback


@pytest.fixture
def udf_noop_jep(udf_noop):
    udf_noop["udf_process"]["arguments"]["runtime"] = "Python-Jep"
    return udf_noop


@pytest.fixture
def batch_job_output_root(tmp_path) -> Path:
    # TODO: can we avoid using/initializing tmp_path when we won't need it (or is it low overhead anyway?)
    batch_job_output_root = tmp_path / "jobs"
    batch_job_output_root.mkdir(parents=True)
    return batch_job_output_root


@pytest.fixture
def job_registry() -> InMemoryJobRegistry:
    return InMemoryJobRegistry()


@pytest.fixture
def _dynamic_overrides(idp_config_file) -> typing.Generator[dict, None, None]:
    """
    Some overrides are generated files and need to be in config. Those will require handling in here
    """
    overrides = {}
    if idp_config_file is not None:
        overrides["openeo_idp_details_file"] = idp_config_file
    if moto_server_address is not None:
        overrides["s3_region_proxy_endpoints"] = {
            "eu-central-1": moto_server_address
        }
    yield overrides


@pytest.fixture
def config_overrides() -> dict:
    # Default implementation does not have overrides
    return {}


@pytest.fixture
def _set_config_overrides(config_overrides, _dynamic_overrides) -> typing.Iterator[GpsBackendConfig]:
    all_config_overrides = {**_dynamic_overrides, **config_overrides}
    openeo_driver_overrides = {}
    for config_key, config_override_value in all_config_overrides.items():
        if hasattr(OpenEoBackendConfig, config_key):
            openeo_driver_overrides[config_key] = config_override_value

    geopyspark_driver_overrides = {}
    for config_key, config_override_value in all_config_overrides.items():
        if hasattr(OpenEoBackendConfig, config_key):
            openeo_driver_overrides[config_key] = config_override_value
        elif hasattr(openeogeotrellis.config.GpsBackendConfig, config_key):
            geopyspark_driver_overrides[config_key] = config_override_value
        else:
            raise ValueError(f"config value {config_key} cannot be attributed to a config")
    with openeo_driver.testing.config_overrides(**openeo_driver_overrides):
        with openeogeotrellis.testing.gps_config_overrides(**geopyspark_driver_overrides, **openeo_driver_overrides):
            yield get_backend_config()


@pytest.fixture
def backend_implementation(
    batch_job_output_root, job_registry, _set_config_overrides
) -> "GeoPySparkBackendImplementation":
    from openeogeotrellis.backend import GeoPySparkBackendImplementation

    backend = GeoPySparkBackendImplementation(
        batch_job_output_root=batch_job_output_root,
        elastic_job_registry=job_registry,
    )
    yield backend


@pytest.fixture
def flask_app(backend_implementation) -> flask.Flask:
    app = build_app(
        backend_implementation=backend_implementation,
        # error_handling=False,
    )
    app.config["TESTING"] = True
    app.config["SERVER_NAME"] = "oeo.net"
    return app


@pytest.fixture
def client(flask_app):
    return flask_app.test_client()


@pytest.fixture
def user_defined_process_registry(backend_implementation: OpenEoBackendImplementation) -> UserDefinedProcesses:
    return backend_implementation.user_defined_processes


@pytest.fixture
def api(api_version, client) -> ApiTester:
    return ApiTester(api_version=api_version, client=client, data_root=TEST_DATA_ROOT)


@pytest.fixture
def api100(client) -> ApiTester:
    return ApiTester(api_version="1.0.0", client=client, data_root=TEST_DATA_ROOT)


@pytest.fixture
def api110(client) -> ApiTester:
    return ApiTester(api_version="1.1.0", client=client, data_root=TEST_DATA_ROOT)


@pytest.fixture
def vault() -> Vault:
    return Vault("http://example.org")


@pytest.fixture
def urllib_mock() -> UrllibMocker:
    with UrllibMocker().patch() as mocker:
        yield mocker


class UrllibAndRequestMocker:
    def __init__(self, urllib_mock, requests_mock):
        self.urllib_mock = urllib_mock
        self.requests_mock = requests_mock

    def get(self, href, data):
        code = 200
        self.urllib_mock.get(href, data, code)
        if isinstance(data, str):
            data = data.encode("utf-8")
        self.requests_mock.get(href, content=data)


@pytest.fixture
def urllib_and_request_mock(urllib_mock, requests_mock) -> UrllibAndRequestMocker:
    yield UrllibAndRequestMocker(urllib_mock, requests_mock)


TEST_AWS_REGION_NAME = "eu-central-1"


@pytest.fixture(scope="function")
def aws_credentials(monkeypatch):
    """Mocked AWS Credentials for moto."""
    monkeypatch.setenv("AWS_ACCESS_KEY_ID", "testing")
    monkeypatch.setenv("AWS_SECRET_ACCESS_KEY", "testing")
    monkeypatch.setenv("AWS_SECURITY_TOKEN", "testing")
    monkeypatch.setenv("AWS_SESSION_TOKEN", "testing")
    monkeypatch.setenv("AWS_DEFAULT_REGION", TEST_AWS_REGION_NAME)
    monkeypatch.setenv("AWS_REGION", TEST_AWS_REGION_NAME)


@pytest.fixture(scope="function")
def mock_s3_resource(aws_credentials, mock_s3_client):
    if moto_server_address is None:
        with moto.mock_aws():
            yield boto3.resource("s3", region_name=TEST_AWS_REGION_NAME)
    else:
        yield boto3.resource("s3", region_name=TEST_AWS_REGION_NAME, endpoint_url=moto_server_address)

@pytest.fixture(scope="function")
def mocked_s3_client(aws_credentials):
    if moto_server_address is None:
        with moto.mock_aws():
            yield boto3.client("s3", region_name=TEST_AWS_REGION_NAME)
    else:
        yield boto3.client("s3", region_name=TEST_AWS_REGION_NAME, endpoint_url=moto_server_address)


@pytest.fixture(scope="function")
def mock_s3_client(mocked_s3_client, monkeypatch):
    def _get_client(*args, **kwargs):
        return mocked_s3_client

    # monkeypatch in case motoserver runs standalone
    monkeypatch.setattr(S3ClientBuilder, "from_region", _get_client)
    yield mocked_s3_client

@pytest.fixture(scope="function")
def mock_sts_client(monkeypatch):
    # Because moto does not support custom endpoints for sts we need to monkeypatch
    if moto_server_address is None:
        with moto.mock_aws():
            sts_client = boto3.client("sts")

            def getter(*_, **_2):
                return sts_client

            monkeypatch.setattr(_STSClient, "get", getter)
            yield sts_client
    else:
        sts_client = boto3.client("sts", endpoint_url=moto_server_address)

        def getter(*args, **kwargs):
            return sts_client

        monkeypatch.setattr(_STSClient, "get", getter)
        yield sts_client


@pytest.fixture(scope="function")
def mock_s3_bucket(mock_s3_resource, monkeypatch):
    bucket_name = "openeo-fake-bucketname"
    monkeypatch.setenv("SWIFT_BUCKET", bucket_name)

    with gps_config_overrides(s3_bucket_name=bucket_name):
        assert get_backend_config().s3_bucket_name == bucket_name

        bucket = mock_s3_resource.Bucket(bucket_name)
        bucket.create(CreateBucketConfiguration={"LocationConstraint": TEST_AWS_REGION_NAME})
        yield bucket


moto_server_address: Optional[str] = None


@pytest.fixture(scope="function")
def moto_server(monkeypatch) -> typing.Generator[str, None, None]:
    """
    Fixture to run Moto in server mode,
    so that subprocesses also can access mocked services
    (when pointed to the correct endpoint URL).
    """
    server = moto.server.ThreadedMotoServer(
        # Automatically find an open port
        port=0,
    )
    server.start()
    global moto_server_address
    old_moto_server_address = moto_server_address
    endpoint_url = f"http://{server._server.server_address[0]}:{server._server.server_port}"
    monkeypatch.setenv("SWIFT_URL", endpoint_url)
    moto_server_address = endpoint_url.replace("0.0.0.0", "127.0.0.1")
    yield endpoint_url
    # moto_server cleanup is not reliable if in single process
    _destroy_all_s3_resources(moto_server_address)
    moto_server_address = old_moto_server_address
    server.stop()


def _destroy_all_s3_resources(endpoint):
    assert "http://127.0.0.1:" in endpoint, "We are not going S3 resource not on localhost"
    c = boto3.client("s3", region_name=TEST_AWS_REGION_NAME, endpoint_url=endpoint)
    try:
        for bucket in c.list_buckets()["Buckets"]:
            b = boto3.resource("s3", region_name=TEST_AWS_REGION_NAME, endpoint_url=endpoint).Bucket(bucket["Name"])
            b.objects.all().delete()
            b.delete()
    except KeyError:
        print("Nothing to cleanup")


@pytest.fixture
def dummy_pypi(tmp_path):
    """
    Fixture for fake PyPI index for testing package installation (without using real PyPI).

    Based on 'PEP 503 – Simple Repository API'

    Also see `unload_dummy_packages` fixture
    (to automatically unload on-the-fly installed dummy packages at the end of a test)
    """
    root = tmp_path / ".package-index"
    root.mkdir(parents=True)
    (root / "index.html").write_text(
        """
        <!DOCTYPE html><html><body>
            <a href="/mehh/">mehh</a>
        </body></html>
        """
    )
    mehh_folder = root / "mehh"
    mehh_folder.mkdir(parents=True)
    shutil.copy(src=get_test_data_file("pip/mehh/dist/mehh-1.2.3-py3-none-any.whl"), dst=mehh_folder)
    (mehh_folder / "index.html").write_text(
        """
        <!DOCTYPE html><html><body>
            <a href="/mehh/mehh-1.2.3-py3-none-any.whl#md5=33c211631375b944c7cb9452074ee3e1">meh-1.2.3-py3-none-any.whl</a>
        </body></html>
        """
    )
    with ephemeral_fileserver(root) as pypi_url:
        yield pypi_url


@pytest.fixture
def unload_dummy_packages():
    """
    Fixture to automatically unload dummy packages at the end of a test,
    to avoid leakage between tests due to import caching mechanisms.

    This fixture should be added to tests that do
    on-the-fly package installation and import of dummy packages like `mehh`

    also see `dummy_pypi` fixture
    """
    packages = ["mehh"]
    yield
    for package in packages:
        if package in sys.modules:
            del sys.modules[package]
    importlib.invalidate_caches()


@pytest.fixture
def sts_endpoint_on_driver(monkeypatch) -> typing.Generator[str, None, None]:
    """Make sure the driver is configured for using proxy STS endpoint"""
    sts_endpoint = "https://sts.oeo.net"
    monkeypatch.setenv(AWSConfig.S3PROXY_STS_ENDPOINT_URL, sts_endpoint)
    yield sts_endpoint


@pytest.fixture
def idp_enabled() -> bool:
    """By default we do not have IDP config available"""
    return False


def create_test_idp_config() -> typing.Dict[str, str]:
    private_key = rsa.generate_private_key(
        public_exponent=65537,
        key_size=2048
    )

    pem_private_key = private_key.private_bytes(
        encoding=serialization.Encoding.PEM,
        format=serialization.PrivateFormat.TraditionalOpenSSL,
        encryption_algorithm=serialization.NoEncryption()
    )

    pem_public_key = private_key.public_key().public_bytes(
        encoding=serialization.Encoding.PEM,
        format=serialization.PublicFormat.PKCS1
    )

    return {
        "issuer": "ipd.oeo.net",
        "private_key": pem_private_key.decode("utf-8"),
        "public_key": pem_public_key.decode("utf-8")
    }


@pytest.fixture
def idp_config_file(idp_enabled, tmp_path) -> typing.Generator[Optional[Path], None, None]:
    """
    This fixture is called automatically and if idp_enabled is set to true then it will create a IDP config file
    and make sure the backend_config finds the config file.
    """
    if not idp_enabled:
        # The default does not have config anyway
        IDPTokenIssuer.instance()._hard_reset()
        yield None
    else:
        idp_file = tmp_path / "idp_details.json"
        with open(idp_file, "w") as outf:
            outf.write(json.dumps(create_test_idp_config()))
        IDPTokenIssuer.instance()._hard_reset()
        yield idp_file


@pytest.fixture
def identity_udf_rename_bands():
    udf_code = """
from openeo.metadata import CollectionMetadata
from xarray import DataArray

def apply_metadata(metadata: CollectionMetadata, context: dict) -> CollectionMetadata:
     return metadata.rename_labels(
         dimension="bands",
         target=["computed_band_1", "computed_band_2"]
     )

def apply_datacube(cube: DataArray, context: dict) -> DataArray:
    return cube
"""
    udf_process = {
        "udf_process": {
            "process_id": "run_udf",
            "arguments": {
                "data": {
                    "from_parameter": "data"
                },
                "udf": udf_code
            },
            "result": True
        },
    }
    return udf_process


@pytest.fixture
<<<<<<< HEAD
def metadata_tracker():
    # TODO: local import, otherwise subsequent import of openeogeotrellis.job_options.JobOptions will call
    #  get_backend_config() eagerly, bypassing the setup of OPENEO_BACKEND_CONFIG in pytest_configure()
    from openeogeotrellis.deploy.batch_job_metadata import _get_tracker

    # TODO: this is quite messy, involving internal implementation details from another project
    bootstrap_tracker = _get_tracker()
    bootstrap_tracker.setGlobalTracking(True)
    bootstrap_tracker.clearGlobalTracker()
    # tracker reset, so get it again
    tracker = _get_tracker()
    yield tracker
    tracker.setGlobalTracking(False)
=======
def mock_yarn_backend_config():
    """
    Backend config that provides mock values for properties that are required in the yarn_jobrunner
    while preserving all other backend config functionality.
    """
    with mock.patch("openeogeotrellis.integrations.yarn_jobrunner.get_backend_config") as mock_config:
        real_backend_config = get_backend_config()
        mock_backend_config = mock.MagicMock(spec=real_backend_config)
        # Copy all attributes from real config
        for attr in dir(real_backend_config):
            if not attr.startswith('_'):
                setattr(mock_backend_config, attr, getattr(real_backend_config, attr))
        # Override only the specific yarn properties we need to mock
        mock_backend_config.batch_spark_eventlog_dir = "mockvalue"
        mock_backend_config.batch_spark_history_fs_logdirectory = "mockvalue"
        mock_backend_config.batch_spark_yarn_historyserver_address = "mockvalue"
        mock_config.return_value = mock_backend_config
        yield mock_backend_config
>>>>>>> da0493f2
<|MERGE_RESOLUTION|>--- conflicted
+++ resolved
@@ -706,21 +706,6 @@
 
 
 @pytest.fixture
-<<<<<<< HEAD
-def metadata_tracker():
-    # TODO: local import, otherwise subsequent import of openeogeotrellis.job_options.JobOptions will call
-    #  get_backend_config() eagerly, bypassing the setup of OPENEO_BACKEND_CONFIG in pytest_configure()
-    from openeogeotrellis.deploy.batch_job_metadata import _get_tracker
-
-    # TODO: this is quite messy, involving internal implementation details from another project
-    bootstrap_tracker = _get_tracker()
-    bootstrap_tracker.setGlobalTracking(True)
-    bootstrap_tracker.clearGlobalTracker()
-    # tracker reset, so get it again
-    tracker = _get_tracker()
-    yield tracker
-    tracker.setGlobalTracking(False)
-=======
 def mock_yarn_backend_config():
     """
     Backend config that provides mock values for properties that are required in the yarn_jobrunner
@@ -739,4 +724,19 @@
         mock_backend_config.batch_spark_yarn_historyserver_address = "mockvalue"
         mock_config.return_value = mock_backend_config
         yield mock_backend_config
->>>>>>> da0493f2
+
+
+@pytest.fixture
+def metadata_tracker():
+    # TODO: local import, otherwise subsequent import of openeogeotrellis.job_options.JobOptions will call
+    #  get_backend_config() eagerly, bypassing the setup of OPENEO_BACKEND_CONFIG in pytest_configure()
+    from openeogeotrellis.deploy.batch_job_metadata import _get_tracker
+
+    # TODO: this is quite messy, involving internal implementation details from another project
+    bootstrap_tracker = _get_tracker()
+    bootstrap_tracker.setGlobalTracking(True)
+    bootstrap_tracker.clearGlobalTracker()
+    # tracker reset, so get it again
+    tracker = _get_tracker()
+    yield tracker
+    tracker.setGlobalTracking(False)