#!/bin/sh
# pre-test procedure specific for VITO Jenkins CI toolchain
# executed just before running the tests

set -eux
pwd

<<<<<<< HEAD
rm -f /opt/geotrellis-dependencies-static.jar

=======
# TODO: is this `/eodata` still necessary or can this be eliminated?
>>>>>>> 949ebab3
mkdir /eodata
chown jenkins /eodata

runuser jenkins -c '
set -eux
source ./env.sh
python3 scripts/get-jars.py --force-download --python-version ${PYTHON_VERSION:-3.8} jars
'

# Root folder for temp folders during tests (e.g. through `tmp_path` fixture).
# Assigned to `PYTEST_DEBUG_TEMPROOT` from Jenkinsfile.
mkdir -p pytest-tmp
chown jenkins pytest-tmp<|MERGE_RESOLUTION|>--- conflicted
+++ resolved
@@ -5,12 +5,7 @@
 set -eux
 pwd
 
-<<<<<<< HEAD
-rm -f /opt/geotrellis-dependencies-static.jar
-
-=======
 # TODO: is this `/eodata` still necessary or can this be eliminated?
->>>>>>> 949ebab3
 mkdir /eodata
 chown jenkins /eodata
 
