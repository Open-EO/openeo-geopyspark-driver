--- conflicted
+++ resolved
@@ -14,10 +14,10 @@
 
 ## Unreleased
 
-<<<<<<< HEAD
-=======
-
->>>>>>> 6e95848e
+## 0.40.1
+
+- Fix `load_stac` of GeoTiff batch job results by returning compliant GeoJSON in `"geometry"` of STAC Items. [#854](https://github.com/Open-EO/openeo-geopyspark-driver/issues/854)
+
 ## 0.40.0
 
 - a new 'python-memory' option allows to more explicitly limit memory usage for UDF's, sar_backscatter and Sentinel3 data loading. The executor-memoryOverhead option can be reduced or removed when using the new python-memory option.
@@ -28,12 +28,7 @@
 - apply_neighborhood: support applying UDF on cubes without a time dimension
 - Add "separate_asset_per_band" to save_result options. Currently, for TIFF only.
 - `load_stac`: presence of `eo:bands` is no longer a hard requirement; band name defaults to asset key [#762](https://github.com/Open-EO/openeo-geopyspark-driver/issues/762).
-<<<<<<< HEAD
-- Fix `load_stac` of GeoTiff batch job results by returning compliant GeoJSON in `"geometry"` of STAC Items. [#854](https://github.com/Open-EO/openeo-geopyspark-driver/issues/854)
-=======
 - Optionally sleep after automatic UDF dependency install (config `udf_dependencies_sleep_after_install`) (eu-cdse/openeo-cdse-infra#112)
-
->>>>>>> 6e95848e
 
 ## 0.39.0
 
