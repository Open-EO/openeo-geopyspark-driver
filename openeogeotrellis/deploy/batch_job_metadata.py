import json
import logging
import os
from copy import deepcopy
from pathlib import Path
from typing import Any, Dict, List, Optional, Set, Union
from urllib.parse import urlparse

import pyproj
from openeo.util import Rfc3339, dict_no_none
from openeo_driver.datacube import DriverVectorCube
from openeo_driver.delayed_vector import DelayedVector
from openeo_driver.dry_run import DryRunDataTracer
from openeo_driver.save_result import (
    ImageCollectionResult,
    NullResult,
    SaveResult,
)
from openeo_driver.util.geometry import reproject_bounding_box, spatial_extent_union
from openeo_driver.util.utm import area_in_square_meters
from openeo_driver.utils import temporal_extent_union
from shapely.geometry import Polygon, mapping
from shapely.geometry.base import BaseGeometry

from openeogeotrellis._version import __version__
from openeogeotrellis.backend import JOB_METADATA_FILENAME, GeoPySparkBackendImplementation
from openeogeotrellis.geopysparkdatacube import GeopysparkDataCube
from openeogeotrellis.integrations.gdal import _extract_gdal_asset_raster_metadata
from openeogeotrellis.utils import _make_set_for_key, get_jvm, to_s3_url

logger = logging.getLogger(__name__)


def _assemble_result_metadata(
    tracer: DryRunDataTracer,
    result: SaveResult,
    job_dir: Path,
    unique_process_ids: Set[str],
    apply_gdal,
    asset_metadata: Dict = None,  # TODO: include "items" instead of "assets"
    ml_model_metadata: Dict = None,
    is_item = False,
) -> dict:
    metadata = extract_result_metadata(tracer)

    def epsg_code(geotrellis_proj4_crs) -> Optional[int]:
        # We have to use the original geotrellis.proj4.CRS to avoid proj4 conversion issues.
        return geotrellis_proj4_crs.epsgCode().getOrElse(None)

    bands = []
    if isinstance(result, GeopysparkDataCube):
        max_level = result.pyramid.levels[result.pyramid.max_zoom]
        epsg = epsg_code(max_level.srdd.rdd().metadata().crs())
        instruments = result.metadata.get("summaries", "instruments", default=[])
    elif isinstance(result, ImageCollectionResult) and isinstance(result.cube, GeopysparkDataCube):
        max_level = result.cube.pyramid.levels[result.cube.pyramid.max_zoom]
        epsg = epsg_code(max_level.srdd.rdd().metadata().crs())
        instruments = result.cube.metadata.get("summaries", "instruments", default=[])
    else:
        epsg = None
        instruments = []

    if not isinstance(result, NullResult):
<<<<<<< HEAD
        if apply_gdal:
            if is_item:
                items_metadata = dict()
                for (item_key, item) in asset_metadata.items():
                    temp_asset_metadata = metadata.copy()
                    try:
                        _extract_asset_metadata(
                            job_result_metadata=temp_asset_metadata,
                            asset_metadata=item["assets"],
                            job_dir=job_dir,
                            epsg=epsg,
                        )
                        items_metadata[item_key] = temp_asset_metadata
                    except Exception as e:
                        error_summary = GeoPySparkBackendImplementation.summarize_exception_static(e)
                        logger.exception("Error while creating asset metadata: " + error_summary.summary)
                metadata["items"]= items_metadata
            else:
=======
        if asset_metadata is None:  # TODO: eliminate dead code path
            # Old approach: need to construct metadata ourselves, from inspecting SaveResult
            metadata["assets"] = {
                output_file.name: {
                    "bands": bands,
                    "nodata": nodata,
                    "type": result.get_mimetype(),
                }
            }
        else:
            # New approach: SaveResult has generated metadata already for us
            if apply_gdal:
>>>>>>> e7f84202
                try:
                    _extract_asset_metadata(
                        job_result_metadata=metadata,
                        asset_metadata=asset_metadata,
                        job_dir=job_dir,
                        epsg=epsg,
                    )
                except Exception as e:
                    error_summary = GeoPySparkBackendImplementation.summarize_exception_static(e)
                    logger.exception("Error while creating asset metadata: " + error_summary.summary)
        else:
            if is_item:
                metadata["items"] = asset_metadata
            else:
                metadata["assets"] = asset_metadata

    # _extract_asset_metadata may already fill in metadata["epsg"], but only
    # if the value of epsg was None. So we don't want to overwrite it with
    # None here.
    # TODO: would be better to eliminate this complication.
    if "epsg" not in metadata:
        metadata["epsg"] = epsg

    metadata["instruments"] = instruments
    metadata["processing:facility"] = "VITO - SPARK"  # TODO make configurable
    metadata["processing:software"] = "openeo-geotrellis-" + __version__
    metadata["unique_process_ids"] = list(unique_process_ids)
    if isinstance(result, SaveResult):
        global_metadata = result.options.get("file_metadata", {})
    metadata["providers"] = global_metadata.get("providers", [])

    if ml_model_metadata is not None:
        metadata["ml_model_metadata"] = ml_model_metadata

    return metadata


def extract_result_metadata(tracer: DryRunDataTracer) -> dict:
    logger.info("Extracting result metadata from {t!r}".format(t=tracer))

    rfc3339 = Rfc3339(propagate_none=True)

    source_constraints = tracer.get_source_constraints()

    # Take union of extents
    temporal_extent = temporal_extent_union(
        *[sc["temporal_extent"] for _, sc in source_constraints if "temporal_extent" in sc]
    )
    extents = [sc["spatial_extent"] for _, sc in source_constraints if "spatial_extent" in sc]
    # In the result metadata we want the bbox to be in EPSG:4326 (lat-long).
    # Therefore, keep track of the bbox's CRS to convert it to EPSG:4326 at the end, if needed.
    bbox_crs = None
    bbox = None
    lonlat_geometry = None
    area = None
    if len(extents) > 0:
        spatial_extent = spatial_extent_union(*extents)
        bbox_crs = spatial_extent["crs"]
        temp_bbox = [spatial_extent[b] for b in ["west", "south", "east", "north"]]
        if all(b is not None for b in temp_bbox):
            bbox = temp_bbox  # Only set bbox once we are sure we have all the info
            area = area_in_square_meters(Polygon.from_bounds(*bbox), bbox_crs)
            lonlat_geometry = mapping(Polygon.from_bounds(*convert_bbox_to_lat_long(bbox, bbox_crs)))

    start_date, end_date = [rfc3339.datetime(d) for d in temporal_extent]

    aggregate_spatial_geometries = tracer.get_geometries()  # TODO: consider "filter_spatial" geometries too?
    if aggregate_spatial_geometries:
        if len(aggregate_spatial_geometries) > 1:
            logger.warning("Multiple aggregate_spatial geometries: {c}".format(c=len(aggregate_spatial_geometries)))
        agg_geometry = aggregate_spatial_geometries[0]
        if isinstance(agg_geometry, BaseGeometry):
            # We only allow EPSG:4326 for the BaseGeometry case to keep things simple
            # and prevent complicated problems with CRS transformations.
            # The aggregation geometry comes from Shapely, but Shapely itself does not
            # support coordinate system transformations.
            # See also: https://shapely.readthedocs.io/en/stable/manual.html#coordinate-systems
            bbox_crs = "EPSG:4326"
            bbox = agg_geometry.bounds
            lonlat_geometry = mapping(agg_geometry)
            area = area_in_square_meters(agg_geometry, bbox_crs)
        elif isinstance(agg_geometry, DelayedVector):
            bbox = agg_geometry.bounds
            bbox_crs = agg_geometry.crs
            # Intentionally don't return the complete vector file. https://github.com/Open-EO/openeo-api/issues/339
            lonlat_geometry = mapping(Polygon.from_bounds(*convert_bbox_to_lat_long(bbox, bbox_crs)))
            area = DriverVectorCube.from_fiona([agg_geometry.path]).get_area()
        elif isinstance(agg_geometry, DriverVectorCube):
            if agg_geometry.geometry_count() != 0:
                bbox = agg_geometry.get_bounding_box()
                bbox_crs = agg_geometry.get_crs()
                lonlat_geometry = agg_geometry.get_bounding_box_geojson()
                area = agg_geometry.get_area()
        else:
            logger.warning(f"Result metadata: no bbox/area support for {type(agg_geometry)}")

        # The aggregation geometries return tuples for their bounding box.
        # Keep the end result consistent and convert it to a list.
        if isinstance(bbox, tuple):
            bbox = list(bbox)

    links = tracer.get_metadata_links()
    links = [link for k, v in links.items() for link in v]

    # TODO: dedicated type?
    # TODO: match STAC format?
    return {
        "geometry": lonlat_geometry,
        "bbox": convert_bbox_to_lat_long(bbox, bbox_crs),
        "area": {"value": area, "unit": "square meter"} if area else None,
        "start_datetime": start_date,
        "end_datetime": end_date,
        "links": links,
    }


def _extract_asset_metadata(
    job_result_metadata: Dict[str, Any],
    asset_metadata: Dict[str, Any],
    job_dir: Path,
    epsg: int,
):
    """Extract the STAC metadata we need from a raster asset.

    :param job_result_metadata:
        The job result metadata that was already extracted and needs to be completed
    :param asset_metadata:
        The asset metadata extracted by `_extract_asset_raster_metadata`
        see: `_extract_asset_raster_metadata`
    :param job_dir:
        The path where the job's metadata and result metadata is saved.
    :param epsg:
        Used to detect if an epsg code was already extracted before because
        in that case we should not overwrite it.
        (This is only relevant if all assets have the same epsg and it would be save at
        the item level.)
    """
    raster_metadata, is_some_raster_md_missing = _extract_gdal_asset_raster_metadata(asset_metadata, job_dir)

    # Determine if projection metadata should be store at the item level,
    # because they are the same for all assets.
    epsgs = _make_set_for_key(raster_metadata, "proj:epsg")
    same_epsg_all_assets = len(epsgs) == 1

    bboxes = _make_set_for_key(raster_metadata, "proj:bbox", tuple)
    same_bbox_all_assets = len(bboxes) == 1

    shapes = _make_set_for_key(raster_metadata, "proj:shape", tuple)
    same_shapes_all_assets = len(shapes) == 1

    assets_have_same_proj_md = not is_some_raster_md_missing and all(
        [same_epsg_all_assets, same_bbox_all_assets, same_shapes_all_assets]
    )
    logger.debug(f"{assets_have_same_proj_md=}, based on: {is_some_raster_md_missing=}, {epsgs=}, {bboxes=}, {shapes=}")

    if assets_have_same_proj_md:
        # TODO: Should we overwrite or keep existing value for epsg?
        #   Seems best to keep existing values, but we should clarify which
        #   source gets priority for epsg.
        if not epsg and not job_result_metadata.get("epsg"):
            epsg = epsgs.pop()
            logger.debug(f"Projection metadata at top level: setting epsg to value from gdalinfo {epsg=}")
            job_result_metadata["epsg"] = epsg

        proj_bbox = list(bboxes.pop())
        job_result_metadata["proj:bbox"] = proj_bbox
        if not job_result_metadata.get("bbox"):
            # Convert bbox to lat-long / EPSG:4326, if it was any other CRS.
            bbox_lat_long = convert_bbox_to_lat_long(proj_bbox, epsg)
            job_result_metadata["bbox"] = bbox_lat_long
            logger.debug(
                f"Projection metadata at top level: setting bbox to value from gdalinfo: {job_result_metadata['bbox']}"
            )

        job_result_metadata["proj:shape"] = list(shapes.pop())
        logger.debug(
            "Projection metadata at top level: setting proj:shape "
            + f"to value from gdalinfo {job_result_metadata['proj:shape']=}"
        )
    else:
        # Each asset has its different projection metadata so set it per asset.
        for asset_path, raster_md in raster_metadata.items():
            proj_md = dict(**raster_md)
            if "raster:bands" in proj_md:
                del proj_md["raster:bands"]

            asset_metadata[asset_path].update(proj_md)
            logger.debug(
                f"Updated metadata for asset {asset_path} with projection metadata: "
                + f"{proj_md=}, {asset_metadata[asset_path]=}"
            )

    # Save raster statistics: always on the asset level.
    # There is no other place to store them really, and because stats are floats
    # they are very rarely going to be identical numbers.
    for asset_path, raster_md in raster_metadata.items():
        if "raster:bands" in raster_md:
            raster_bands = raster_md["raster:bands"]

            asset_metadata[asset_path]["raster:bands"] = raster_bands
            logger.debug(
                f"Updated metadata for asset {asset_path} with raster statistics: "
                + f"{raster_bands=}, {asset_metadata[asset_path]=}"
            )

    job_result_metadata["assets"] = asset_metadata


def convert_bbox_to_lat_long(bbox: List[int], bbox_crs: Optional[Union[str, int, pyproj.CRS]] = None) -> List[int]:
    """Convert bounding box to lat-long, i.e. EPSG:4326, if it was not EPSG:4326 already.

    :param bbox: the bounding box
    :param bbox_crs: in which CRS bbox is currently expressed.
    :return: the bounding box expressed in EPSG:4326
    """
    # Convert bbox to lat-long, EPSG:4326 if it was any other CRS.
    if bbox and bbox_crs not in [4326, "EPSG:4326", "epsg:4326"]:
        # Note that if the bbox comes from the aggregate_spatial_geometries, then we may
        # get a pyproy CRS object instead of an EPSG code. In that case it is OK to
        # just do the reprojection, even if it is already EPSG:4326. That's just a no-op.
        # In constrast, handling all possible variants of pyproj CRS objects that are actually
        # all the exact same EPSG:4326 CRS, is complex and unnecessary.
        latlon_spatial_extent = {
            "west": bbox[0],
            "south": bbox[1],
            "east": bbox[2],
            "north": bbox[3],
            "crs": bbox_crs,
        }
        latlon_spatial_extent = reproject_bounding_box(latlon_spatial_extent, from_crs=None, to_crs="EPSG:4326")
        return [latlon_spatial_extent[b] for b in ["west", "south", "east", "north"]]

    return bbox


def _convert_asset_outputs_to_s3_urls(job_metadata: dict) -> dict:
    """Convert each asset's output_dir value to a URL on S3 in the metadata dictionary."""

    job_metadata = deepcopy(job_metadata)

    out_assets = job_metadata.get("assets", {})
    for asset in out_assets.values():
        if "href" in asset and not str(asset["href"]).startswith("s3://"):
            asset["href"] = to_s3_url(asset["href"])

    return job_metadata


def _transform_stac_metadata(job_dir: Path):
    def relativize(assets: dict) -> dict:
        def relativize_href(asset: dict) -> dict:
            absolute_href = asset["href"]
            relative_path = urlparse(absolute_href).path.split("/")[-1]
            return dict(asset, href=relative_path)

        return {asset_name: relativize_href(asset) for asset_name, asset in assets.items()}

    def drop_links(metadata: dict) -> dict:
        result = metadata.copy()
        result.pop("links", None)
        return result

    stac_metadata_files = [
        job_dir / file_name
        for file_name in os.listdir(job_dir)
        if file_name.endswith("_metadata.json") and file_name != JOB_METADATA_FILENAME
    ]

    for stac_metadata_file in stac_metadata_files:
        with open(stac_metadata_file, "rt", encoding="utf-8") as f:
            stac_metadata = json.load(f)

        relative_assets = relativize(stac_metadata.get("assets", {}))
        transformed = dict(drop_links(stac_metadata), assets=relative_assets)

        with open(stac_metadata_file, "wt", encoding="utf-8") as f:
            json.dump(transformed, f, indent=2)


def _get_tracker(tracker_id: str = ""):
    return get_jvm().org.openeo.geotrelliscommon.BatchJobMetadataTracker.tracker(tracker_id)


def _get_tracker_metadata(tracker_id: str = "", *, omit_derived_from_links: bool = False) -> dict:
    tracker = _get_tracker(tracker_id)
    usage = {}
    all_links = []

    if tracker is not None:
        tracker_results = tracker.asDict()

        pu = tracker_results.get("Sentinelhub_Processing_Units", None)
        if pu is not None:
            usage["sentinelhub"] = {"value": pu, "unit": "sentinelhub_processing_unit"}

        pixels = tracker_results.get("InputPixels", None)
        if pixels is not None:
            usage["input_pixel"] = {"value": pixels / (1024 * 1024), "unit": "mega-pixel"}

        input_product_links: Dict[str, list] = tracker_results.get("links", None)
        if not omit_derived_from_links and input_product_links:
            # TODO: when in the future these links point to STAC objects we will need to update the type.
            #   https://github.com/openEOPlatform/architecture-docs/issues/327
            all_links.extend(
                {
                    "href": link.getSelfUrl(),
                    "rel": "derived_from",
                    "title": f"Derived from {link.getId()}",
                    "type": "application/json",
                }
                for links in input_product_links.values()
                for link in links
            )

    from openeogeotrellis.metrics_tracking import global_tracker

    python_metrics = global_tracker().as_dict()
    sar_backscatter_errors = python_metrics.pop("orfeo_backscatter_soft_errors", 0)
    sar_backscatter_total = python_metrics.pop("orfeo_backscatter_execution_counter", 0)
    usage = {**usage, **{name: {"value": value, "unit": "count"} for name, value in python_metrics.items()}}
    if sar_backscatter_total > 0:
        usage["sar_backscatter_soft_errors"] = {
            "value": sar_backscatter_errors / sar_backscatter_total,
            "unit": "fraction",
        }
    sar_backscatter_inputpixels = python_metrics.pop("orfeo_backscatter_input_pixels", 0)
    if sar_backscatter_inputpixels > 0:
        if "input_pixel" in usage:
            usage["input_pixel"]["value"] += sar_backscatter_inputpixels / (1024 * 1024)
        else:
            usage["input_pixel"] = {"value": sar_backscatter_inputpixels / (1024 * 1024), "unit": "mega-pixel"}
    return dict_no_none(usage=usage if usage != {} else None, links=all_links)<|MERGE_RESOLUTION|>--- conflicted
+++ resolved
@@ -61,7 +61,6 @@
         instruments = []
 
     if not isinstance(result, NullResult):
-<<<<<<< HEAD
         if apply_gdal:
             if is_item:
                 items_metadata = dict()
@@ -80,20 +79,6 @@
                         logger.exception("Error while creating asset metadata: " + error_summary.summary)
                 metadata["items"]= items_metadata
             else:
-=======
-        if asset_metadata is None:  # TODO: eliminate dead code path
-            # Old approach: need to construct metadata ourselves, from inspecting SaveResult
-            metadata["assets"] = {
-                output_file.name: {
-                    "bands": bands,
-                    "nodata": nodata,
-                    "type": result.get_mimetype(),
-                }
-            }
-        else:
-            # New approach: SaveResult has generated metadata already for us
-            if apply_gdal:
->>>>>>> e7f84202
                 try:
                     _extract_asset_metadata(
                         job_result_metadata=metadata,
