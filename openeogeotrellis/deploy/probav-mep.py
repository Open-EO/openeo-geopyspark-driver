"""
Script to start a production server. This script can serve as the entry-point for doing spark-submit.
"""

import logging
from logging.config import dictConfig
import sys
import threading


dictConfig({
    'version': 1,
    'formatters': {'default': {
        'format': '[%(asctime)s] %(levelname)s in %(name)s: %(message)s',
    }},
    'handlers': {'wsgi': {
        'class': 'logging.StreamHandler',
        'stream': 'ext://flask.logging.wsgi_errors_stream',
        'formatter': 'default'
    }},
    'root': {
        'level': 'INFO',
        'handlers': ['wsgi']
    },
    'loggers': {
        'werkzeug': {'level': 'DEBUG'},
        'flask': {'level': 'DEBUG'},
        'openeo': {'level': 'DEBUG'},
        'openeogeotrellis': {'level': 'DEBUG'}
    }
})


sys.path.insert(0, 'py4j-0.10.7-src.zip')
sys.path.insert(0, 'pyspark.zip')
from openeo_driver import server
from openeogeotrellis.job_tracker import JobTracker
from openeogeotrellis.job_registry import JobRegistry


log = logging.getLogger("openeo-geopyspark-driver.probav-mep")


def main():
    from pyspark import SparkContext, SparkConf

    conf = (SparkConf()
            .set("spark.serializer", "org.apache.spark.serializer.KryoSerializer")
            .set(key='spark.kryo.registrator', value='geopyspark.geotools.kryo.ExpandedKryoRegistrator')
<<<<<<< HEAD
            .set("spark.kryo.classesToRegister","org.openeo.geotrellisaccumulo.SerializableConfiguration,ar.com.hjg.pngj.ImageInfo,ar.com.hjg.pngj.ImageLineInt"))
=======
            .set("spark.kryo.classesToRegister","org.openeo.geotrellisaccumulo.SerializableConfiguration,ar.com.hjg.pngj.ImageInfo,ar.com.hjg.pngj.ImageLineInt,geotrellis.raster.RasterRegion.GridBoundsRasterRegion"))
>>>>>>> 44748544
    print("starting spark context")
    sc = SparkContext(conf=conf)

    from openeogeotrellis import get_backend_version, deploy
    from openeo_driver.views import build_backend_deploy_metadata

    host, port = deploy.get_socket()

    def setup_batch_jobs() -> None:
        principal = sc.getConf().get("spark.yarn.principal")
        keytab = sc.getConf().get("spark.yarn.keytab")

        with JobRegistry() as job_registry:
            job_registry.ensure_paths()

        job_tracker = JobTracker(JobRegistry, principal, keytab)
        threading.Thread(target=job_tracker.update_statuses, daemon=True).start()

    def on_started() -> None:
        from openeo_driver.views import app

        app.logger.setLevel('DEBUG')
        deploy.load_custom_processes(app.logger)

        setup_batch_jobs()

    server.run(title="VITO Remote Sensing openEO API",
               description="OpenEO API to the VITO Remote Sensing product catalog and processing services (using "
                           "GeoPySpark driver).",
               deploy_metadata=build_backend_deploy_metadata(
                   packages=["openeo", "openeo_driver", "openeo-geopyspark", "openeo_udf", "geopyspark"]
                    # TODO: add version info about geotrellis-extensions jar?
                ),
               backend_version=get_backend_version(),
               threads=10,
               host=host,
               port=port,
               on_started=on_started)


if __name__ == '__main__':
    main()<|MERGE_RESOLUTION|>--- conflicted
+++ resolved
@@ -47,11 +47,7 @@
     conf = (SparkConf()
             .set("spark.serializer", "org.apache.spark.serializer.KryoSerializer")
             .set(key='spark.kryo.registrator', value='geopyspark.geotools.kryo.ExpandedKryoRegistrator')
-<<<<<<< HEAD
-            .set("spark.kryo.classesToRegister","org.openeo.geotrellisaccumulo.SerializableConfiguration,ar.com.hjg.pngj.ImageInfo,ar.com.hjg.pngj.ImageLineInt"))
-=======
             .set("spark.kryo.classesToRegister","org.openeo.geotrellisaccumulo.SerializableConfiguration,ar.com.hjg.pngj.ImageInfo,ar.com.hjg.pngj.ImageLineInt,geotrellis.raster.RasterRegion.GridBoundsRasterRegion"))
->>>>>>> 44748544
     print("starting spark context")
     sc = SparkContext(conf=conf)
 
