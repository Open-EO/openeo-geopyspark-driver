--- conflicted
+++ resolved
@@ -2683,30 +2683,10 @@
         if job_dict["status"] != JOB_STATUS.FINISHED:
             raise JobNotFinishedException
 
-<<<<<<< HEAD
-
-
-        results_metadata = None
-        try:
-            with self._double_job_registry as registry:
-                job_dict = registry.elastic_job_registry.get_job(job_id, user_id=user_id)
-                if "results_metadata" in job_dict:
-                    results_metadata = job_dict["results_metadata"]
-        except Exception as e:
-            logger.warning(
-                "Could not retrieve result metadata from job tracker %s", e, exc_info=True, extra={"job_id": job_id}
-            )
-        if results_metadata is None or len(results_metadata) == 0:
-            results_metadata = self.load_results_metadata(job_id, user_id)
+        results_metadata = self.load_results_metadata(job_id, user_id, job_dict)
         return self._results_metadata_to_assets(results_metadata, job_id)
 
     def _results_metadata_to_assets(self, results_metadata, job_id):
-
-        job_dir = self.get_job_output_dir(job_id=job_id)
-=======
-        results_metadata = self.load_results_metadata(job_id, user_id, job_dict)
-
->>>>>>> 29245e0e
         out_assets = results_metadata.get("assets", {})
         out_metadata = out_assets.get("out", {})
         bands = [Band(*properties) for properties in out_metadata.get("bands", [])]
