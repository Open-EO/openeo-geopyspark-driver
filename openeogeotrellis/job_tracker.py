--- conflicted
+++ resolved
@@ -95,18 +95,14 @@
                                               (job_id, current_status, new_status), extra={'job_id': job_id})
 
                                 if state == "COMPLETED":
-<<<<<<< HEAD
                                     # TODO: do we support SHub batch processes in this environment? The AWS
                                     #  credentials conflict.
                                     # TODO Issue #232, k8s: manage job results directly on object storage
                                     # TODO Issue #232, hard coded bucket name "OpenEO-data" How to get this from a configuration?
                                     # => Probably simplest to get it from an env var, like so:
                                     # => Can we get this value from ConfigParams though? That would be better.
-                                    s3_bucket_name = os.environ.get("OPENEO_S3_BUCKET_NAME", "OpenEO-data")
+                                    s3_bucket_name = ConfigParams().s3_bucket_name
                                     download_s3_dir(s3_bucket_name, "batch_jobs/{j}".format(j=job_id))
-=======
-                                    download_s3_dir("OpenEO-data", "batch_jobs/{j}".format(j=job_id))
->>>>>>> 090f1dd4
 
                                     result_metadata = self._batch_jobs.get_results_metadata(job_id, user_id)
                                     usage = self.get_kube_usage(job_id, user_id)
