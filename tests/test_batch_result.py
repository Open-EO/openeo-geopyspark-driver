import datetime as dt
import json
import os
import shutil
import tempfile
import textwrap
import uuid
from pathlib import Path, PurePath
from typing import Set
from unittest import mock

import geopandas as gpd
import pystac
import pytest
import rasterio
import xarray
from openeo.metadata import Band
from openeo.util import ensure_dir
from openeo_driver.dry_run import DryRunDataTracer
from openeo_driver.errors import OpenEOApiException
from openeo_driver.ProcessGraphDeserializer import ENV_DRY_RUN_TRACER, evaluate
from openeo_driver.testing import DictSubSet, ephemeral_fileserver, ListSubSet
from openeo_driver.util.geometry import validate_geojson_coordinates
from openeo_driver.utils import EvalEnv
from openeo_driver.workspace import DiskWorkspace
from osgeo import gdal
from shapely.geometry import Point, Polygon, shape

from openeogeotrellis.testing import gps_config_overrides
from openeogeotrellis.workspace import StacApiWorkspace
from openeogeotrellis._version import __version__
from openeogeotrellis.backend import JOB_METADATA_FILENAME
from openeogeotrellis.config import get_backend_config
from openeogeotrellis.deploy.batch_job import run_job
from openeogeotrellis.deploy.batch_job_metadata import extract_result_metadata
from openeogeotrellis.utils import s3_client, GDALINFO_SUFFIX
from openeogeotrellis.workspace import ObjectStorageWorkspace
from openeogeotrellis.workspace.custom_stac_io import CustomStacIO
from . import assert_cog
from .conftest import force_stop_spark_context, _setup_local_spark, TEST_AWS_REGION_NAME

from .data import TEST_DATA_ROOT, get_test_data_file


def test_png_export(tmp_path):

    job_spec = {
        "title": "my job",
        "description": "*minimum band*",
        "process_graph":{
        "lc": {
            "process_id": "load_collection",
            "arguments": {
                "id": "TestCollection-LonLat4x4",
                "temporal_extent": ["2021-01-05", "2021-01-06"],
                "spatial_extent": {"west": 0.0, "south": 0.0, "east": 1.0, "north": 2.0},
                "bands": ["Flat:2"]
            },
        },
        "save": {
            "process_id": "save_result",
            "arguments": {"data": {"from_node": "lc"}, "format": "PNG"},
            "result": True,
        }
    }}
    metadata_file = tmp_path / "metadata.json"
    run_job(
        job_spec,
        output_file=tmp_path / "out.png",
        metadata_file=metadata_file,
        api_version="1.0.0",
        job_dir=ensure_dir(tmp_path / "job_dir"),
        dependencies={},
        user_id="jenkins",
    )
    with metadata_file.open() as f:
        metadata = json.load(f)
    assert metadata["start_datetime"] == "2021-01-05T00:00:00Z"
    assets = metadata["assets"]
    assert len(assets) == 1
    assert assets["out.png"]
    for asset in assets:
        theAsset = assets[asset]

        assert 'image/png' == theAsset['type']
        href = theAsset['href']
        from osgeo.gdal import Info
        info = Info(href, format='json')
        print(info)
        assert info['driverShortName'] == 'PNG'


def test_simple_math(tmp_path):
    simple_compute = {
        'subtract1': {'process_id': 'subtract', 'arguments': {'x': 50, 'y': 32}},
           'divide1': {'process_id': 'divide', 'arguments': {'x': {'from_node': 'subtract1'}, 'y': 1.8},
                       'result': True}
    }
    job_spec = {
        "title": "my job",
        "description": "*minimum band*",
        "process_graph":simple_compute
    }
    metadata_file = tmp_path / "metadata.json"
    run_job(
        job_spec,
        output_file=tmp_path / "out.json",
        metadata_file=metadata_file,
        api_version="1.0.0",
        job_dir=ensure_dir(tmp_path / "job_dir"),
        dependencies={},
        user_id="jenkins",
    )
    with metadata_file.open() as f:
        metadata = json.load(f)

    assets = metadata["assets"]
    assert len(assets) == 1
    for asset in assets:
        theAsset = assets[asset]

        assert 'application/json' == theAsset['type']
        href = theAsset['href']
        assert href.endswith(".json")
        with open(href,'r') as f:
            theJSON = json.load(f)
            assert theJSON == 10.0



def test_ep3899_netcdf_no_bands(tmp_path):

    job_spec = {
        "job_options": {"stac-version":"1.1"},
        "title": "my job",
        "description": "*minimum band*",
        "process_graph":{
        "lc": {
            "process_id": "load_collection",
            "arguments": {
                "id": "TestCollection-LonLat4x4",
                "temporal_extent": ["2021-01-01", "2021-02-01"],
                "spatial_extent": {"west": 0.0, "south": 0.0, "east": 1.0, "north": 2.0},
                "bands": ["Flat:2"]
            },
        },
        'reducedimension1': {
            'process_id': 'reduce_dimension',
            'arguments': {
                'data': {'from_node': 'lc'},
                'dimension': 'bands',
                'reducer': {'process_graph': {
                    'mean1': {
                        'process_id': 'min',
                        'arguments': {'data': {'from_parameter': 'data'}},
                        'result': True
                    }
                }}
            },
            'result': False
        },
        "save": {
            "process_id": "save_result",
            "arguments": {"data": {"from_node": "reducedimension1"}, "format": "netCDF"},
            "result": True,
        }
    }}
    metadata_file = tmp_path / "metadata.json"
    run_job(
        job_spec,
        output_file=tmp_path / "out.nc",
        metadata_file=metadata_file,
        api_version="1.0.0",
        job_dir=ensure_dir(tmp_path / "job_dir"),
        dependencies={},
        user_id="jenkins",
    )
    with metadata_file.open() as f:
        metadata = json.load(f)
    assert metadata["start_datetime"] == "2021-01-01T00:00:00Z"
    assets = [asset for item in metadata["items"] for asset in item["assets"].values()]
    assert len(assets) == 1
    for theAsset in assets:
        assert 'application/x-netcdf' == theAsset['type']
        href = theAsset['href']
        from osgeo.gdal import Info
        info = Info("NETCDF:\""+href+"\":var", format='json')
        print(info)
        assert info['driverShortName'] == 'netCDF'
        da = xarray.open_dataset(href, engine='h5netcdf')
        print(da)


@pytest.mark.parametrize("prefix", [None, "prefixTest"])
def test_ep3874_sample_by_feature_filter_spatial_inline_geojson(prefix, tmp_path):
    job_spec = {
        "job_options": {"stac-version": "1.1"},
        "process_graph":{
        "lc": {
            "process_id": "load_collection",
            "arguments": {
                "id": "TestCollection-LonLat4x4",
                "temporal_extent": ["2021-01-04", "2021-01-06"],
                "bands": ["Flat:2"]
            },
        },
        "filterspatial1": {
            "process_id": "filter_spatial",
            "arguments": {
                "data": {"from_node": "lc"},
                "geometries":  {
                    "type": "FeatureCollection",
                    "features": [{
                        "type": "Feature",
                        "properties": {"id":22},
                        "geometry": {"type": "Polygon", "coordinates": [[[0.1, 0.1], [1.8, 0.1], [1.1, 1.8], [0.1, 0.1]]]},
                    },
                        {
                            "type": "Feature",
                            "properties": {"id":"myTextId"},
                            "geometry": {
                                "type": "Polygon",
                                "coordinates": [[[0.725, -0.516],[2.99,-1.29],[2.279,1.724],[0.725,-0.18],[0.725,-0.516]]]
                            }
                        }
                    ]
                },
            }
        },
        "save": {
            "process_id": "save_result",
            "arguments": {"data": {"from_node": "filterspatial1"}, "format": "netCDF","options":{
                "filename_prefix": prefix,
                "sample_by_feature":True,
                "feature_id_property": "id"
            }},
            "result": True,
        }
    }}
    job_dir = tmp_path
    metadata_file = job_dir / "metadata.json"
    run_job(
        job_spec,
        output_file=job_dir / "out",
        metadata_file=metadata_file,
        api_version="1.0.0",
        job_dir=job_dir,
        dependencies={},
        user_id="jenkins",
    )
    with metadata_file.open() as f:
        metadata = json.load(f)
    assert metadata["start_datetime"] == "2021-01-04T00:00:00Z"
    assets = [(asset_key, asset) for item in metadata["items"] for asset_key, asset in item["assets"].items()]
    assert len(assets) == 2
    assert assets[0][0] == assets[1][0] == "openEO"
    asset_filenames = [Path(asset["href"]).name for _, asset in assets]
    if prefix:
        assert f"{prefix}_22.nc" in asset_filenames
        assert f"{prefix}_myTextId.nc" in asset_filenames
    else:
        assert "openEO_22.nc" in asset_filenames
        assert "openEO_myTextId.nc" in asset_filenames

    for _, theAsset in assets:
        bands = [Band(**b) for b in theAsset["bands"]]
        assert len(bands) == 1
        da = xarray.open_dataset(theAsset['href'], engine='h5netcdf')
        assert 'Flat:2' in da
        print(da['Flat:2'])


@pytest.mark.parametrize(
    ["from_node", "expected_filenames"],
    [
        (
            "loadcollection_sentinel2",
            {
                "openEO_2021-06-05Z_TileRow.tif",
                "openEO_2021-06-05Z_TileCol.tif",
                "openEO_2021-06-15Z_TileRow.tif",
                "openEO_2021-06-15Z_TileCol.tif",
            },
        ),
        ("reducedimension_temporal", {"openEO_TileRow.tif", "openEO_TileCol.tif"}),
    ],
)
def test_separate_asset_per_band(tmp_path, from_node, expected_filenames):
    job_spec = {
        "job_options": {"stac-version": "1.1"},
        "process_graph": {
            "loadcollection_sentinel2": {
                "process_id": "load_collection",
                "arguments": {
                    "bands": ["TileRow", "TileCol"],
                    "id": "TestCollection-LonLat16x16",
                    "properties": {},
                    "spatial_extent": {"west": 0.0, "south": 50.0, "east": 5.0, "north": 55.0},
                    "temporal_extent": ["2021-06-01", "2021-06-16"],
                },
            },
            "reducedimension_temporal": {
                "process_id": "reduce_dimension",
                "arguments": {
                    "data": {"from_node": "loadcollection_sentinel2"},
                    "dimension": "t",
                    "reducer": {
                        "process_graph": {
                            "min1": {
                                "process_id": "min",
                                "arguments": {"data": {"from_parameter": "data"}},
                                "result": True,
                            }
                        }
                    },
                },
            },
            "save1": {
                "process_id": "save_result",
                "arguments": {
                    "data": {"from_node": from_node},
                    "format": "GTIFF",
                    "options": {"separate_asset_per_band": True},
                },
                "result": True,
            },
        },
        "parameters": [],
    }
    metadata_file = tmp_path / "metadata.json"
    run_job(
        job_spec,
        output_file=tmp_path / "out",
        metadata_file=metadata_file,
        api_version="1.0.0",
        job_dir=ensure_dir(tmp_path / "job_dir"),
        dependencies=[],
        user_id="jenkins",
    )
    with metadata_file.open() as f:
        metadata = json.load(f)
    assert metadata["start_datetime"] == "2021-06-01T00:00:00Z"
    assets = [(asset_key, asset) for item in metadata["items"] for asset_key, asset in item["assets"].items()]
    # get file names as set:
    asset_filenames = {Path(asset["href"]).name for _, asset in assets}
    assert asset_filenames == expected_filenames

    for _, asset in assets:
        assert len(asset["bands"]) == 1
        assert len(asset["raster:bands"]) == 1
        assert asset["bands"][0]["name"] == asset["raster:bands"][0]["name"]


def test_separate_asset_per_band_throw(tmp_path):
    job_spec = {
        "process_graph": {
            "loadcollection_sentinel2": {
                "process_id": "load_collection",
                "arguments": {
                    "bands": ["Longitude", "Day"],
                    "id": "TestCollection-LonLat4x4",
                    "properties": {},
                    "spatial_extent": {"east": 5.08, "north": 51.22, "south": 51.215, "west": 5.07},
                    "temporal_extent": ["2023-06-01", "2023-06-06"],
                },
            },
            "save1": {
                "process_id": "save_result",
                "arguments": {
                    "data": {"from_node": "loadcollection_sentinel2"},
                    "format": "NETCDF",
                    "options": {"separate_asset_per_band": True},
                },
                "result": True,
            },
        },
        "parameters": [],
    }
    metadata_file = tmp_path / "metadata.json"
    with pytest.raises(
        OpenEOApiException, match="separate_asset_per_band is only supported with format GTIFF. Was: NETCDF"
    ):
        run_job(
            job_spec,
            output_file=tmp_path / "out",
            metadata_file=metadata_file,
            api_version="1.0.0",
            job_dir=ensure_dir(tmp_path / "job_dir"),
            dependencies=[],
            user_id="jenkins",
        )


def test_sample_by_feature_filter_spatial_vector_cube_from_load_url(tmp_path):
    """
    sample_by_feature with vector cube loaded through load_url
    https://github.com/Open-EO/openeo-geopyspark-driver/issues/700
    """
    with ephemeral_fileserver(TEST_DATA_ROOT) as fileserver_root:
        job_spec = {
            "job_options": {"stac-version": "1.1"},
            "process_graph": {
                "lc": {
                    "process_id": "load_collection",
                    "arguments": {
                        "id": "TestCollection-LonLat4x4",
                        "temporal_extent": ["2021-01-04", "2021-01-06"],
                        "bands": ["Longitude"],
                    },
                },
                "geometry": {
                    "process_id": "load_url",
                    "arguments": {
                        "url": f"{fileserver_root}/geometries/FeatureCollection03.geoparquet",
                        "format": "Parquet",
                    },
                },
                "filterspatial1": {
                    "process_id": "filter_spatial",
                    "arguments": {
                        "data": {"from_node": "lc"},
                        "geometries": {"from_node": "geometry"},
                    },
                },
                "save": {
                    "process_id": "save_result",
                    "arguments": {
                        "data": {"from_node": "filterspatial1"},
                        "format": "netCDF",
                        "options": {"sample_by_feature": True},
                    },
                    "result": True,
                },
            }
        }
        metadata_file = tmp_path / "metadata.json"
        run_job(
            job_spec,
            output_file=tmp_path / "out",
            metadata_file=metadata_file,
            api_version="1.0.0",
            job_dir=ensure_dir(tmp_path / "job_dir"),
            dependencies={},
            user_id="jenkins",
        )

    # Check result metadata
    with metadata_file.open() as f:
        result_metadata = json.load(f)
    assets = [asset for item in result_metadata["items"] for asset in item["assets"].values()]
    assert len(assets) == 4

    # Check asset contents
    asset_minima = {}
    for asset_metadata in assets:
        assert asset_metadata["bands"] == [{"name": "Longitude"}]
        ds = xarray.open_dataset(asset_metadata["href"])
        asset_minima[Path(asset_metadata["href"]).name] = ds["Longitude"].min().item()

    assert asset_minima == {
        "openEO_0.nc": 1.0,
        "openEO_1.nc": 4.0,
        "openEO_2.nc": 2.0,
        "openEO_3.nc": 5.0,
    }


def test_aggregate_spatial_area_result(tmp_path):
    pg = {
        "process_graph": {
            "loadcollection1": {
                "process_id": "load_collection",
                "arguments": {
                    "id": "TestCollection-LonLat4x4",
                    "temporal_extent": ["2021-01-04", "2021-01-06"],
                    "bands": ["Flat:2"]
                },
            },
            "aggregatespatial1": {
                "arguments": {
                    "data": {
                        "from_node": "loadcollection1"
                    },
                    "geometries": {
                        "crs": {
                            "properties": {
                                "name": "EPSG:4326"
                            },
                            "type": "name"
                        },
                        "features": [{
                            "geometry": {
                                "coordinates": [
                                    [[5.075427149289014, 51.19258173530002], [5.076317642681958, 51.19305912348515],
                                        [5.075430319510139, 51.19388497600461], [5.074314520559944, 51.193407596375614],
                                        [5.075427149289014, 51.19258173530002]]],
                                "type": "Polygon"
                            },
                            "properties": {
                                "Name": "Polygon",
                                "description": None,
                                "tessellate": 1
                            },
                            "type": "Feature"
                        }],
                        "name": "Daft Logic Google Maps Area Calculator Tool",
                        "type": "FeatureCollection"
                    },
                    "reducer": {
                        "process_graph": {
                            "mean1": {
                                "arguments": {
                                    "data": {
                                        "from_parameter": "data"
                                    }
                                },
                                "process_id": "mean",
                                "result": True
                            }
                        }
                    }
                },
                "process_id": "aggregate_spatial",
            },
            "saveresult1": {
              "arguments": {
                "data": {
                  "from_node": "aggregatespatial1"
                },
                "format": "JSON",
                "options": {}
              },
              "process_id": "save_result",
              "result": True
            }
        }
    }
    metadata_file = tmp_path / "metadata.json"
    run_job(
        pg,
        output_file=tmp_path / "out",
        metadata_file=metadata_file,
        api_version="1.0.0",
        job_dir=ensure_dir(tmp_path / "job_dir"),
        dependencies={},
        user_id="jenkins",
    )
    with metadata_file.open() as f:
        metadata = json.load(f)
    assert metadata["area"]["value"] == 10155.607958197594
    assert metadata["area"]["unit"] == "square meter"


def test_aggregate_spatial_area_result_delayed_vector(backend_implementation):
    dry_run_tracer = DryRunDataTracer()
    dry_run_env = EvalEnv({
        ENV_DRY_RUN_TRACER: dry_run_tracer,
        "backend_implementation": backend_implementation,
        "version": "1.0.0"
    })
    pg = {
        'loadcollection1': {
            'process_id': 'load_collection',
            'arguments': {
                'bands': ['B04'],
                'id': 'TERRASCOPE_S2_TOC_V2',
                'spatial_extent': None,
                'temporal_extent': ['2020-05-01', '2020-06-01']
            }
        },
        'readvector1': {
            'process_id': 'read_vector',
            'arguments': {
                'filename': 'https://artifactory.vgt.vito.be/artifactory/testdata-public/parcels/test_10.geojson'
            }
        },
        'aggregatespatial1': {
            'process_id': 'aggregate_spatial',
            'arguments': {
                'data': {
                    'from_node': 'loadcollection1'
                },
                'geometries': {
                    'from_node': 'readvector1'
                },
                'reducer': {
                    'process_graph': {
                        'mean1': {
                            'process_id': 'mean',
                            'arguments': {
                                'data': {
                                    'from_parameter': 'data'
                                }
                            },
                            'result': True
                        }
                    }
                }
            },
            'result': True
        }
    }
    evaluate(pg, env = dry_run_env)
    metadata = extract_result_metadata(dry_run_tracer)
    assert metadata["area"]["value"] == pytest.approx(187056.07523286293, abs=0.001)
    assert metadata["area"]["unit"] == "square meter"


def test_spatial_geoparquet(tmp_path):
    job_specification = {
        "process_graph": {
            "loadcollection1": {
                "process_id": "load_collection",
                "arguments": {
                    "id": "TestCollection-LonLat4x4",
                    "temporal_extent": ["2021-01-05", "2021-01-06"],
                    "bands": ["Flat:1", "Flat:2"]
                }
            },
            "reducedimension1": {
                "process_id": "reduce_dimension",
                "arguments": {
                    "data": {"from_node": "loadcollection1"},
                    "dimension": "t",
                    "reducer": {
                        "process_graph": {
                            "mean1": {
                                "arguments": {
                                    "data": {
                                        "from_parameter": "data"
                                    }
                                },
                                "process_id": "mean",
                                "result": True
                            }
                        }
                    }
                }
            },
            "aggregatespatial1": {
                "process_id": "aggregate_spatial",
                "arguments": {
                    "data": {"from_node": "reducedimension1"},
                    "geometries": {
                        "type": "FeatureCollection",
                        "features": [
                            {
                                "geometry": {
                                    "coordinates": [4.834132470464912, 51.14651864980539],
                                    "type": "Point"
                                },
                                "id": "0",
                                "properties": {"name": "maize"},
                                "type": "Feature"
                            },
                            {
                                "geometry": {
                                    "coordinates": [4.826795583109673, 51.154775560357045],
                                    "type": "Point"
                                },
                                "id": "1",
                                "properties": {"name": "maize"},
                                "type": "Feature"
                            }
                        ]
                    },
                    "reducer": {
                        "process_graph": {
                            "mean1": {
                                "arguments": {
                                    "data": {
                                        "from_parameter": "data"
                                    }
                                },
                                "process_id": "mean",
                                "result": True
                            }
                        }
                    }
                }
            },
            "saveresult1": {
                "process_id": "save_result",
                "arguments": {
                    "data": {"from_node": "aggregatespatial1"},
                    "format": "Parquet"
                },
                "result": True
            }
        }
    }

    run_job(
        job_specification,
        output_file=tmp_path / "out",
        metadata_file=tmp_path / "metadata.json",
        api_version="1.0.0",
        job_dir=ensure_dir(tmp_path / "job_dir"),
        dependencies=[],
        user_id="jenkins",
    )

    assert gpd.read_parquet(tmp_path / "timeseries.parquet").to_dict('list') == {
        'geometry': [Point(4.834132470464912, 51.14651864980539), Point(4.826795583109673, 51.154775560357045)],
        'feature_index': [0, 1],
        'name': ['maize', 'maize'],
        'Flat_1': [1.0, 1.0],
        'Flat_2': [2.0, 2.0],
    }


def test_spatial_cube_to_netcdf_sample_by_feature(tmp_path):
    job_spec = {
        "job_options": {"stac-version": "1.1"},
        "process_graph": {
        "loadcollection1": {
            "process_id": "load_collection",
            "arguments": {
                "id": "TestCollection-LonLat4x4",
                "temporal_extent": ["2021-01-04", "2021-01-06"],
                "bands": ["Flat:2"]
            },
        },
        "reducedimension1": {
            "process_id": "reduce_dimension",
            "arguments": {
                "data": {"from_node": "loadcollection1"},
                "dimension": "t",
                "reducer": {
                    "process_graph": {
                        "mean1": {
                            "arguments": {
                                "data": {
                                    "from_parameter": "data"
                                }
                            },
                            "process_id": "mean",
                            "result": True
                        }
                    }
                }
            }
        },
        "filterspatial1": {
            "process_id": "filter_spatial",
            "arguments": {
                "data": {"from_node": "reducedimension1"},
                "geometries":  {
                    "type": "FeatureCollection",
                    "features": [{
                        "type": "Feature",
                        "properties": {},
                        "geometry": {
                            "type": "Polygon",
                            "coordinates": [[[0.1, 0.1], [1.8, 0.1], [1.1, 1.8], [0.1, 0.1]]]},
                    }, {
                        "type": "Feature",
                        "properties": {},
                        "geometry": {
                            "type": "Polygon",
                            "coordinates": [[[0.725, -0.516], [2.99, -1.29], [2.279, 1.724], [0.725, -0.18],
                                             [0.725, -0.516]]]
                        }
                    }]
                }
            }
        },
        "save": {
            "process_id": "save_result",
            "arguments": {
                "data": {"from_node": "filterspatial1"},
                "format": "netCDF",
                "options": {"sample_by_feature": True}
            },
            "result": True
        }
    }}

    metadata_file = tmp_path / "metadata.json"
    run_job(
        job_spec,
        output_file=tmp_path / "out",
        metadata_file=metadata_file,
        api_version="1.0.0",
        job_dir=ensure_dir(tmp_path / "job_dir"),
        dependencies=[],
        user_id="jenkins",
    )

    with metadata_file.open() as f:
        metadata = json.load(f)

    # the envelope of the input features
    assert metadata["bbox"] == [0.1, -1.29, 2.99, 1.8]

    # analogous to GTiff
    assert metadata["start_datetime"] == "2021-01-04T00:00:00Z"
    assert metadata["end_datetime"] == "2021-01-06T00:00:00Z"

    # expected: 2 items with bboxes that correspond to the input features
    items = metadata["items"]
    assert len(items) == 2
<<<<<<< HEAD

    item0 = [item for item in items for asset in item["assets"].values() if asset["href"].endswith("/openEO_0.nc")][0]

    assert item0["bbox"] == [0.1, 0.1, 1.8, 1.8]
    assert shape(item0["geometry"]).normalize().almost_equals(Polygon.from_bounds(0.1, 0.1, 1.8, 1.8).normalize())

=======

    item0 = [item for item in items for asset in item["assets"].values() if asset["href"].endswith("/openEO_0.nc")][0]

    assert item0["bbox"] == [0.1, 0.1, 1.8, 1.8]
    assert shape(item0["geometry"]).normalize().almost_equals(Polygon.from_bounds(0.1, 0.1, 1.8, 1.8).normalize())

>>>>>>> 6dad09c9
    item1 = [item for item in items for asset in item["assets"].values() if asset["href"].endswith("/openEO_1.nc")][0]
    assert item1["bbox"] == [0.725, -1.29, 2.99, 1.724]
    assert (
        shape(item1["geometry"]).normalize().almost_equals(Polygon.from_bounds(0.725, -1.29, 2.99, 1.724).normalize())
    )


def test_multiple_time_series_results(tmp_path):
    job_spec = {
        "process_graph": {
            "loadcollection1": {
                "process_id": "load_collection",
                "arguments": {
                    "id": "TestCollection-LonLat4x4",
                    "spatial_extent": {"west": 0.0, "south": 50.0, "east": 5.0, "north": 55.0},
                    "temporal_extent": ["2021-01-04", "2021-01-06"],
                    "bands": ["Flat:2"]
                },
            },
            "aggregatespatial1": {
                "process_id": "aggregate_spatial",
                "arguments": {
                    "data": {"from_node": "loadcollection1"},
                    "geometries": {
                        "type": "Point",
                        "coordinates": [2.5, 52.5],
                    },
                    "reducer": {
                        "process_graph": {
                            "mean1": {
                                "process_id": "mean",
                                "arguments": {
                                    "data": {"from_parameter": "data"}
                                },
                                "result": True,
                            }
                        }
                    }
                },
            },
            "saveresult1": {
                "process_id": "save_result",
                "arguments": {
                    "data": {"from_node": "aggregatespatial1"},
                    "format": "JSON",
                },
            },
            "saveresult2": {
                "process_id": "save_result",
                "arguments": {
                    "data": {"from_node": "saveresult1"},
                    "format": "CSV",
                },
                "result": True,
            },
        }
    }

    run_job(
        job_spec,
        output_file=tmp_path / "out",
        metadata_file=tmp_path / "job_metadata.json",
        api_version="1.0.0",
        job_dir=ensure_dir(tmp_path / "job_dir"),
        dependencies=[],
        user_id="jenkins",
    )

    output_files = os.listdir(tmp_path)

    assert "timeseries.json" in output_files
    assert "timeseries.csv" in output_files


def test_multiple_image_collection_results(tmp_path):
    job_spec = {
        "process_graph": {
            "loadcollection1": {
                "process_id": "load_collection",
                "arguments": {
                    "id": "TestCollection-LonLat16x16",
                    "spatial_extent": {"west": 0.0, "south": 50.0, "east": 5.0, "north": 55.0},
                    "temporal_extent": ["2021-01-04", "2021-01-06"],
                    "bands": ["Flat:2"]
                },
            },
            "saveresult1": {
                "process_id": "save_result",
                "arguments": {
                    "data": {"from_node": "loadcollection1"},
                    "format": "GTiff",
                },
            },
            "saveresult2": {
                "process_id": "save_result",
                "arguments": {
                    "data": {"from_node": "saveresult1"},
                    "format": "netCDF",
                },
                "result": True,
            },
        }
    }

    run_job(
        job_spec,
        output_file=tmp_path / "out",
        metadata_file=tmp_path / "job_metadata.json",
        api_version="1.0.0",
        job_dir=ensure_dir(tmp_path / "job_dir"),
        dependencies=[],
        user_id="jenkins",
    )

    output_files = os.listdir(tmp_path)

    assert "openEO_2021-01-05Z.tif" in output_files
    assert "openEO.nc" in output_files


@pytest.mark.parametrize("remove_original", [False, True])
@pytest.mark.parametrize("attach_gdalinfo_assets", [False, True])
def test_export_workspace(tmp_path, remove_original, attach_gdalinfo_assets):
    workspace_id = "tmp"
    merge = _random_merge()

    process_graph = {
        "loadcollection1": {
            "process_id": "load_collection",
            "arguments": {
                "id": "TestCollection-LonLat16x16",
                "temporal_extent": ["2021-01-05", "2021-01-16"],
                "spatial_extent": {"west": 0.0, "south": 0.0, "east": 1.0, "north": 2.0},
                "bands": ["Flat:2"]
            }
        },
        "saveresult1": {
            "process_id": "save_result",
            "arguments": {
                "data": {"from_node": "loadcollection1"},
                "options": {
                    "attach_gdalinfo_assets": attach_gdalinfo_assets,
                },
                "format": "GTiff"
            },
        },
        "exportworkspace1": {
            "process_id": "export_workspace",
            "arguments": {
                "data": {"from_node": "saveresult1"},
                "workspace": workspace_id,
                "merge": str(merge),
            },
            "result": True
        }
    }

    process = {
        "process_graph": process_graph,
        "job_options": {
            "stac-version": "1.1",
            "remove-exported-assets": remove_original,
        },
    }

    # TODO: avoid depending on `/tmp` for test output, make sure to leverage `tmp_path` fixture (https://github.com/Open-EO/openeo-python-driver/issues/265)
    workspace: DiskWorkspace = get_backend_config().workspaces[workspace_id]
    workspace_dir = workspace.root_directory / merge

    try:
        metadata_file = tmp_path / "job_metadata.json"

        run_job(
            process,
            output_file=tmp_path / "out.tif",
            metadata_file=metadata_file,
            api_version="2.0.0",
            job_dir=tmp_path,
            dependencies=[],
        )

        job_dir_files = set(os.listdir(tmp_path))
        assert len(job_dir_files) > 0

        if remove_original:
            assert "openEO_2021-01-05Z.tif" not in job_dir_files
            assert "openEO_2021-01-15Z.tif" not in job_dir_files
        else:
            assert "openEO_2021-01-05Z.tif" in job_dir_files
            assert "openEO_2021-01-15Z.tif" in job_dir_files

        assert len(_paths_relative_to(workspace_dir)) == 7 if attach_gdalinfo_assets else 5
        assert {Path("collection.json"), Path("openEO_2021-01-05Z.tif"), Path("openEO_2021-01-15Z.tif")}.issubset(_paths_relative_to(workspace_dir))

        stac_collection = pystac.Collection.from_file(str(workspace_dir / "collection.json"))
        stac_collection.validate_all()

        assert stac_collection.extent.spatial.bboxes == [[0.0, 0.0, 1.0, 2.0]]
        assert stac_collection.extent.temporal.intervals == [
            [dt.datetime(2021, 1, 5, tzinfo=dt.timezone.utc), dt.datetime(2021, 1, 16, tzinfo=dt.timezone.utc)]
        ]

        item_links = [item_link for item_link in stac_collection.links if item_link.rel == "item"]
        assert len(item_links) == 2

        refs = set()
        for item_link in item_links:
            assert item_link.media_type == "application/geo+json"
            refs.add(Path(item_link.href))
        assert len(refs) == 2
        assert refs.issubset(_paths_relative_to(workspace_dir))

        items = list(stac_collection.get_items())
        assert len(items) == 2

        for item in items:
            assert item.bbox == [0.0,0.0,1.0,2.0]
            assert (shape(item.geometry).normalize()
                    .almost_equals(Polygon.from_bounds(0.0, 0.0, 1.0, 2.0).normalize()))
            assets = item.get_assets()
            assert len(assets) == 2 if attach_gdalinfo_assets else 1
            assert "openEO" in assets
            asset_fields = assets["openEO"].extra_fields
            assert "bands" in asset_fields
            bands = asset_fields["bands"]
            assert len(bands) == 1
            assert len(bands[0]) == 2
            assert "name" in bands[0]
            assert bands[0]["name"] == "Flat:2"
            assert "statistics" in bands[0]
            assert len(bands[0]["statistics"]) == 5
            assert "bbox" in asset_fields
            assert asset_fields["bbox"] == [0.0,0.0,1.0,2.0]
            assert "geometry" in asset_fields

        with open(metadata_file) as f:
            job_metadata = json.load(f)

        assert job_metadata["assets"]["openEO_2021-01-05Z.tif"]["href"] == str(tmp_path / "openEO_2021-01-05Z.tif")
        assert not remove_original or (
                job_metadata["assets"]["openEO_2021-01-05Z.tif"]["public_href"]
                == f"file:{workspace_dir / 'openEO_2021-01-05Z.tif'}"
        )

    finally:
       shutil.rmtree(workspace_dir)


def test_export_workspace_with_asset_per_band(tmp_path):
    workspace_id = "tmp"
    merge = _random_merge()

    process_graph = {
        "loadcollection1": {
            "process_id": "load_collection",
            "arguments": {
                "id": "TestCollection-LonLat16x16",
                "temporal_extent": ["2021-01-05", "2021-01-06"],
                "spatial_extent": {"west": 0.0, "south": 0.0, "east": 1.0, "north": 2.0},
                "bands": ["Longitude", "Latitude"],
            },
        },
        "saveresult1": {
            "process_id": "save_result",
            "arguments": {
                "data": {"from_node": "loadcollection1"},
                "format": "GTiff",
                "options": {"separate_asset_per_band": "true"},
            },
        },
        "exportworkspace1": {
            "process_id": "export_workspace",
            "arguments": {
                "data": {"from_node": "saveresult1"},
                "workspace": workspace_id,
                "merge": str(merge),
            },
            "result": True,
        },
    }

    process = {
        "job_options": {"stac-version": "1.1"},
        "process_graph": process_graph,
    }

    # TODO: avoid depending on `/tmp` for test output, make sure to leverage `tmp_path` fixture (https://github.com/Open-EO/openeo-python-driver/issues/265)
    workspace: DiskWorkspace = get_backend_config().workspaces[workspace_id]
    workspace_dir = workspace.root_directory / merge

    try:
        run_job(
            process,
            output_file=tmp_path / "out",
            metadata_file=tmp_path / JOB_METADATA_FILENAME,
            api_version="2.0.0",
            job_dir=tmp_path,
            dependencies=[],
        )

        job_dir_files = set(os.listdir(tmp_path))
        assert len(job_dir_files) > 0
        assert "openEO_2021-01-05Z_Longitude.tif" in job_dir_files
        assert "openEO_2021-01-05Z_Latitude.tif" in job_dir_files

        assert {
            Path("collection.json"),
            Path("openEO_2021-01-05Z_Longitude.tif"),
            Path("openEO_2021-01-05Z_Latitude.tif"),
        }.issubset(_paths_relative_to(workspace_dir))

        assert 4 == len(_paths_relative_to(workspace_dir))

        stac_collection = pystac.Collection.from_file(str(workspace_dir / "collection.json"))
        stac_collection.validate_all()

        item_links = [item_link for item_link in stac_collection.links if item_link.rel == "item"]
        assert len(item_links) == 1
        item_link = item_links[0]

        assert item_link.media_type == "application/geo+json"
        link_id = item_link.target.id
        assert item_link.href == "./" + link_id + ".json"

        items = list(stac_collection.get_items())
        assert len(items) == 1

        item = items[0]
        assert item.bbox == [0.0, 0.0, 1.0, 2.0]
        assert shape(item.geometry).normalize().almost_equals(Polygon.from_bounds(0.0, 0.0, 1.0, 2.0).normalize())

        assets = item.get_assets()
        assert len(assets) == 2
        assert "openEO_Latitude" in assets
        assert "openEO_Longitude" in assets
        geotiff_asset = assets["openEO_Latitude"]
        assert "data" in geotiff_asset.roles
        assert geotiff_asset.href.endswith("/openEO_2021-01-05Z_Latitude.tif")
        assert geotiff_asset.media_type == "image/tiff; application=geotiff"
        assert "bands" in geotiff_asset.extra_fields
        assert geotiff_asset.extra_fields["bands"] == [
            {
                "name": "Latitude",
                "statistics": {
                    "maximum": 1.9375,
                    "mean": 0.96875,
                    "minimum": 0.0,
                    "stddev": 0.57706829101936,
                    "valid_percent": 100.0,
                },
            }
        ]

        geotiff_asset_copy_path = tmp_path / "openEO_2021-01-05Z_Latitude.copy"
        geotiff_asset.copy(str(geotiff_asset_copy_path))  # downloads the asset file
        with rasterio.open(geotiff_asset_copy_path) as dataset:
            assert dataset.driver == "GTiff"
    finally:
        shutil.rmtree(workspace_dir, ignore_errors=True)


@pytest.mark.parametrize("use_s3", [False])  # use_s3 is only for debugging locally. Does not work on Jenkins
def test_filepath_per_band(
    tmp_path,
    use_s3,
    mock_s3_bucket,
    moto_server,
    monkeypatch,
):
    if use_s3:
        # TODO: the location where executors write result assets to (either disk or object storage as determined by
        #  the FUSE_MOUNT_BATCHJOB_S3_BUCKET envar) is not related to the type of workspace (DiskWorkspace or
        #  ObjectStorageWorkspace) that will be used.
        #  Case in point: FUSE_MOUNT_BATCHJOB_S3_BUCKET is typically set on CDSE, but its configuration currently
        #  only defines workspaces of type ObjectStorageWorkspace.
        workspace_id = "s3_workspace"
    else:
        workspace_id = "tmp_workspace"

    workspace = get_backend_config().workspaces[workspace_id]
    s3_instance = s3_client()

    merge = _random_merge()
    attach_gdalinfo_assets = True

    process_graph = {
        "loadcollection1": {
            "process_id": "load_collection",
            "arguments": {
                "id": "TestCollection-LonLat4x4",
                "temporal_extent": ["2021-01-05", "2021-01-06"],
                "spatial_extent": {"west": 0.0, "south": 0.0, "east": 1.0, "north": 2.0},
                "bands": ["Longitude", "Latitude"],
            },
        },
        "reducedimension1": {
            "process_id": "reduce_dimension",
            "arguments": {
                "data": {"from_node": "loadcollection1"},
                "dimension": "t",
                "reducer": {
                    "process_graph": {
                        "first1": {
                            "process_id": "first",
                            "arguments": {"data": {"from_parameter": "data"}},
                            "result": True,
                        }
                    }
                },
            },
        },
        "saveresult1": {
            "process_id": "save_result",
            "arguments": {
                "data": {"from_node": "reducedimension1"},
                "format": "GTiff",
                "options": {
                    "separate_asset_per_band": "true",
                    "attach_gdalinfo_assets": attach_gdalinfo_assets,
                    "filepath_per_band": ["folder1/lon.tif", "lat.tif"],
                },
            },
            "result": False,
        },
        "exportworkspace1": {
            "process_id": "export_workspace",
            "arguments": {
                "data": {"from_node": "saveresult1"},
                "workspace": workspace_id,
                "merge": str(merge),
            },
            "result": True,
        },
    }

    if use_s3:
        monkeypatch.setenv("KUBE", "TRUE")
        force_stop_spark_context()  # only use this when running a single test

        class TerminalReporterMock:
            @staticmethod
            def write_line(message):
                print(message)

        _setup_local_spark(TerminalReporterMock(), 0)
    try:
        process = {
            "process_graph": process_graph,
        }
        run_job(
            process,
            output_file=tmp_path / "out",
            metadata_file=tmp_path / JOB_METADATA_FILENAME,
            api_version="2.0.0",
            job_dir=tmp_path,
            dependencies=[],
        )

        if use_s3:
            job_dir_files = {
                o["Key"] for o in s3_instance.list_objects(Bucket=get_backend_config().s3_bucket_name)["Contents"]
            }
            print(job_dir_files)
        job_dir_files = set(os.listdir(tmp_path))

        assert len(job_dir_files) > 0
        assert "lat.tif" in job_dir_files
        assert any(f.startswith("folder1") for f in job_dir_files)

        stac_collection = pystac.Collection.from_file(str(tmp_path / "collection.json"))
        stac_collection.validate_all()
        item_links = [item_link for item_link in stac_collection.links if item_link.rel == "item"]
        assert len(item_links) == 4 if attach_gdalinfo_assets else 2
        for item in item_links:
            assert os.path.exists(tmp_path / item.href)
        item_link = item_links[0]

        assert item_link.media_type == "application/geo+json"
        assert item_link.href == "./folder1/lon.tif.json"

        items_all = list(stac_collection.get_items())

        for item in items_all:
            assert os.path.exists(tmp_path / item.self_href)
            for asset in item.assets:
                assert (Path(item.self_href).parent / item.assets[asset].href).exists()

        items = list(filter(lambda x: "data" in x.assets[x.id].roles, items_all))
        assert len(items) == 2

        item = items[0]
        assert item.id == "folder1/lon.tif"

        geotiff_asset = item.get_assets()["folder1/lon.tif"]
        assert "data" in geotiff_asset.roles
        assert geotiff_asset.href == "./lon.tif"  # relative to the json file
        assert geotiff_asset.media_type == "image/tiff; application=geotiff"
        assert geotiff_asset.extra_fields["eo:bands"] == [DictSubSet({"name": "Longitude"})]
        if not use_s3:
            assert geotiff_asset.extra_fields["raster:bands"] == [
                {
                    "name": "Longitude",
                    "statistics": {
                        "maximum": 0.75,
                        "mean": 0.375,
                        "minimum": 0.0,
                        "stddev": 0.27950849718747,
                        "valid_percent": 100.0,
                    },
                }
            ]

            geotiff_asset_copy_path = tmp_path / "file.copy"
            geotiff_asset.copy(str(geotiff_asset_copy_path))  # downloads the asset file
            with rasterio.open(geotiff_asset_copy_path) as dataset:
                assert dataset.driver == "GTiff"

        if use_s3:
            # job bucket and workspace bucket are the same
            job_dir_files_s3 = [
                o["Key"] for o in s3_instance.list_objects(Bucket=get_backend_config().s3_bucket_name)["Contents"]
            ]
            for prefix in [merge, tmp_path.relative_to("/")]:
                assert job_dir_files_s3 == ListSubSet(
                    [
                        f"{prefix}/collection.json",
                        f"{prefix}/folder1/lon.tif",
                        f"{prefix}/folder1/lon.tif.json",
                        f"{prefix}/lat.tif",
                        f"{prefix}/lat.tif.json",
                    ]
                )

        else:
            assert isinstance(workspace, DiskWorkspace)
            workspace_dir = Path(f"{workspace.root_directory}/{merge}")
            assert workspace_dir.exists()
            assert (workspace_dir / "lat.tif").exists()
            assert (workspace_dir / "folder1/lon.tif").exists()
            stac_collection_exported = pystac.Collection.from_file(str(workspace_dir / "collection.json"))
            stac_collection_exported.validate_all()
    finally:
        if not use_s3:
            assert isinstance(workspace, DiskWorkspace)
            workspace_dir = Path(f"{workspace.root_directory}/{merge}")
            shutil.rmtree(workspace_dir, ignore_errors=True)


def test_export_workspace_merge_into_existing(tmp_path, mock_s3_bucket):
    object_workspace_id = "s3_workspace"

    enable_merge = True
    merge = _random_merge(is_actual_collection_document=enable_merge)

    object_workspace = get_backend_config().workspaces[object_workspace_id]
    assert isinstance(object_workspace, ObjectStorageWorkspace)
    assert object_workspace.bucket == get_backend_config().s3_bucket_name

    def run_merge_job(job_dir: Path, temporal_extent, expected_asset_filename: str):
        job_dir.mkdir()

        process_graph = {
            "loadcollection1": {
                "process_id": "load_collection",
                "arguments": {
                    "id": "TestCollection-LonLat16x16",
                    "temporal_extent": temporal_extent,
                    "spatial_extent": {"west": 0.0, "south": 0.0, "east": 1.0, "north": 2.0},
                    "bands": ["Flat:0", "Flat:1"],
                },
            },
            "saveresult1": {
                "process_id": "save_result",
                "arguments": {
                    "data": {"from_node": "loadcollection1"},
                    "format": "GTiff",
                },
            },
            "exportworkspace1": {
                "process_id": "export_workspace",
                "arguments": {
                    "data": {"from_node": "saveresult1"},
                    "workspace": object_workspace_id,
                    "merge": str(merge),
                },
                "result": True,
            },
        }

        process = {
            "process_graph": process_graph,
            "job_options": {
                "export-workspace-enable-merge": enable_merge,
                "stac-version": "1.1"
            },
        }

        metadata_file = job_dir / "job_metadata.json"

        run_job(
            process,
            output_file=job_dir / "out",
            metadata_file=metadata_file,
            api_version="2.0.0",
            job_dir=job_dir,
            dependencies=[],
        )

        with open(metadata_file) as f:
            job_metadata = json.load(f)

        (asset_alternate,) = job_metadata["assets"][expected_asset_filename]["alternate"].values()
        # noinspection PyUnresolvedReferences
        assert asset_alternate["href"] == f"s3://{object_workspace.bucket}/{merge}/{expected_asset_filename}"

    run_merge_job(
        job_dir=tmp_path / "first",
        temporal_extent=["2021-01-05", "2021-01-06"],
        expected_asset_filename="openEO_2021-01-05Z.tif",
    )

    run_merge_job(
        job_dir=tmp_path / "second",
        temporal_extent=["2021-01-15", "2021-01-16"],
        expected_asset_filename="openEO_2021-01-15Z.tif",
    )

    object_workspace_keys = [PurePath(obj.key) for obj in mock_s3_bucket.objects.all()]

    assert object_workspace_keys == ListSubSet([
        merge,  # the Collection itself
        merge / "openEO_2021-01-05Z.tif",
        merge / "openEO_2021-01-05Z.tif.json",
        merge / "openEO_2021-01-15Z.tif",
        merge / "openEO_2021-01-15Z.tif.json",
    ])


def test_export_workspace_merge_filepath_per_band(tmp_path, mock_s3_bucket):
    job_dir = tmp_path

    object_workspace_id = "s3_workspace"  # most common scenario: assets on disk to workspace in object storage
    disk_workspace_id = "tmp"  # assets on disk to workspace on disk

    enable_merge = True
    merge = _random_merge(is_actual_collection_document=enable_merge)

    process_graph = {
        "loadcollection1": {
            "process_id": "load_collection",
            "arguments": {
                "id": "TestCollection-LonLat16x16",
                "temporal_extent": ["2021-01-05", "2021-01-06"],
                "spatial_extent": {"west": 0.0, "south": 0.0, "east": 1.0, "north": 2.0},
                "bands": ["Longitude", "Latitude"],
            },
        },
        "reducedimension1": {
            "process_id": "reduce_dimension",
            "arguments": {
                "data": {"from_node": "loadcollection1"},
                "dimension": "t",
                "reducer": {
                    "process_graph": {
                        "first1": {
                            "process_id": "first",
                            "arguments": {
                                "data": {"from_parameter": "data"}
                            },
                            "result": True,
                        }
                    }
                },
            }
        },
        "saveresult1": {
            "process_id": "save_result",
            "arguments": {
                "data": {"from_node": "reducedimension1"},
                "format": "GTiff",
                "options": {
                    "separate_asset_per_band": "true",
                    "filepath_per_band": ["some/deeply/nested/folder/lon.tif", "lat.tif"],
                },
            },
        },
        "exportworkspace1": {
            "process_id": "export_workspace",
            "arguments": {
                "data": {"from_node": "saveresult1"},
                "workspace": object_workspace_id,
                "merge": str(merge),
            },
            "result": True,
        },
        "exportworkspace2": {
            "process_id": "export_workspace",
            "arguments": {
                "data": {"from_node": "saveresult1"},
                "workspace": disk_workspace_id,
                "merge": str(merge),
            },
        },
    }

    process = {
        "process_graph": process_graph,
        "job_options": {
            "stac-version": "1.1",
            "export-workspace-enable-merge": enable_merge,
            "concurrent-save-results": 4,  # TODO: Make this the default
        },
    }

    disk_workspace = get_backend_config().workspaces[disk_workspace_id]
    assert isinstance(disk_workspace, DiskWorkspace)
    workspace_dir = (disk_workspace.root_directory / merge).parent

    try:
        run_job(
            process,
            output_file=job_dir / "out",
            metadata_file=job_dir / "job_metadata.json",
            api_version="2.0.0",
            job_dir=job_dir,
            dependencies=[],
        )

        assert list(_paths_relative_to(job_dir)) == ListSubSet([
            Path("some/deeply/nested/folder/lon.tif"),
            Path("lat.tif"),
        ])

        object_workspace = get_backend_config().workspaces[object_workspace_id]
        assert isinstance(object_workspace, ObjectStorageWorkspace)
        assert object_workspace.bucket == get_backend_config().s3_bucket_name

        object_workspace_keys = [PurePath(obj.key) for obj in mock_s3_bucket.objects.all()]

        assert object_workspace_keys == ListSubSet([
            merge,  # the Collection itself
            merge / "some/deeply/nested/folder/lon.tif",
            merge / "some/deeply/nested/folder/lon.tif.json",
            merge / "lat.tif",
            merge / "lat.tif.json",
        ])

        def load_exported_collection(collection_href: str):
            assets_in_object_storage = collection_href.startswith("s3://")

            stac_collection = pystac.Collection.from_file(collection_href, stac_io=CustomStacIO(TEST_AWS_REGION_NAME))
            assert stac_collection.validate_all() == 2

            assets = [
                asset for item in stac_collection.get_items(recursive=True) for asset in item.get_assets().values()
            ]
            assert len(assets) == 2

            for asset in assets:
                with tempfile.NamedTemporaryFile() as f:
                    if assets_in_object_storage:
                        object_key = _object_key(asset.get_absolute_href())
                        mock_s3_bucket.download_file(object_key, f.name)
                    else:  # the asset is on disk
                        asset.copy(f.name)

                    with rasterio.open(f.name) as dataset:
                        assert dataset.driver == "GTiff"

        load_exported_collection(f"s3://{object_workspace.bucket}/{merge}")
        load_exported_collection(str(disk_workspace.root_directory / merge))
    finally:
        if os.path.exists(workspace_dir):
            shutil.rmtree(workspace_dir)


@pytest.mark.parametrize("kube", [False])  # kube==True will not run on Jenkins
@pytest.mark.parametrize("merge", [
    PurePath("collection1"),
    PurePath("path/to/assets/collection1")
])
def test_export_workspace_merge_into_stac_api(
    tmp_path,
    mock_s3_bucket,
    requests_mock,
    kube,
    merge,
    moto_server,
    monkeypatch,
):
    if kube:
        assert not get_backend_config().fuse_mount_batchjob_s3_bucket

        monkeypatch.setenv("KUBE", "TRUE")
        force_stop_spark_context()

        class TerminalReporterMock:
            @staticmethod
            def write_line(message):
                print(message)

        _setup_local_spark(TerminalReporterMock(), 0)

    job_dir = tmp_path

    stac_api_workspace_id = "stac_api_workspace"
    stac_api_workspace = get_backend_config().workspaces[stac_api_workspace_id]
    assert isinstance(stac_api_workspace, StacApiWorkspace)

    enable_merge = True
    collection_id = merge.name

    # the root Catalog
    requests_mock.get(stac_api_workspace.root_url, json={
        "type": "Catalog",
        "stac_version": "1.0.0",
        "id": "stac.test",
        "description": "stac.test",
        "conformsTo": [
            "https://api.stacspec.org/v1.0.0/collections",
            "https://api.stacspec.org/v1.0.0/collections/extensions/transaction",
            "https://api.stacspec.org/v1.0.0/ogcapi-features/extensions/transaction",
        ],
        "links": [],
    })

    # does the Collection already exist?
    requests_mock.get(f"{stac_api_workspace.root_url}/collections/{collection_id}", status_code=404, text="Not Found")

    # create STAC objects
    create_collection = requests_mock.post(f"{stac_api_workspace.root_url}/collections")
    create_item = requests_mock.post(f"{stac_api_workspace.root_url}/collections/{collection_id}/items")

    process_graph = {
        "loadcollection1": {
            "process_id": "load_collection",
            "arguments": {
                "id": "TestCollection-LonLat16x16",
                "temporal_extent": ["2021-01-05", "2021-01-06"],
                "spatial_extent": {"west": 0.0, "south": 0.0, "east": 1.0, "north": 2.0},
                "bands": ["Longitude", "Latitude"],
            },
        },
        "reducedimension1": {
            "process_id": "reduce_dimension",
            "arguments": {
                "data": {"from_node": "loadcollection1"},
                "dimension": "t",
                "reducer": {
                    "process_graph": {
                        "first1": {
                            "process_id": "first",
                            "arguments": {
                                "data": {"from_parameter": "data"}
                            },
                            "result": True,
                        }
                    }
                },
            },
        },
        "saveresult1": {
            "process_id": "save_result",
            "arguments": {
                "data": {"from_node": "reducedimension1"},
                "format": "GTiff",
                "options": {
                    "separate_asset_per_band": "true",
                    "filepath_per_band": ["some/deeply/nested/folder/lon.tif", "lat.tif"],
                },
            },
        },
        "exportworkspace1": {
            "process_id": "export_workspace",
            "arguments": {
                "data": {"from_node": "saveresult1"},
                "workspace": stac_api_workspace_id,
                "merge": str(merge),
            },
            "result": True,
        },
    }

    process = {
        "process_graph": process_graph,
        "job_options": {
           # "stac-version": "1.1",
            "export-workspace-enable-merge": enable_merge,
        },
    }

    run_job(
        process,
        output_file=job_dir / "out",
        metadata_file=job_dir / "job_metadata.json",
        api_version="2.0.0",
        job_dir=job_dir,
        dependencies=[],
    )

    assert create_collection.called_once
    assert create_item.call_count == 2

    assert create_item.request_history[1].json()["assets"] == {
        "lat.tif": DictSubSet({
            "href": f"s3://openeo-fake-bucketname/{merge}/lat.tif"
        })
    }

    assert create_item.request_history[0].json()["assets"] == {
        "some/deeply/nested/folder/lon.tif": DictSubSet({
            "href": f"s3://openeo-fake-bucketname/{merge}/some/deeply/nested/folder/lon.tif"
        })
    }

    exported_asset_keys = [PurePath(obj.key) for obj in mock_s3_bucket.objects.all()]

    assert exported_asset_keys == ListSubSet([
        merge / "some/deeply/nested/folder/lon.tif",
        merge / "lat.tif",
    ])


def _object_key(s3_uri: str) -> str:
    from urllib.parse import urlparse

    uri_parts = urlparse(s3_uri)

    if uri_parts.scheme != "s3":
        raise ValueError(s3_uri)

    return uri_parts.path.lstrip("/")


def test_discard_result(tmp_path):
    process_graph = {
        "loadcollection1": {
            "process_id": "load_collection",
            "arguments": {
                "id": "TestCollection-LonLat4x4",
                "temporal_extent": ["2021-01-05", "2021-01-06"],
                "spatial_extent": {"west": 0.0, "south": 0.0, "east": 1.0, "north": 2.0},
                "bands": ["Flat:2"]
            }
        },
        "discardresult1": {
            "process_id": "discard_result",
            "arguments": {
                "data": {"from_node": "loadcollection1"},
            },
            "result": True,
        },
    }

    process = {"process_graph": process_graph}

    run_job(
        process,
        output_file=tmp_path / "out.tif",
        metadata_file=tmp_path / "job_metadata.json",
        api_version="2.0.0",
        job_dir=tmp_path,
        dependencies=[],
    )

    # runs to completion without output assets
    assert os.listdir(tmp_path) == ["job_metadata.json"]


def test_multiple_top_level_side_effects(tmp_path, caplog):
    process_graph = {
        "loadcollection1": {
            "process_id": "load_collection",
            "arguments": {
                "id": "TestCollection-LonLat16x16",
                "spatial_extent": {"west": 5, "south": 50, "east": 5.1, "north": 50.1},
                "temporal_extent": ["2024-07-11", "2024-07-21"],
                "bands": ["Flat:1"]
            }
        },
        "loadcollection2": {
            "process_id": "load_collection",
            "arguments": {
                "id": "TestCollection-LonLat4x4",
                "spatial_extent": {"west": 5, "south": 50, "east": 5.1, "north": 50.1},
                "temporal_extent": ["2024-07-11", "2024-07-21"],
                "bands": ["Flat:2"]
            }
        },
        "inspect1": {
            "process_id": "inspect",
            "arguments": {
                "data": {"from_node": "loadcollection1"},
                "message": "intermediate result",
                "level": "warning"
            }
        },
        "saveresult1": {
            "process_id": "save_result",
            "arguments": {
                "data": {"from_node": "loadcollection1"},
                "format": "GTiff",
                "options": {"filename_prefix": "intermediate"},
            }
        },
        "mergecubes1": {
            "process_id": "merge_cubes",
            "arguments": {
                "cube1": {"from_node": "loadcollection1"},
                "cube2": {"from_node": "loadcollection2"},
            },
            "result": True
        },
        "saveresult2": {
            "process_id": "save_result",
            "arguments": {
                "data": {"from_node": "mergecubes1"},
                "format": "GTiff",
                "options": {"filename_prefix": "final"},
            }
        },
    }

    process = {"process_graph": process_graph}

    run_job(
        process,
        output_file=tmp_path / "out",
        metadata_file=tmp_path / "job_metadata.json",
        api_version="2.0.0",
        job_dir=tmp_path,
        dependencies=[],
    )

    assert "intermediate result" in caplog.messages

    with rasterio.open(tmp_path / "intermediate_2024-07-15Z.tif") as dataset:
        assert dataset.count == 1

    with rasterio.open(tmp_path / "final_2024-07-15Z.tif") as dataset:
        assert dataset.count == 2


@pytest.mark.parametrize(["process_graph_file", "output_file_predicates"], [
    ("pg01.json", {
        "intermediate.tif": lambda dataset: dataset.res == (10, 10),
        "final.tif": lambda dataset: dataset.res == (80, 80)
    }),
    ("pg02.json", {
        "B04.tif": lambda dataset: (dataset.descriptions[0] or dataset.tags(1)["DESCRIPTION"]) == "B04",
        "B11.tif": lambda dataset: (dataset.descriptions[0] or dataset.tags(1)["DESCRIPTION"]) == "B11",
    }),
])
def test_multiple_save_results(tmp_path, process_graph_file, output_file_predicates):
    with open(get_test_data_file(f"multiple_save_results/{process_graph_file}")) as f:
        process = json.load(f)

    run_job(
        process,
        output_file=tmp_path / "out",
        metadata_file=tmp_path / "job_metadata.json",
        api_version="2.0.0",
        job_dir=tmp_path,
        dependencies=[],
    )

    for output_file, predicate in output_file_predicates.items():
        with rasterio.open(tmp_path / output_file) as dataset:
            assert predicate(dataset)


def test_results_geometry_from_load_collection_with_crs_not_wgs84(tmp_path):
    process = {
        "process_graph": {
            "loadcollection1": {
                "process_id": "load_collection",
                "arguments": {
                    "id": "TERRASCOPE_S2_TOC_V2",
                    "spatial_extent": {
                        "west": 3962799.4509550678,
                        "south": 2999475.969536712,
                        "east": 3966745.556060158,
                        "north": 3005269.06681928,
                        "crs": 3035,
                    },
                    "temporal_extent": ["2021-01-04", "2021-01-06"],
                },
            },
            "saveresult1": {
                "process_id": "save_result",
                "arguments": {
                    "data": {"from_node": "loadcollection1"},
                    "format": "GTiff",
                },
                "result": True,
            },
        }
    }

    run_job(
        process,
        output_file=tmp_path / "out",
        metadata_file=tmp_path / "job_metadata.json",
        api_version="2.0.0",
        job_dir=tmp_path,
        dependencies=[],
    )

    with open(tmp_path / "job_metadata.json") as f:
        results_geometry = json.load(f)["geometry"]

    validate_geojson_coordinates(results_geometry)


def test_load_ml_model_via_jobid(tmp_path):
    job_spec = {
      "job_options": {"stac-version": "1.1"},
      "process_graph": {
        "loadmlmodel1": {
          "process_id": "load_ml_model",
          "arguments": {
            "id": "j-2409091a32614623a5338083d040db83"
          }
        },
        "loadcollection1": {
            "process_id": "load_collection",
            "arguments": {
                "id": "TestCollection-LonLat16x16",
                "temporal_extent": ["2021-01-01", "2021-02-01"],
                "spatial_extent": {"west": 0.0, "south": 0.0, "east": 1.0, "north": 2.0},
                "bands": ["TileRow", "TileCol"]
            },
        },
        "reducedimension1": {
          "process_id": "reduce_dimension",
          "arguments": {
            "data": {
              "from_node": "loadcollection1"
            },
            "dimension": "t",
            "reducer": {
              "process_graph": {
                "mean1": {
                  "process_id": "mean",
                  "arguments": {
                    "data": {
                      "from_parameter": "data"
                    }
                  },
                  "result": True
                }
              }
            }
          }
        },
        "reducedimension2": {
          "process_id": "reduce_dimension",
          "arguments": {
            "context": {
              "from_node": "loadmlmodel1"
            },
            "data": {
              "from_node": "reducedimension1"
            },
            "dimension": "bands",
            "reducer": {
              "process_graph": {
                "predictrandomforest1": {
                  "process_id": "predict_random_forest",
                  "arguments": {
                    "data": {
                      "from_parameter": "data"
                    },
                    "model": {
                      "from_parameter": "context"
                    }
                  },
                  "result": True
                }
              }
            }
          }
        },
        "saveresult1": {
          "process_id": "save_result",
          "arguments": {
            "data": {
              "from_node": "reducedimension2"
            },
            "format": "GTiff",
            "options": {}
          },
          "result": True
        }
      }
    }
    metadata_file = tmp_path / "metadata.json"
    with mock.patch("openeogeotrellis.backend.GpsBatchJobs.get_job_output_dir") as mock_get_job_output_dir:
        mock_get_job_output_dir.return_value = Path(TEST_DATA_ROOT) / "mlmodel"
        run_job(
            job_spec,
            output_file=tmp_path / "out.tiff",
            metadata_file=metadata_file,
            api_version="1.0.0",
            job_dir=ensure_dir(tmp_path / "job_dir"),
            dependencies={},
            user_id="jenkins",
        )
        with metadata_file.open() as f:
            metadata = json.load(f)
        assets = metadata["assets"]
        assert len(assets) == 1
        assert assets["out.tiff"]


def test_load_stac_temporal_extent_in_result_metadata(tmp_path, requests_mock):
    with open(get_test_data_file("binary/load_stac/issue852-temporal-extent/process_graph.json")) as f:
        process = json.load(f)

    geoparquet_url = "http://foo.test/32736-random-points.geoparquet"

    process["process_graph"]["loadstac1"]["arguments"]["url"] = str(
        get_test_data_file("binary/load_stac/issue852-temporal-extent/s1/collection.json").absolute()
    )
    process["process_graph"]["loadstac2"]["arguments"]["url"] = str(
        get_test_data_file("binary/load_stac/issue852-temporal-extent/s2/collection.json").absolute()
    )
    process["process_graph"]["loadurl1"]["arguments"]["url"] = geoparquet_url

    with open(
        get_test_data_file("binary/load_stac/issue852-temporal-extent/32736-random-points.geoparquet"), "rb"
    ) as f:
        geoparquet_content = f.read()

    requests_mock.get(geoparquet_url, content=geoparquet_content)

    process["job_options"] = {"stac-version":"1.1"}

    run_job(
        process,
        output_file=tmp_path / "out",
        metadata_file=tmp_path / "job_metadata.json",
        api_version="2.0.0",
        job_dir=tmp_path,
        dependencies=[],
    )

    with open(tmp_path / "job_metadata.json") as f:
        job_metadata = json.load(f)

    # metadata checks
    expected_start_datetime = "2016-10-30T00:00:00+00:00"
    expected_end_datetime = "2018-05-03T00:00:00+00:00"

    time_series_asset = job_metadata["assets"]["timeseries.parquet"]
    assert time_series_asset.get("start_datetime") == expected_start_datetime
    assert time_series_asset.get("end_datetime") == expected_end_datetime

    # asset checks
    gdf = gpd.read_parquet(tmp_path / "timeseries.parquet")

    band_columns = [column_name for column_name in gdf.columns.tolist() if column_name.startswith("S")]
    assert len(band_columns) == 17

    timestamps = gdf["date"].tolist()
    assert len(timestamps) > 0
    assert all(expected_start_datetime <= timestamp <= expected_end_datetime for timestamp in timestamps)


def test_multiple_save_result_single_export_workspace(tmp_path):
    workspace_id = "tmp"
    merge = _random_merge()

    process_graph = {
        "loadcollection1": {
            "process_id": "load_collection",
            "arguments": {
                "id": "TestCollection-LonLat16x16",
                "temporal_extent": ["2021-01-05", "2021-01-06"],
                "spatial_extent": {"west": 0.0, "south": 0.0, "east": 1.0, "north": 2.0},
                "bands": ["Flat:2"],
            },
        },
        "saveresult1": {
            "process_id": "save_result",
            "arguments": {"data": {"from_node": "loadcollection1"}, "format": "NetCDF", "options": {}},
        },
        "dropdimension1": {
            "process_id": "drop_dimension",
            "arguments": {"data": {"from_node": "loadcollection1"}, "name": "t"},
        },
        "saveresult2": {
            "process_id": "save_result",
            "arguments": {
                "data": {"from_node": "dropdimension1"},
                "format": "GTiff",
            },
        },
        "exportworkspace1": {
            "process_id": "export_workspace",
            "arguments": {
                "data": {"from_node": "saveresult2"},
                "workspace": workspace_id,
                "merge": str(merge),
            },
            "result": True,
        },
    }

    process = {
        "job_options": {"stac-version": "1.1"},
        "process_graph": process_graph,
    }

    # TODO: avoid depending on `/tmp` for test output, make sure to leverage `tmp_path` fixture (https://github.com/Open-EO/openeo-python-driver/issues/265)
    workspace: DiskWorkspace = get_backend_config().workspaces[workspace_id]
    workspace_dir = workspace.root_directory / merge

    try:
        run_job(
            process,
            output_file=tmp_path / "out",
            metadata_file=tmp_path / "job_metadata.json",
            api_version="2.0.0",
            job_dir=tmp_path,
            dependencies=[],
        )

        job_dir_files = set(os.listdir(tmp_path))
        assert len(job_dir_files) > 0
        assert "openEO.nc" in job_dir_files
        assert "openEO.tif" in job_dir_files

        assert _paths_relative_to(workspace_dir) == {
            Path("collection.json"),
            Path("openEO.tif"),
            Path("openEO.tif.json"),
        }

        stac_collection = pystac.Collection.from_file(str(workspace_dir / "collection.json"))
        stac_collection.validate_all()

        items = list(stac_collection.get_items())
        assert len(items) == 1

        item = items[0]
        geotiff_asset = item.get_assets()["openEO.tif"]
        assert geotiff_asset.extra_fields["raster:bands"] == [
            {
                "name": "Flat:2",
                "statistics": {"minimum": 2.0, "maximum": 2.0, "mean": 2.0, "stddev": 0.0, "valid_percent": 100.0},
            }
        ]

        geotiff_asset_copy_path = tmp_path / "openEO.tif.copy"
        geotiff_asset.copy(str(geotiff_asset_copy_path))  # downloads the asset file
        with rasterio.open(geotiff_asset_copy_path) as dataset:
            assert dataset.driver == "GTiff"
    finally:
        shutil.rmtree(workspace_dir)


def test_vectorcube_write_assets(tmp_path):
    with ephemeral_fileserver(TEST_DATA_ROOT) as fileserver_root:
        job_spec = {
            "title": "my job",
            "description": "vectorcube write_assets",
            "process_graph":{
                "geometry": {
                    "process_id": "load_url",
                    "arguments": {
                        "url": f"{fileserver_root}/geometries/FeatureCollection03.geoparquet",
                        "format": "Parquet",
                    },
                },
                "save": {
                    "process_id": "save_result",
                    "arguments": {"data": {"from_node": "geometry"}, "format": "geojson"},
                    "result": True,
                }
            }
        }
        metadata_file = tmp_path / "metadata.json"
        run_job(
            job_spec,
            output_file=tmp_path / "out.geojson",
            metadata_file=metadata_file,
            api_version="1.0.0",
            job_dir=ensure_dir(tmp_path / "job_dir"),
            dependencies={},
            user_id="jenkins",
        )


def test_custom_geotiff_tags(tmp_path):
    process_graph = {
        "loadcollection1": {
            "process_id": "load_collection",
            "arguments": {
                "id": "TestCollection-LonLat16x16",
                "temporal_extent": ["2021-01-05", "2021-01-06"],
                "spatial_extent": {"west": 0.0, "south": 50.0, "east": 5.0, "north": 55.0},
                "bands": ["Flat:2"],
            },
        },
        "saveresult1": {
            "process_id": "save_result",
            "arguments": {
                "data": {"from_node": "loadcollection1"},
                "format": "GTiff",
                "options": {
                    "bands_metadata": {
                        "Flat:2": {
                            "SCALE": 1.23,
                            "OFFSET": 4.56,
                            "ARBITRARY": "value",
                        },
                    },
                    "file_metadata": {
                        "product_tile": "29TNE",
                        "product_type": "LSF monthly median composite for band B02",
                    },
                },
            },
            "result": True,
        },
    }

    process = {
        "process_graph": process_graph,
        "description": "some description",
    }

    run_job(
        process,
        output_file=tmp_path / "out.tif",
        metadata_file=tmp_path / "job_metadata.json",
        api_version="2.0.0",
        job_dir=tmp_path,
        dependencies=[],
    )

    # metadata should be embedded in the tiff, not in a sidecar file
    aux_files = [tmp_path / aux_file for aux_file in os.listdir(tmp_path) if aux_file.endswith(".tif.aux.xml")]
    for aux_file in aux_files:
        aux_file.unlink()

    output_tiffs = [tmp_path / tiff_file for tiff_file in os.listdir(tmp_path) if tiff_file.endswith(".tif")]
    assert len(output_tiffs) == 1
    output_tiff = output_tiffs[0]

    raster = gdal.Open(str(output_tiff))

    assert raster.GetMetadata() == DictSubSet({
        "AREA_OR_POINT": "Area",
        "PROCESSING_SOFTWARE": __version__,
        "ImageDescription": "some description",
        "product_tile": "29TNE",
        "product_type": "LSF monthly median composite for band B02",
    })

    band_count = raster.RasterCount
    assert band_count == 1
    band = raster.GetRasterBand(1)
    assert band.GetDescription() == "Flat:2"
    assert band.GetScale() == 1.23
    assert band.GetOffset() == 4.56
    band_metadata = band.GetMetadata()
    assert band_metadata["ARBITRARY"] == "value"

    assert_cog(output_tiff)


@pytest.mark.parametrize("remove_original", [False, True])
def test_export_to_multiple_workspaces(tmp_path, remove_original):
    workspace_id = "tmp"

    merge1 = _random_merge()
    merge2 = _random_merge()

    process_graph = {
        "loadcollection1": {
            "process_id": "load_collection",
            "arguments": {
                "id": "TestCollection-LonLat16x16",
                "temporal_extent": ["2021-01-05", "2021-01-06"],
                "spatial_extent": {"west": 0.0, "south": 0.0, "east": 1.0, "north": 2.0},
                "bands": ["Flat:2"],
            },
        },
        "saveresult1": {
            "process_id": "save_result",
            "arguments": {
                "data": {"from_node": "loadcollection1"},
                "format": "GTiff"
            },
        },
        "exportworkspace1": {
            "process_id": "export_workspace",
            "arguments": {
                "data": {"from_node": "saveresult1"},
                "workspace": "tmp",
                "merge": str(merge1),
            },
        },
        "exportworkspace2": {
            "process_id": "export_workspace",
            "arguments": {
                "data": {"from_node": "exportworkspace1"},
                "workspace": "tmp",
                "merge": str(merge2),
            },
            "result": True,
        }
    }

    process = {
        "process_graph": process_graph,
        "job_options": {
            "remove-exported-assets": remove_original,
            "stac-version": "1.1"
        },
    }

    workspace: DiskWorkspace = get_backend_config().workspaces[workspace_id]

    try:
        metadata_file = tmp_path / "job_metadata.json"

        run_job(
            process,
            output_file=tmp_path / "out.tif",
            metadata_file=metadata_file,
            api_version="2.0.0",
            job_dir=tmp_path,
            dependencies=[],
        )

        with open(metadata_file) as f:
            job_metadata = json.load(f)

        asset = job_metadata["assets"]["openEO_2021-01-05Z.tif"]

        assert asset["href"] == str(tmp_path / "openEO_2021-01-05Z.tif")

        first_workspace_uri = f"file:{workspace.root_directory / max(merge1, merge2)}/openEO_2021-01-05Z.tif"
        second_workspace_uri = f"file:{workspace.root_directory / min(merge1, merge2)}/openEO_2021-01-05Z.tif"

        if remove_original:
            assert asset["public_href"] == first_workspace_uri
            assert asset["alternate"] == {
                f"{workspace_id}/{min(merge1, merge2)}": {
                    "href": second_workspace_uri,
                },
            }
        else:
            assert asset["alternate"] == {
                f"{workspace_id}/{max(merge1, merge2)}": {
                    "href": first_workspace_uri,
                },
                f"{workspace_id}/{min(merge1, merge2)}": {
                    "href": second_workspace_uri,
                },
            }
    finally:
        shutil.rmtree(workspace.root_directory / merge1)
        shutil.rmtree(workspace.root_directory / merge2)


def test_reduce_bands_to_geotiff(tmp_path):
    process = {
        "process_graph": {
            "loadcollection1": {
                "process_id": "load_collection",
                "arguments": {
                    "bands": [
                        "Flat:0"
                    ],
                    "id": "TestCollection-LonLat16x16",
                    "spatial_extent": {
                        "west": 4.906082,
                        "south": 51.024594,
                        "east": 4.928398,
                        "north": 51.034499
                    },
                    "temporal_extent": [
                        "2024-10-01",
                        "2024-10-10"
                    ]
                }
            },
            "reducedimension1": {
                "process_id": "reduce_dimension",
                "arguments": {
                    "data": {
                        "from_node": "loadcollection1"
                    },
                    "dimension": "bands",
                    "reducer": {
                        "process_graph": {
                            "arrayelement1": {
                                "process_id": "array_element",
                                "arguments": {
                                    "data": {
                                        "from_parameter": "data"
                                    },
                                    "index": 0
                                },
                                "result": True
                            }
                        }
                    }
                },
                "result": True
            }
        }
    }

    run_job(
        process,
        output_file=tmp_path / "out",
        metadata_file=tmp_path / JOB_METADATA_FILENAME,
        api_version="2.0.0",
        job_dir=tmp_path,
        dependencies=[],
    )

    output_tiffs = {filename for filename in os.listdir(tmp_path) if filename.endswith(".tif")}
    assert output_tiffs == {"openEO_2024-10-05Z.tif"}

    raster = gdal.Open(str(tmp_path / output_tiffs.pop()))
    assert raster.RasterCount == 1

    only_band = raster.GetRasterBand(1)
    assert not only_band.GetDescription()


def _random_merge(is_actual_collection_document: bool = False) -> PurePath:
    subdirectory = PurePath(f"OpenEO-workspace-{uuid.uuid4()}")
    return subdirectory / "collection.json" if is_actual_collection_document else subdirectory


def _paths_relative_to(base: Path) -> Set[Path]:
    return {
        (Path(dirpath) / filename).relative_to(base)
        for dirpath, dirnames, filenames in os.walk(base)
        for filename in filenames
    }


def test_spatial_geotiff_metadata(tmp_path):
    job_dir = tmp_path

    process_graph = {
        "loadcollection1": {
            "process_id": "load_collection",
            "arguments": {
                "id": "TestCollection-LonLat16x16",
                "temporal_extent": ["2021-01-05", "2021-01-06"],
                "spatial_extent": {"west": 0.0, "south": 0.0, "east": 1.0, "north": 2.0},
                "bands": ["Longitude", "Latitude"],
            },
        },
        "reducedimension1": {
            "process_id": "reduce_dimension",
            "arguments": {
                "data": {"from_node": "loadcollection1"},
                "dimension": "t",
                "reducer": {
                    "process_graph": {
                        "first1": {
                            "process_id": "first",
                            "arguments": {"data": {"from_parameter": "data"}},
                            "result": True,
                        }
                    }
                },
            },
        },
        "saveresult1": {
            "process_id": "save_result",
            "arguments": {
                "data": {"from_node": "reducedimension1"},
                "format": "GTiff",
            },
            "result": True,
        },
    }

    process = {
        "job_options": {"stac-version": "1.1"},
        "process_graph": process_graph,
    }

    metadata_file = job_dir / "job_metadata.json"

    run_job(
        process,
        output_file=job_dir / "out",
        metadata_file=metadata_file,
        api_version="2.0.0",
        job_dir=job_dir,
        dependencies=[],
    )

    with open(metadata_file) as f:
        assets = json.load(f)["assets"]

    assert set(assets.keys()) == {"openEO.tif"}
    assert assets["openEO.tif"]["bbox"] == [0.0, 0.0, 1.0, 2.0]
    assert (
        shape(assets["openEO.tif"]["geometry"])
        .normalize()
        .equals_exact(Polygon.from_bounds(0.0, 0.0, 1.0, 2.0).normalize(), tolerance=0.001)
    )


@pytest.mark.parametrize(
    ["window_size", "default_tile_size", "requested_tile_size", "expected_tile_size"],
    [
        (32, None, None, 32),  # keep valid
        (32, None, 64, 64),  # replace valid with requested
        (81, None, None, 256),  # replace invalid with default
        (81, 128, None, 128),  # replace invalid with overridden default
        (81, None, 64, 64),  # replace invalid with requested
    ],
)
def test_geotiff_tile_size(tmp_path, window_size, default_tile_size, requested_tile_size, expected_tile_size):
    job_dir = tmp_path

    bands = ["Longitude", "Latitude"]

    udf_code = """
        from openeo.udf import XarrayDataCube

        def apply_datacube(cube: XarrayDataCube, context: dict) -> XarrayDataCube:
            return cube
    """

    process_graph = {
        "loadcollection1": {
            "process_id": "load_collection",
            "arguments": {
                "id": "TestCollection-LonLat16x16",
                "temporal_extent": ["2021-01-05", "2021-01-06"],
                "spatial_extent": {"west": 0.0, "south": 0.0, "east": 1.0, "north": 2.0},
                "bands": bands,
            },
        },
        "applyneighborhood1": {
            "process_id": "apply_neighborhood",
            "arguments": {
                "data": {"from_node": "loadcollection1"},
                "size": [
                    {"dimension": "x", "value": window_size, "unit": "px"},
                    {"dimension": "y", "value": window_size, "unit": "px"},
                ],
                "overlap": [
                    {"dimension": "x", "value": 0, "unit": "px"},
                    {"dimension": "y", "value": 0, "unit": "px"}
                ],
                "process": {
                    "process_graph": {
                        "runudf1": {
                            "process_id": "run_udf",
                            "arguments": {
                                "data": {"from_parameter": "data"},
                                "runtime": "Python",
                                "udf": textwrap.dedent(udf_code),
                            },
                            "result": True,
                        }
                    }
                },
            },
        },
        "saveresult1": {
            "process_id": "save_result",
            "arguments": {
                "data": {"from_node": "applyneighborhood1"},
                "format": "GTiff",
                "options": {
                    "tile_size": requested_tile_size,
                },
            },
            "result": True,
        },
    }

    process = {
        "process_graph": process_graph,
    }

    metadata_file = job_dir / "job_metadata.json"

    with gps_config_overrides(default_tile_size=default_tile_size):
        run_job(
            process,
            output_file=job_dir / "out",
            metadata_file=metadata_file,
            api_version="2.0.0",
            job_dir=job_dir,
            dependencies=[],
        )

    output_tiff = job_dir / "openEO_2021-01-05Z.tif"

    with rasterio.open(output_tiff) as dataset:
        assert dataset.crs.to_epsg() == 4326
        assert dataset.count == len(bands)
        for block_shape in dataset.block_shapes:
            assert block_shape == (expected_tile_size, expected_tile_size)

    assert_cog(output_tiff)


@pytest.mark.parametrize(
    ["separate_asset_per_band", "expected_tiff_files", "expected_asset_keys"],
    [
        (False, {"openEO_2025-04-05Z.tif", "openEO_2025-04-15Z.tif"}, {"openEO"}),
        (
            True,
            {
                "openEO_2025-04-05Z_Flat:0.tif",
                "openEO_2025-04-05Z_Flat:1.tif",
                "openEO_2025-04-05Z_Flat:2.tif",
                "openEO_2025-04-15Z_Flat:0.tif",
                "openEO_2025-04-15Z_Flat:1.tif",
                "openEO_2025-04-15Z_Flat:2.tif",
            },
            {"openEO_Flat:0", "openEO_Flat:1", "openEO_Flat:2"},
        ),
    ],
)
def test_unified_asset_keys_spatiotemporal_geotiff(
    tmp_path, separate_asset_per_band, expected_tiff_files, expected_asset_keys
):
    process_graph = {
        "load2": {
            "process_id": "load_collection",
            "arguments": {
                "bands": [
                    "Flat:0",
                    "Flat:1",
                    "Flat:2",
                ],
                "id": "TestCollection-LonLat16x16",
                "spatial_extent": {
                    "west": 0,
                    "south": 50,
                    "east": 5,
                    "north": 55,
                },
                "temporal_extent": ["2025-04-01", "2025-04-21"],
            },
        },
        "save1": {
            "process_id": "save_result",
            "arguments": {
                "data": {"from_node": "load2"},
                "format": "GTIFF",
                "options": {"separate_asset_per_band": separate_asset_per_band},
            },
            "result": True,
        },
    }

    process = {
        "process_graph": process_graph,
        "job_options": {"stac-version": "1.1"},
    }

    job_dir = tmp_path
    metadata_file = job_dir / "job_metadata.json"

    run_job(
        process,
        output_file=job_dir / "out",
        metadata_file=metadata_file,
        api_version="2.0.0",
        job_dir=job_dir,
        dependencies=[],
    )

    tiff_files = {file for file in os.listdir(job_dir) if file.endswith(".tif")}
    assert tiff_files == expected_tiff_files

    with open(metadata_file) as f:
        items = json.load(f)["items"]

    print(f"items={json.dumps(items, indent=2)}")

    assert len(items) == 2
    assert len({item["id"] for item in items}) == 2
    assert {item["properties"]["datetime"] for item in items} == {"2025-04-05T00:00:00Z", "2025-04-15T00:00:00Z"}

    for item in items:
        assert set(item["assets"].keys()) == expected_asset_keys


def test_unified_asset_keys_tile_grid(tmp_path):
    process_graph = {
        "load2": {
            "process_id": "load_collection",
            "arguments": {
                "bands": [
                    "Flat:0",
                    "Flat:1",
                    "Flat:2",
                ],
                "id": "TestCollection-LonLat16x16",
                "spatial_extent": {
                    "west": 0,
                    "south": 50,
                    "east": 2,
                    "north": 51,
                },
                "temporal_extent": ["2025-04-01", "2025-04-21"],
            },
        },
        "save1": {
            "process_id": "save_result",
            "arguments": {
                "data": {"from_node": "load2"},
                "format": "GTIFF",
                "options": {"tile_grid": "wgs84-1degree"},
            },
            "result": True,
        },
    }

    process = {
        "process_graph": process_graph,
        "job_options": {"stac-version": "1.1"},
    }

    job_dir = tmp_path
    metadata_file = job_dir / "job_metadata.json"

    run_job(
        process,
        output_file=job_dir / "out",
        metadata_file=metadata_file,
        api_version="2.0.0",
        job_dir=job_dir,
        dependencies=[],
    )

    tiff_files = {file for file in os.listdir(job_dir) if file.endswith(".tif")}
    assert tiff_files == {
        "openEO_2025-04-05Z_N50E000.tif",
        "openEO_2025-04-05Z_N50E001.tif",
        "openEO_2025-04-15Z_N50E000.tif",
        "openEO_2025-04-15Z_N50E001.tif",
    }

    with open(metadata_file) as f:
        items = json.load(f)["items"]

    print(f"items={json.dumps(items, indent=2)}")

    assert len(items) == 4
    assert len({item["id"] for item in items}) == 4
    assert {item["properties"]["datetime"] for item in items} == {"2025-04-05T00:00:00Z", "2025-04-15T00:00:00Z"}

    for item in items:
        assert set(item["assets"].keys()) == {"openEO"}


def test_unified_asset_keys_tile_grid_spatial(tmp_path):
    process_graph = {
        "load2": {
            "process_id": "load_collection",
            "arguments": {
                "bands": [
                    "Flat:0",
                    "Flat:1",
                    "Flat:2",
                ],
                "id": "TestCollection-LonLat16x16",
                "spatial_extent": {
                    "west": 0,
                    "south": 50,
                    "east": 2,
                    "north": 51,
                },
                "temporal_extent": ["2025-04-01", "2025-04-21"],
            },
        },
        "reducedimension1": {
            "process_id": "reduce_dimension",
            "arguments": {
                "data": {"from_node": "load2"},
                "dimension": "t",
                "reducer": {
                    "process_graph": {
                        "first1": {
                            "process_id": "first",
                            "arguments": {"data": {"from_parameter": "data"}},
                            "result": True,
                        }
                    }
                },
            },
        },
        "save1": {
            "process_id": "save_result",
            "arguments": {
                "data": {"from_node": "reducedimension1"},
                "format": "GTIFF",
                "options": {"tile_grid": "wgs84-1degree"},
            },
            "result": True,
        },
    }

    process = {
        "process_graph": process_graph,
        "job_options": {"stac-version": "1.1"},
    }

    job_dir = tmp_path
    metadata_file = job_dir / "job_metadata.json"

    run_job(
        process,
        output_file=job_dir / "out",
        metadata_file=metadata_file,
        api_version="2.0.0",
        job_dir=job_dir,
        dependencies=[],
    )

    tiff_files = {file for file in os.listdir(job_dir) if file.endswith(".tiff")}
    assert tiff_files == {
        "openEO-N50E000.tiff",
        "openEO-N50E001.tiff",
    }

    with open(metadata_file) as f:
        job_metadata = json.load(f)

    items = job_metadata["items"]
    print(f"items={json.dumps(items, indent=2)}")

    assert len(items) == 2
    assert len({item["id"] for item in items}) == 2

    # at job-level rather than on Item
    assert {item.get("properties", {}).get("datetime") for item in items} == {None}
    assert job_metadata["start_datetime"] == "2025-04-01T00:00:00Z"
    assert job_metadata["end_datetime"] == "2025-04-21T00:00:00Z"

    for item in items:
        assert set(item["assets"].keys()) == {"openEO"}


def test_unified_asset_keys_sample_by_feature(tmp_path):
    process_graph = {
        "load2": {
            "process_id": "load_collection",
            "arguments": {
                "bands": [
                    "Flat:0",
                    "Flat:1",
                    "Flat:2",
                ],
                "id": "TestCollection-LonLat16x16",
                "temporal_extent": ["2025-04-01", "2025-04-21"],
            },
        },
        "filterspatial1": {
            "process_id": "filter_spatial",
            "arguments": {
                "data": {"from_node": "load2"},
                "geometries": {
                    "type": "FeatureCollection",
                    "features": [
                        {
                            "type": "Feature",
                            "properties": {},
                            "geometry": {
                                "type": "Polygon",
                                "coordinates": [[[0, 50], [0, 51], [1, 51], [1, 50], [0, 50]]],
                            },
                        },
                        {
                            "type": "Feature",
                            "properties": {},
                            "geometry": {
                                "type": "Polygon",
                                "coordinates": [[[1, 50], [1, 51], [2, 51], [2, 50], [1, 50]]],
                            },
                        },
                    ],
                },
            },
        },
        "save1": {
            "process_id": "save_result",
            "arguments": {
                "data": {"from_node": "filterspatial1"},
                "format": "GTIFF",
                "options": {"sample_by_feature": True},
            },
            "result": True,
        },
    }

    process = {
        "process_graph": process_graph,
        "job_options": {"stac-version": "1.1"},
    }

    job_dir = tmp_path
    metadata_file = job_dir / "job_metadata.json"

    run_job(
        process,
        output_file=job_dir / "out",
        metadata_file=metadata_file,
        api_version="2.0.0",
        job_dir=job_dir,
        dependencies=[],
    )

    tiff_files = {file for file in os.listdir(job_dir) if file.endswith(".tif")}
    assert tiff_files == {
        "openEO_2025-04-05Z_0.tif",
        "openEO_2025-04-05Z_1.tif",
        "openEO_2025-04-15Z_0.tif",
        "openEO_2025-04-15Z_1.tif",
    }

    with open(metadata_file) as f:
        items = json.load(f)["items"]

    print(f"items={json.dumps(items, indent=2)}")

    assert len(items) == 4
    assert len({item["id"] for item in items}) == 4
    assert {item["properties"]["datetime"] for item in items} == {"2025-04-05T00:00:00Z", "2025-04-15T00:00:00Z"}

    for item in items:
        assert set(item["assets"].keys()) == {"openEO"}


@pytest.mark.parametrize(
    ["separate_asset_per_band", "expected_tiff_files", "expected_asset_keys"],
    [
        (False, {"openEO.tif"}, {"openEO"}),
        (
            True,
            {
                "openEO_Flat:0.tif",
                "openEO_Flat:1.tif",
                "openEO_Flat:2.tif",
            },
            {"openEO_Flat:0", "openEO_Flat:1", "openEO_Flat:2"},
        ),
    ],
)
def test_unified_asset_keys_spatial_geotiff(
    tmp_path, separate_asset_per_band, expected_tiff_files, expected_asset_keys
):
    process_graph = {
        "load2": {
            "process_id": "load_collection",
            "arguments": {
                "bands": [
                    "Flat:0",
                    "Flat:1",
                    "Flat:2",
                ],
                "id": "TestCollection-LonLat16x16",
                "spatial_extent": {
                    "west": 0,
                    "south": 50,
                    "east": 5,
                    "north": 55,
                },
                "temporal_extent": ["2025-04-01", "2025-04-21"],
            },
        },
        "reducedimension1": {
            "process_id": "reduce_dimension",
            "arguments": {
                "data": {"from_node": "load2"},
                "dimension": "t",
                "reducer": {
                    "process_graph": {
                        "first1": {
                            "process_id": "first",
                            "arguments": {"data": {"from_parameter": "data"}},
                            "result": True,
                        }
                    }
                },
            },
        },
        "save1": {
            "process_id": "save_result",
            "arguments": {
                "data": {"from_node": "reducedimension1"},
                "format": "GTIFF",
                "options": {"separate_asset_per_band": separate_asset_per_band},
            },
            "result": True,
        },
    }

    process = {
        "process_graph": process_graph,
        "job_options": {"stac-version": "1.1"},
    }

    job_dir = tmp_path
    metadata_file = job_dir / "job_metadata.json"

    run_job(
        process,
        output_file=job_dir / "out",
        metadata_file=metadata_file,
        api_version="2.0.0",
        job_dir=job_dir,
        dependencies=[],
    )

    tiff_files = {file for file in os.listdir(job_dir) if file.endswith(".tif")}
    assert tiff_files == expected_tiff_files

    with open(metadata_file) as f:
        job_metadata = json.load(f)

    items = job_metadata["items"]
    print(f"items={json.dumps(items, indent=2)}")

    assert len(items) == 1
    # single item ID can be anything (no spatial or temporal references)

    # at job-level rather than on Item
    assert items[0].get("properties", {}).get("datetime") is None
    assert job_metadata["start_datetime"] == "2025-04-01T00:00:00Z"
    assert job_metadata["end_datetime"] == "2025-04-21T00:00:00Z"

    assert set(items[0]["assets"].keys()) == expected_asset_keys


def test_unified_asset_keys_stitch_geotiff(tmp_path):
    process_graph = {
        "load2": {
            "process_id": "load_collection",
            "arguments": {
                "bands": [
                    "Flat:0",
                    "Flat:1",
                    "Flat:2",
                ],
                "id": "TestCollection-LonLat16x16",
                "spatial_extent": {
                    "west": 0,
                    "south": 50,
                    "east": 5,
                    "north": 55,
                },
                "temporal_extent": ["2025-04-01", "2025-04-21"],
            },
        },
        "save1": {
            "process_id": "save_result",
            "arguments": {
                "data": {"from_node": "load2"},
                "format": "GTIFF",
                "options": {"stitch": True},
            },
            "result": True,
        },
    }

    process = {
        "process_graph": process_graph,
        "job_options": {"stac-version": "1.1"},
    }

    job_dir = tmp_path
    metadata_file = job_dir / "job_metadata.json"

    run_job(
        process,
        output_file=job_dir / "out",
        metadata_file=metadata_file,
        api_version="2.0.0",
        job_dir=job_dir,
        dependencies=[],
    )

    assert "out" in os.listdir(job_dir)

    with open(metadata_file) as f:
        job_metadata = json.load(f)

    items = job_metadata["items"]
    print(f"items={json.dumps(items, indent=2)}")

    assert len(items) == 1
    # single item ID can be anything (no spatial or temporal references)

    # at job-level rather than on Item
    assert items[0].get("properties", {}).get("datetime") is None
    assert job_metadata["start_datetime"] == "2025-04-01T00:00:00Z"
    assert job_metadata["end_datetime"] == "2025-04-21T00:00:00Z"

    assert set(items[0]["assets"].keys()) == {"openEO"}


def test_unified_asset_keys_stitch_tile_grid(tmp_path):
    process_graph = {
        "load2": {
            "process_id": "load_collection",
            "arguments": {
                "bands": [
                    "Flat:0",
                    "Flat:1",
                    "Flat:2",
                ],
                "id": "TestCollection-LonLat16x16",
                "spatial_extent": {
                    "west": 0,
                    "south": 50,
                    "east": 2,
                    "north": 51,
                },
                "temporal_extent": ["2025-04-01", "2025-04-21"],
            },
        },
        "save1": {
            "process_id": "save_result",
            "arguments": {
                "data": {"from_node": "load2"},
                "format": "GTIFF",
                "options": {
                    "stitch": True,
                    "tile_grid": "wgs84-1degree",
                },
            },
            "result": True,
        },
    }

    process = {
        "process_graph": process_graph,
        "job_options": {"stac-version": "1.1"},
    }

    job_dir = tmp_path
    metadata_file = job_dir / "job_metadata.json"

    run_job(
        process,
        output_file=job_dir / "out",
        metadata_file=metadata_file,
        api_version="2.0.0",
        job_dir=job_dir,
        dependencies=[],
    )

    tiff_files = {file for file in os.listdir(job_dir) if file.endswith(".tiff")}
    assert tiff_files == {
        "openEO-N50E000.tiff",
        "openEO-N50E001.tiff",
    }

    with open(metadata_file) as f:
        job_metadata = json.load(f)

    items = job_metadata["items"]
    print(f"items={json.dumps(items, indent=2)}")

    assert len(items) == 2
    assert len({item["id"] for item in items}) == 2

    # at job-level rather than on Item
    assert {item.get("properties", {}).get("datetime") for item in items} == {None}
    assert job_metadata["start_datetime"] == "2025-04-01T00:00:00Z"
    assert job_metadata["end_datetime"] == "2025-04-21T00:00:00Z"

    for item in items:
        assert set(item["assets"].keys()) == {"openEO"}


def test_unified_asset_keys_catalog(tmp_path):
    process_graph = {
        "load2": {
            "process_id": "load_collection",
            "arguments": {
                "bands": [
                    "Flat:0",
                    "Flat:1",
                    "Flat:2",
                ],
                "id": "TestCollection-LonLat16x16",
                "spatial_extent": {
                    "west": 0,
                    "south": 50,
                    "east": 2,
                    "north": 51,
                },
                "temporal_extent": ["2025-04-01", "2025-04-21"],
            },
        },
        "save1": {
            "process_id": "save_result",
            "arguments": {
                "data": {"from_node": "load2"},
                "format": "GTIFF",
                "options": {
                    "parameters": {"catalog": True},
                },
            },
            "result": True,
        },
    }

    process = {
        "process_graph": process_graph,
        "job_options": {"stac-version": "1.1"},
    }

    job_dir = tmp_path
    metadata_file = job_dir / "job_metadata.json"

    run_job(
        process,
        output_file=job_dir / "catalog.tiff",
        metadata_file=metadata_file,
        api_version="2.0.0",
        job_dir=job_dir,
        dependencies=[],
    )

    tiff_files = {file for file in os.listdir(job_dir) if file.endswith(".tiff")}
<<<<<<< HEAD
    assert tiff_files == {"catalog.tiff"}

    with open(metadata_file) as f:
        job_metadata = json.load(f)

    items = job_metadata["items"]
    print(f"items={json.dumps(items, indent=2)}")

    assert len(items) == 1
    item = items[0]

    # at job-level rather than on Item
    assert item.get("properties", {}).get("datetime") == None
    assert job_metadata["start_datetime"] == "2025-04-01T00:00:00Z"
    assert job_metadata["end_datetime"] == "2025-04-21T00:00:00Z"

    assert set(item["assets"].keys()) == {"openEO"}
=======
    # assert tiff_files == {"catalog.tiff"}
    #
    # with open(metadata_file) as f:
    #     job_metadata = json.load(f)
    #
    # items = job_metadata["items"]
    # print(f"items={json.dumps(items, indent=2)}")
    #
    # assert len(items) == 1
    # item = items[0]
    #
    # # at job-level rather than on Item
    # assert item.get("properties", {}).get("datetime") == None
    # assert job_metadata["start_datetime"] == "2025-04-01T00:00:00Z"
    # assert job_metadata["end_datetime"] == "2025-04-21T00:00:00Z"
    #
    # assert set(item["assets"].keys()) == {"openEO"}
>>>>>>> 6dad09c9
<|MERGE_RESOLUTION|>--- conflicted
+++ resolved
@@ -800,21 +800,12 @@
     # expected: 2 items with bboxes that correspond to the input features
     items = metadata["items"]
     assert len(items) == 2
-<<<<<<< HEAD
 
     item0 = [item for item in items for asset in item["assets"].values() if asset["href"].endswith("/openEO_0.nc")][0]
 
     assert item0["bbox"] == [0.1, 0.1, 1.8, 1.8]
     assert shape(item0["geometry"]).normalize().almost_equals(Polygon.from_bounds(0.1, 0.1, 1.8, 1.8).normalize())
 
-=======
-
-    item0 = [item for item in items for asset in item["assets"].values() if asset["href"].endswith("/openEO_0.nc")][0]
-
-    assert item0["bbox"] == [0.1, 0.1, 1.8, 1.8]
-    assert shape(item0["geometry"]).normalize().almost_equals(Polygon.from_bounds(0.1, 0.1, 1.8, 1.8).normalize())
-
->>>>>>> 6dad09c9
     item1 = [item for item in items for asset in item["assets"].values() if asset["href"].endswith("/openEO_1.nc")][0]
     assert item1["bbox"] == [0.725, -1.29, 2.99, 1.724]
     assert (
@@ -3256,25 +3247,6 @@
     )
 
     tiff_files = {file for file in os.listdir(job_dir) if file.endswith(".tiff")}
-<<<<<<< HEAD
-    assert tiff_files == {"catalog.tiff"}
-
-    with open(metadata_file) as f:
-        job_metadata = json.load(f)
-
-    items = job_metadata["items"]
-    print(f"items={json.dumps(items, indent=2)}")
-
-    assert len(items) == 1
-    item = items[0]
-
-    # at job-level rather than on Item
-    assert item.get("properties", {}).get("datetime") == None
-    assert job_metadata["start_datetime"] == "2025-04-01T00:00:00Z"
-    assert job_metadata["end_datetime"] == "2025-04-21T00:00:00Z"
-
-    assert set(item["assets"].keys()) == {"openEO"}
-=======
     # assert tiff_files == {"catalog.tiff"}
     #
     # with open(metadata_file) as f:
@@ -3292,4 +3264,3 @@
     # assert job_metadata["end_datetime"] == "2025-04-21T00:00:00Z"
     #
     # assert set(item["assets"].keys()) == {"openEO"}
->>>>>>> 6dad09c9
