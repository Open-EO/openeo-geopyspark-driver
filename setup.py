--- conflicted
+++ resolved
@@ -52,11 +52,7 @@
     tests_require=tests_require,
     install_requires=[
         "openeo>=0.15.0",
-<<<<<<< HEAD
-        "openeo_driver>=0.56.0a1.dev",
-=======
         "openeo_driver>=0.57.5.dev",
->>>>>>> 00238b19
         'pyspark==3.3.1; python_version>="3.8"',
         'pyspark>=2.3.1,<2.4.0; python_version<"3.8"',
         'geopyspark==0.4.7+openeo',
