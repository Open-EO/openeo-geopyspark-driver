import multiprocessing
from dataclasses import dataclass
import json
import logging
import os
from pathlib import Path
import time
from typing import Dict, Optional, Union, Any, Tuple

import pyproj
from math import isfinite
from openeo.util import dict_no_none
from osgeo import gdal

<<<<<<< HEAD
from openeogeotrellis.utils import get_s3_binary_file_contents, _make_set_for_key, map_optional
=======
from openeogeotrellis.utils import stream_s3_binary_file_contents, _make_set_for_key


def poorly_log(message: str, level=logging.INFO):
    # TODO: fix logging in combination with multiprocessing (#906)
    log_entry = dict_no_none(
        levelname=logging.getLevelName(level),
        message=message,
        created=time.time(),
        filename=Path(__file__).name,
        user_id=os.environ.get("OPENEO_USER_ID"),
        job_id=os.environ.get("OPENEO_BATCH_JOB_ID"),
    )

    print(json.dumps(log_entry))
>>>>>>> 4ccfa0d3


"""Output from GDAL.Info.

Type alias used as a helper type for the read projection metadata functions.
"""
GDALInfo = Dict[str, Any]
"""Projection metadata retrieved about the raster file, compatible with STAC.

Type alias used as a helper type for the read projection metadata functions.
"""
ProjectionMetadata = Dict[str, Any]


@dataclass
class BandStatistics:
    minimum: Optional[float] = None
    maximum: Optional[float] = None
    mean: Optional[float] = None
    stddev: Optional[float] = None
    valid_percent: Optional[float] = None

    @staticmethod
    def _to_jsonable_float(x: Optional[float]) -> Union[float, str, None]:
        if x is None:
            return None

        return x if isfinite(x) else str(x)

    def to_dict(self):
        return {
            "minimum": self._to_jsonable_float(self.minimum),
            "maximum": self._to_jsonable_float(self.maximum),
            "mean": self._to_jsonable_float(self.mean),
            "stddev": self._to_jsonable_float(self.stddev),
            "valid_percent": self._to_jsonable_float(self.valid_percent),
        }


"""
Maps a the bands in a raster to their band statistics, by the band name (str).

If the band name can not be found in the gdalinfo output, then the name will
be the band's number, as a string for consistency, and starting to count from 1,
so that would be: "1", "2", etc.
"""
RasterStatistics = Dict[str, BandStatistics]


@dataclass
class AssetRasterMetadata:
    """Metadata about the projection and raster statistics or a single raster asset.

    The raster is one file but that file may contain several bands.
    - The projection will be for the whole file.
    - The statistics will be per band.
    """

    gdal_info: GDALInfo
    projection: Optional[ProjectionMetadata] = None
    statistics: Optional[RasterStatistics] = None
    could_not_read_file: bool = False

    def to_dict(self) -> dict:
        if self.could_not_read_file:
            return {}

        result = dict_no_none(self.projection or {})

        if self.statistics is not None:
            raster_bands = []
            for band, stats in self.statistics.items():
                raster_bands.append({"name": band, "statistics": dict_no_none(stats.to_dict())})
            result["raster:bands"] = raster_bands

        return result


def _extract_gdal_asset_raster_metadata(
    asset_metadata: Dict[str, Any],
    job_dir: Path,
) -> Tuple[Dict[str, Dict[str, Any]], bool]:
    """Extract STAC metadata about each raster asset, using gdalinfo.

    In particular we extract projection metadata and raster statistics.

    :param asset_metadata:
        the pre-existing metadata that should be completed with
        projection metadata and raster statistics.
    :param job_dir:
        the path where the job's metadata and result metadata is saved.
    :return:
        a dict that maps the asset's filename to a dict containing its metadata.
    """
    # TODO would be better if we could return just Dict[str, AssetRasterMetadata]
    #   or even CollectionRasterMetadata with CollectionRasterMetadata = Dict[str, AssetRasterMetadata]


    def error_handler(e):
        poorly_log(f"Error while looking up result metadata, may be incomplete. {str(e)}", level=logging.WARNING)

    pool_size = min(10,max(1,int(len(asset_metadata)//3)))

    pool = multiprocessing.Pool(pool_size)
    job = [pool.apply_async(_get_metadata_callback, (asset_path, asset_md,job_dir,), error_callback=error_handler) for asset_path, asset_md in asset_metadata.items()]
    pool.close()
    pool.join()


    # Add the projection extension metadata.
    # When the projection metadata is the same for all assets, then set it at
    # the item level only. This makes it easier to read, so we see at a glance
    # that all bands have the same proj metadata.
    raster_metadata = {}

    # We also check whether any asset file was missing or its projection
    # metadata could not be read. In that case we never write the projection
    # metadata at the item level.
    is_some_raster_md_missing = False

    for j in job:
        try:
            result = j.get()
            if result is not None:
                raster_metadata[result[0]] = result[1]
            else:
                is_some_raster_md_missing = True

        except Exception as e:
            is_some_raster_md_missing = True

    #
    return raster_metadata, is_some_raster_md_missing


def _get_metadata_callback(asset_path: str, asset_md: Dict[str, str], job_dir: Path):

    mime_type: str = asset_md.get("type", "")

    # Skip assets that are clearly not images.
    if asset_path.endswith(".json"):
        return None

    # The asset path should be relative to the job directory.
    abs_asset_path: Path = get_abs_path_of_asset(asset_path, job_dir)

    asset_href: str = asset_md.get("href", "")
    if not abs_asset_path.exists() and asset_href.startswith("s3://"):
        try:
            with open(abs_asset_path, "wb") as f:
                for chunk in stream_s3_binary_file_contents(asset_href):
                    f.write(chunk)
        except Exception as exc:
            message = (
                "Could not download asset from object storage: "
                + f"asset={asset_path}, href={asset_href!r}, exception: {exc!r}"
            )
            poorly_log(message, level=logging.ERROR)

    asset_gdal_metadata: AssetRasterMetadata = read_gdal_raster_metadata(abs_asset_path)
    # If gdal could not extract the projection metadata from the file
    # (The file is corrupt perhaps?).
    if asset_gdal_metadata.could_not_read_file:
        return None
    else:
        return (asset_path, asset_gdal_metadata.to_dict())
        # TODO: Would make it simpler if we could store the AssetRasterMetadata
        #   and convert it to dict at the end.
        # raster_metadata[asset_path] = asset_gdal_metadata


def read_gdal_raster_metadata(asset_path: Union[str, Path]) -> AssetRasterMetadata:
    """Get the projection metadata for the file in asset_path.

    :param asset_path: path to the asset file to read.

    :return:
        ProjectionMetadata, which is a dictionary containing the info for the
        STAC extension for projections.

        This dictionary contains the following fields, as described in stac-extensions,
        see: https://github.com/stac-extensions/projection

        - "proj:epsg"  The EPSG code of the CRS.
        - "proj:shape" The pixel size of the asset.
        - "proj:bbox"  The bounding box expressed in the asset CRS.

        When a field can not be found in the metadata that gdal.Info extracted,
        we leave out that field.

        Note that these dictionary keys in the return value *do* include the colon to be
        in line with the names in stac-extensions.

    TODO: upgrade GDAL to 3.6 and use the STAC dictionary that GDAL 3.6+ returns,
        instead of extracting it from the other output of ``gdal.Info()``.

    In a future version of the GeoPySpark driver we can upgrade to GDAL v3.6
    and in that version the gdal.Info function include these properties directly
    in the key "stac" of the dictionary it returns.
    """
    return parse_gdal_raster_metadata(read_gdal_info(str(asset_path)))


def parse_gdal_raster_metadata(gdal_info: GDALInfo) -> AssetRasterMetadata:
    """Parse the JSON output from gdal.Info.

    :param gdal_info: Dictionary that contains the output from `gdal.Info()`.
    :return:
        ProjectionMetadata, which is a dictionary containing the info for the
        STAC extension for projections.
    """

    # If there are subdatasets then the final answer comes from the subdatasets.
    # Otherwise, we get it from the file directly.
    if not gdal_info:
        return AssetRasterMetadata(could_not_read_file=True, gdal_info=gdal_info)

    raster_md = _process_gdalinfo_for_netcdf_subdatasets(gdal_info)
    if raster_md:
        return raster_md
    else:
        return AssetRasterMetadata(
            projection=_get_projection_extension_metadata(gdal_info),
            statistics=_get_raster_statistics(gdal_info),
            gdal_info=gdal_info,
        )


def _process_gdalinfo_for_netcdf_subdatasets(
    gdal_info: GDALInfo,
) -> Optional[AssetRasterMetadata]:
    """Read and process the gdal.Info for each subdataset, if subdatasets are present.

    This function only supports subdatasets in netCDF files.
    For other formats that may have subdatasets, such as HDF5, the subdatasets
    will not be processed.

    :param gdal_info: Dictionary that contains the output from gdal.Info.

    :return:
        ProjectionMetadata, which is a dictionary containing the info for the
        STAC extension for projections, the same type and information as what
        `_get_projection_extension_metadata` returns.

        Specifically:
        - "proj:epsg"  The EPSG code of the CRS.
        - "proj:shape" The pixel size of the asset.
        - "proj:bbox"  The bounding box expressed in the asset CRS.

        At present, when it is a netCDF file that does have subdatasets
        (bands, basically), then we only return the aforementioned fields from
        the subdatasets when all the subdatasets have the same value for that
        field. If the metadata differs between bands, then the field is left out.

        Storing the info of each individual band would be possible in the STAC
        standard, but we have not implemented at the moment in this function.
    """

    # TODO: might be better to separate out this check whether we need to process it.
    #   That would give cleaner logic, and no need to return None here.

    # NetCDF files list their bands under SUBDATASETS and more info can be
    # retrieved with a second gdal.Info() query.
    # This function only supports subdatasets in netCDF.
    # For other formats that have subdatasets, such as HDF5, the subdatasets
    # will not be processed.
    if gdal_info.get("driverShortName") != "netCDF":
        return None
    if "SUBDATASETS" not in gdal_info.get("metadata", {}):
        return None

    sub_datasets_proj = {}
    sub_datasets_stats = {}
    for key, sub_ds_uri in gdal_info["metadata"]["SUBDATASETS"].items():
        if key.endswith("_NAME"):
            sub_ds_gdal_info = read_gdal_info(sub_ds_uri)
            band_name = sub_ds_uri.split(":")[-1]
            sub_ds_md = _get_projection_extension_metadata(sub_ds_gdal_info)
            sub_datasets_proj[sub_ds_uri] = sub_ds_md

            stats_info = _get_raster_statistics(sub_ds_gdal_info, band_name)
            sub_datasets_stats[sub_ds_uri] = stats_info

    proj_info = {}
    shapes = _make_set_for_key(sub_datasets_proj, "proj:shape", tuple)
    if len(shapes) == 1:
        proj_info["proj:shape"] = list(shapes.pop())

    bboxes = _make_set_for_key(sub_datasets_proj, "proj:bbox", tuple)
    if len(bboxes) == 1:
        proj_info["proj:bbox"] = list(bboxes.pop())

    epsg_codes = _make_set_for_key(sub_datasets_proj, "proj:epsg")
    if len(epsg_codes) == 1:
        proj_info["proj:epsg"] = epsg_codes.pop()

    ds_band_names = [band for bands in sub_datasets_stats.values() for band in bands.keys()]

    all_raster_stats = {}

    # We can only copy each band's stats if there are no duplicate bands across
    # the subdatasets. If we find duplicate bands there is likely a bug.
    # Besides it is not obvious how we would need to merge statistics across
    # subdatasets, if the bands occur multiple times.
    for bands in sub_datasets_stats.values():
        for band_name, stats in bands.items():
            all_raster_stats[band_name] = stats

    result = AssetRasterMetadata(gdal_info=gdal_info, projection=proj_info, statistics=all_raster_stats)
    return AssetRasterMetadata(gdal_info=gdal_info, projection=proj_info, statistics=all_raster_stats)


def _get_projection_extension_metadata(gdal_info: GDALInfo) -> ProjectionMetadata:
    """Helper function that parses gdal.Info output without processing subdatasets.

    :param gdal_info: Dictionary that contains the output from gdal.Info.

    :return:
        ProjectionMetadata, which is a dictionary containing the info for the
        STAC extension for projections.

        This dictionary contains the following fields, as described in stac-extensions,
        see: https://github.com/stac-extensions/projection

        - "proj:epsg"  The EPSG code of the CRS, if available.
        - "proj:shape" The pixel size of the asset, if available, in Y,X order.
        - "proj:bbox"  The bounding box expressed in the asset CRS, if available.

        When a field can not be found in the metadata that gdal.Info extracted,
        we leave out that field.

        Note that these dictionary keys in the return value *do* include the colon to be
        in line with the names in stac-extensions.
    """
    proj_metadata = {}

    # Size of the pixels
    if shape := gdal_info.get("size"):
        proj_metadata["proj:shape"] = list(shape.__reversed__())

    # Extract the EPSG code from the WKT string
    crs_as_wkt = gdal_info.get("coordinateSystem", {}).get("wkt")
    if not crs_as_wkt:
        crs_as_wkt = gdal_info.get("metadata", {}).get("GEOLOCATION", {}).get("SRS", {})
    if crs_as_wkt:
        crs_id = pyproj.CRS.from_wkt(crs_as_wkt).to_epsg()
        if crs_id:
            proj_metadata["proj:epsg"] = crs_id

    # convert cornerCoordinates to proj:bbox format specified in
    # https://github.com/stac-extensions/projection
    # TODO: do we need to also handle 3D bboxes, i.e. the elevation bounds, if present?
    if "cornerCoordinates" in gdal_info:
        corner_coords: dict = gdal_info["cornerCoordinates"]
        # TODO: check if this way to combine the corners also handles 3D bounding boxes correctly.
        #   Need a correct example to test with.
        lole = corner_coords["lowerLeft"]
        upri = corner_coords["upperRight"]
        proj_metadata["proj:bbox"] = [*lole, *upri]

    # TODO: wgs84Extent gives us a polygon in lot-long directly, so it may be worth extracting.
    #   However since wgs84Extent is a polygon it might not be what we want after all.

    return proj_metadata


def get_abs_path_of_asset(asset_filename: str, job_dir: Union[str, Path]) -> Path:
    """Get a correct absolute path for the asset file.

    A simple `Path(mypath).resolve()` is not enough, because that is based on
    the current working directory and that is not guaranteed to be the
    job directory.

    Further, the job directory itself can also be a relative path, so we must
    also resolve job_dir as well.

    :param asset_filename:
        The filename or partial path to an asset file. This is the dictionary
        key for the asset name in the job's metadata

    :param job_dir:
        Path to the job directory.
        Can be either an absolute or a relative path.
        May come from user input on the command line, so it could be relative.

    :return: the absolute path to the asset file, inside job_dir.
    """
    abs_asset_path = Path(asset_filename)
    if not abs_asset_path.is_absolute():
        abs_asset_path = Path(job_dir).resolve() / asset_filename

    return abs_asset_path


def read_gdal_info(asset_uri: str) -> GDALInfo:
    """Get the JSON output from gdal.Info for the file in asset_path

    This is equivalent to running the CLI tool called `gdalinfo`.

    :param asset_uri:
        Path to the asset file or URI to a subdataset in the file.

        If it is a netCDF file, we may get URIs of the format below, to access
        the subdatasets. See also: https://gdal.org/drivers/raster/netcdf.html

        NETCDF:"<regular path to netCDF file:>":<band name>

        For example:
        NETCDF:"/data/path/to/somefile.nc":B01

    :return:
        GDALInfo: which is a dictionary that contains the output from `gdal.Info()`.
    """
    # By default, gdal does not raise exceptions but returns error codes and prints
    # error info on stdout. We don't want that. At the least it should go to the logs.
    # See https://gdal.org/api/python_gotchas.html
    gdal.UseExceptions()

    try:
        data_gdalinfo = gdal.Info(
            asset_uri,
            options=gdal.InfoOptions(format="json", stats=True),
        )
    except Exception as exc:
        # TODO: Specific exception type(s) would be better but Wasn't able to find what
        #   specific exceptions gdal.Info might raise.
        return {}
    else:
        return data_gdalinfo


def _get_raster_statistics(gdal_info: GDALInfo, band_name: Optional[str] = None) -> RasterStatistics:
    """Helper function that parses gdal.Info output without processing subdatasets.

    :param gdal_info: Dictionary that contains the output from gdal.Info.
    :band_name:
        The band name extracted from a subdataset's name, if it was a subdataset.
        If it is a regular file: None

    :return: TODO
    """
    raster_stats = dict()
    for band in gdal_info.get("bands", []):
        band_num = band["band"]
        band_metadata = band.get("metadata", {})
        if not band_metadata:
            continue

        # Yes, the metadata from gdalinfo *does* contain a key that is
        # just the empty string.
        gdal_band_stats = band_metadata.get("", {})
        band_name_out = (
            band_name or gdal_band_stats.get("long_name") or gdal_band_stats.get("DESCRIPTION") or str(band_num)
        )

        def to_float_or_none(x: Optional[str]):
            return None if x is None else float(x)

        band_stats = BandStatistics(
            minimum=to_float_or_none(gdal_band_stats.get("STATISTICS_MINIMUM")),
            maximum=to_float_or_none(gdal_band_stats.get("STATISTICS_MAXIMUM")),
            mean=to_float_or_none(gdal_band_stats.get("STATISTICS_MEAN")),
            stddev=to_float_or_none(gdal_band_stats.get("STATISTICS_STDDEV")),
            valid_percent=to_float_or_none(gdal_band_stats.get("STATISTICS_VALID_PERCENT")),
        )
        raster_stats[band_name_out] = band_stats

    return raster_stats


class GeoTiffMetadata:
    def __init__(self):
        self._band_tags = []

    def add_head_tag(self, name: str, value):
        self._band_tags.append((name, value, None, None))

    def add_band_tag(self, name: str, value, index: int, role: str = None):
        self._band_tags.append((name, value, index, role))

    def to_xml(self) -> str:
        item_elements = [self._as_item_element(*band_tag) for band_tag in self._band_tags]
        return f'<GDALMetadata>{"".join(item_elements)}</GDALMetadata>'

    @staticmethod
    def _as_item_element(name: str, value, index: Optional[int], role: Optional[str]) -> str:
        sample_attribute = map_optional(lambda i: f'sample="{i}"', index) or ""
        role_attribute = map_optional(lambda r: f'role="{r}"', role) or ""
        return f'<Item name="{name}" {sample_attribute} {role_attribute}>{value}</Item>'<|MERGE_RESOLUTION|>--- conflicted
+++ resolved
@@ -12,10 +12,7 @@
 from openeo.util import dict_no_none
 from osgeo import gdal
 
-<<<<<<< HEAD
-from openeogeotrellis.utils import get_s3_binary_file_contents, _make_set_for_key, map_optional
-=======
-from openeogeotrellis.utils import stream_s3_binary_file_contents, _make_set_for_key
+from openeogeotrellis.utils import stream_s3_binary_file_contents, _make_set_for_key, map_optional
 
 
 def poorly_log(message: str, level=logging.INFO):
@@ -30,7 +27,6 @@
     )
 
     print(json.dumps(log_entry))
->>>>>>> 4ccfa0d3
 
 
 """Output from GDAL.Info.
