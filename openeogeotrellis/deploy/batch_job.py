--- conflicted
+++ resolved
@@ -1201,15 +1201,12 @@
                 bucket = os.environ.get('SWIFT_BUCKET')
                 s3_instance = s3_client()
 
-<<<<<<< HEAD
                 logger.info("Writing results to object storage")
                 for file in os.listdir(job_dir):
                     full_path = str(job_dir) + "/" + file
                     s3_instance.upload_file(full_path, bucket, full_path.strip("/"))
-=======
         get_jvm().com.azavea.gdal.GDALWarp.deinit()
 
->>>>>>> c92be845
 
 def _convert_job_metadatafile_outputs_to_s3_urls(metadata_file: Path):
     """Convert each asset's output_dir value to a URL on S3, in the job metadata file."""
