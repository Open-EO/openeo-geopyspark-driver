--- conflicted
+++ resolved
@@ -25,7 +25,8 @@
 from openeogeotrellis.integrations.kubernetes import (
     kube_client,
     k8s_job_name,
-    k8s_state_to_openeo_job_status, K8S_SPARK_APP_STATE,
+    k8s_state_to_openeo_job_status,
+    K8S_SPARK_APP_STATE,
 )
 from openeogeotrellis.integrations.yarn import yarn_state_to_openeo_job_status
 from openeogeotrellis.job_registry import ZkJobRegistry
@@ -150,10 +151,16 @@
             name=k8s_job_name(job_id=job_id, user_id=user_id),
         )
 
-        app_state = metadata["status"]["applicationState"]["state"]
+        if "status" in metadata:
+            app_state = metadata["status"]["applicationState"]["state"]
+            start_time = metadata["status"]["lastSubmissionAttemptTime"]
+            finish_time = metadata["status"]["terminationTime"]
+        else:
+            _log.warning("No K8s app status found, assuming new app")
+            app_state = K8S_SPARK_APP_STATE.NEW
+            start_time = finish_time = None
+
         job_status = k8s_state_to_openeo_job_status(app_state)
-        start_time = metadata["status"]["lastSubmissionAttemptTime"]
-        finish_time = metadata["status"]["terminationTime"]
         return _JobMetadata(
             status=job_status, start_time=start_time, finish_time=finish_time
         )
@@ -340,106 +347,8 @@
                                     job_id=job_id, status=JOB_STATUS.ERROR
                                 )
 
-<<<<<<< HEAD
-=======
-    def get_kube_usage(self, job_id, user_id) -> Union[dict, None]:
-        try:
-            url = url_join(self._KUBECOST_URL, "/model/allocation")
-            namespace = "spark-jobs"
-            window = "5d"
-            pod = k8s_job_name(job_id=job_id, user_id=user_id) + "*"
-            params = (
-                ('aggregate', 'namespace'),
-                ('filterNamespaces', namespace),
-                ('filterPods', pod),
-                ('window', window),
-                ('accumulate', 'true'),
-            )
-
-            total_cost = requests.get(url, params=params).json()
-            if total_cost['code'] == 200:
-                cost = total_cost['data'][0][namespace]
-                # TODO: need to iterate through "data" list?
-                _log.info(f"Successfully retrieved total cost {cost}")
-                usage = {}
-                usage["cpu"] = {"value": cost["cpuCoreHours"], "unit": "cpu-hours"}
-                usage["memory"] = {
-                    "value": cost["ramByteHours"] / (1024 * 1024),
-                    "unit": "mb-hours",
-                }
-
-                return usage
-            else:
-                # TODO: better error logging?
-                _log.error(f"Unable to retrieve job cost {total_cost}")
-        except Exception:
-            _log.error(f"error while handling creo usage", exc_info=True, extra={'job_id': job_id})
-
-    @staticmethod
-    def _kube_status(job_id: str, user_id: str) -> '_KubeStatus':
-        api_instance = kube_client()
-        status = api_instance.get_namespaced_custom_object(
-            group="sparkoperator.k8s.io",
-            version="v1beta2",
-            namespace="spark-jobs",
-            plural="sparkapplications",
-            name=k8s_job_name(job_id=job_id, user_id=user_id),
-        )
-        if 'status' in status:
-            return JobTracker._KubeStatus(
-                status['status']['applicationState']['state'],
-                status['status']['lastSubmissionAttemptTime'],
-                status['status']['terminationTime']
-            )
-        else:
-            return JobTracker._KubeStatus(K8S_SPARK_APP_STATE.NEW, None, None)
-
-    @staticmethod
-    def _yarn_status(application_id: str) -> '_YarnStatus':
-        """Returns (State, Final-State) of a job as reported by YARN."""
-
-        try:
-            application_report = subprocess.check_output(
-                ["yarn", "application", "-status", application_id]).decode()
-
-            props = re.findall(r"\t(.+) : (.+)", application_report)
-
-            def prop_value(name: str) -> str:
-                return next(value for key, value in props if key == name)
-
-            return JobTracker._YarnStatus(
-                prop_value("State"),
-                prop_value("Final-State"),
-                prop_value("Start-Time"),
-                prop_value("Finish-Time"),
-                prop_value("Aggregate Resource Allocation")
-            )
-        except CalledProcessError as e:
-            stdout = e.stdout.decode()
-            if "doesn't exist in RM or Timeline Server" in stdout:
-                raise UnknownYarnApplicationException(stdout)
-            else:
-                raise
-
-    @staticmethod
-    def _parse_resource_allocation(aggregate_resource_allocation) -> (int, int):
-        match = re.fullmatch(r"^(\d+) MB-seconds, (\d+) vcore-seconds$", aggregate_resource_allocation)
-
-        return int(match.group(1)), int(match.group(2)) if match else (None, None)
-
-
-    @staticmethod
-    def _to_serializable_datetime(epoch_millis: str) -> Union[str, None]:
-        # TODO: move this parsing to `_yarn_status`
-        if epoch_millis == "0":
-            return None
-
-        utc_datetime = datetime.utcfromtimestamp(int(epoch_millis) / 1000)
-        return date_to_rfc3339(utc_datetime)
->>>>>>> 53d7137e
-
-
-if __name__ == '__main__':
+
+if __name__ == "__main__":
     import argparse
 
     # TODO: (re)use central logging setup helpers from `openeo_driver.util.logging
