import logging
import os
<<<<<<< HEAD
from pathlib import Path, PurePath
from typing import Union, Any
=======
from pathlib import Path
from typing import Union
>>>>>>> 0dfca75f
from urllib.parse import urlparse

import boto3
import botocore.exceptions
from boto3.s3.transfer import TransferConfig

<<<<<<< HEAD
from openeo_driver.workspace import Workspace, _merge_collection_metadata
from pystac import STACObject, Collection, CatalogType, Link, Item, Asset
from pystac.layout import HrefLayoutStrategy, CustomLayoutStrategy
from pystac.stac_io import DefaultStacIO
=======
from openeo_driver.utils import remove_slash_prefix
from openeo_driver.workspace import Workspace
>>>>>>> 0dfca75f

from openeogeotrellis.utils import s3_client

_log = logging.getLogger(__name__)


class ObjectStorageWorkspace(Workspace):

    MULTIPART_THRESHOLD_IN_MB = 50

    def __init__(self, bucket: str):
        self.bucket = bucket
        self._stac_io = CustomStacIO()

    def import_file(self, common_path: Union[str, Path], file: Path, merge: str, remove_original: bool = False) -> str:
        merge = os.path.normpath(merge)
        subdirectory = remove_slash_prefix(merge)
        file_relative = file.relative_to(common_path)

        MB = 1024 ** 2
        config = TransferConfig(multipart_threshold=self.MULTIPART_THRESHOLD_IN_MB * MB)

        key = f"{subdirectory}/{file_relative}"
        s3_client().upload_file(str(file), self.bucket, key, Config=config)

        if remove_original:
            file.unlink()

        workspace_uri = f"s3://{self.bucket}/{key}"

        _log.debug(f"{'moved' if remove_original else 'uploaded'} {file.absolute()} to {workspace_uri}")
        return workspace_uri

    def import_object(self, common_path: str, s3_uri: str, merge: str, remove_original: bool = False) -> str:
        uri_parts = urlparse(s3_uri)

        if not uri_parts.scheme or uri_parts.scheme.lower() != "s3":
            raise ValueError(s3_uri)

        source_bucket = uri_parts.netloc
        source_key = remove_slash_prefix(uri_parts.path[1:])
        file_relative = Path(source_key).relative_to(remove_slash_prefix(common_path))

        target_key = f"{merge}/{file_relative}"

        s3 = s3_client()
        s3.copy_object(CopySource={"Bucket": source_bucket, "Key": source_key}, Bucket=self.bucket, Key=target_key)
        if remove_original:
            s3.delete_object(Bucket=source_bucket, Key=source_key)

        workspace_uri = f"s3://{self.bucket}/{target_key}"

        _log.debug(f"{'moved' if remove_original else 'copied'} s3://{source_bucket}/{source_key} to {workspace_uri}")
        return workspace_uri

    def merge(self, stac_resource: STACObject, target: PurePath, remove_original: bool = False) -> STACObject:
        # Originally, STAC objects came from files on disk and assets could either be on disk or in S3; this is
        # reflected in the import_file and import_object methods.

        # Now, we have a STACObject in memory that can be saved to S3 as well as assets that can be on disk or in S3.
        # The former requires a pystac.StacIO implementation: https://pystac.readthedocs.io/en/stable/concepts.html#i-o-in-pystac
        # The latter should check each asset href's scheme and act accordingly: upload or copy.
        stac_resource = stac_resource.full_copy()

        # TODO: reduce code duplication with openeo_driver.workspace.DiskWorkspace
        def href_layout_strategy() -> HrefLayoutStrategy:
            def collection_func(_: Collection, parent_dir: str, is_root: bool) -> str:
                if not is_root:
                    raise NotImplementedError("nested collections")
                # make the collection file end up at $target, not at $target/collection.json
                return f"{parent_dir}/{target.name}"

            def item_func(item: Item, parent_dir: str) -> str:
                return f"{parent_dir}/{target.name}/{item.id}/{item.id}.json"

            return CustomLayoutStrategy(collection_func=collection_func, item_func=item_func)

        def replace_asset_href(asset_key: str, asset: Asset) -> Asset:
            if urlparse(asset.href).scheme not in ["", "file", "s3"]:  # TODO: convenient place; move elsewhere?
                raise ValueError(asset.href)

            # TODO: crummy way to export assets after STAC Collection has been written to disk with new asset hrefs;
            #  it ends up in the asset metadata on disk
            asset.extra_fields["_original_absolute_href"] = asset.get_absolute_href()
            asset.href = asset_key  # asset key matches the asset filename, becomes the relative path
            return asset

        if isinstance(stac_resource, Collection):
            new_collection = stac_resource

            existing_collection = None
            try:
                existing_collection = Collection.from_file(f"s3://{self.bucket}/{target}", stac_io=self._stac_io)
            except botocore.exceptions.ClientError as e:
                if e.response["Error"]["Code"] != "NoSuchKey":
                    raise

            if not existing_collection:
                new_collection.normalize_hrefs(
                    root_href=f"s3://{self.bucket}/{target.parent}", strategy=href_layout_strategy()
                )
                new_collection = new_collection.map_assets(replace_asset_href)
                new_collection.save(CatalogType.SELF_CONTAINED, stac_io=self._stac_io)

                for new_item in new_collection.get_items():
                    for asset in new_item.assets.values():
                        workspace_uri = self._copy(
                            asset.extra_fields["_original_absolute_href"], new_item.get_self_href(), remove_original
                        )
                        asset.extra_fields["alternate"] = {"s3": workspace_uri}

                merged_collection = new_collection
            else:
                merged_collection = _merge_collection_metadata(existing_collection, new_collection)
                new_collection = new_collection.map_assets(replace_asset_href)

                for new_item in new_collection.get_items():
                    new_item.clear_links()  # sever ties with previous collection
                    merged_collection.add_item(new_item, strategy=href_layout_strategy())

                merged_collection.normalize_hrefs(
                    root_href=f"s3://{self.bucket}/{target.parent}", strategy=href_layout_strategy()
                )
                merged_collection.save(CatalogType.SELF_CONTAINED)

                for new_item in new_collection.get_items():
                    for asset in new_item.assets.values():
                        workspace_uri = self._copy(
                            asset.extra_fields["_original_absolute_href"], new_item.get_self_href(), remove_original
                        )
                        asset.extra_fields["alternate"] = {"s3": workspace_uri}

            return merged_collection
        else:
            raise NotImplementedError(stac_resource)

    def _copy(self, asset_uri: str, item_s3_uri: str, remove_original: bool) -> str:
        source_uri_parts = urlparse(asset_uri)
        source_path = Path(source_uri_parts.path)

        item_uri_parts = urlparse(item_s3_uri)
        target_prefix = "/".join(item_uri_parts.path[1:].split("/")[:-1])
        target_key = f"{target_prefix}/{source_path.name}"

        if source_uri_parts.scheme in ["", "file"]:
            s3_client().upload_file(source_path, self.bucket, target_key)

            if remove_original:
                source_path.unlink()
        elif source_uri_parts.scheme == "s3":
            source_bucket = source_uri_parts.netloc
            source_key = str(source_path).lstrip("/")

            s3 = s3_client()
            s3.copy_object(CopySource={"Bucket": source_bucket, "Key": source_key}, Bucket=self.bucket, Key=target_key)
            if remove_original:
                s3.delete_object(Bucket=source_bucket, Key=source_key)
        else:
            raise ValueError(asset_uri)

        return f"s3://{self.bucket}/{target_key}"


# TODO: move to dedicated file?
class CustomStacIO(DefaultStacIO):  # supports S3 as well

    @property
    def _s3(self):
        # TODO: otherwise there's an infinite recursion error upon Item.get_assets() wrt/ some boto3 reference
        return boto3.resource("s3")

    def read_text(self, source: Union[str, Link], *args: Any, **kwargs: Any) -> str:
        parsed = urlparse(source)
        if parsed.scheme == "s3":
            bucket = parsed.netloc
            key = parsed.path[1:]

            obj = self._s3.Object(bucket, key)
            return obj.get()["Body"].read().decode("utf-8")
        else:
            return super().read_text(source, *args, **kwargs)

    def write_text(self, dest: Union[str, Link], txt: str, *args: Any, **kwargs: Any) -> None:
        parsed = urlparse(dest)
        if parsed.scheme == "s3":
            bucket = parsed.netloc
            key = parsed.path[1:]
            self._s3.Object(bucket, key).put(Body=txt, ContentEncoding="utf-8")
        else:
            super().write_text(dest, txt, *args, **kwargs)<|MERGE_RESOLUTION|>--- conflicted
+++ resolved
@@ -1,27 +1,18 @@
 import logging
 import os
-<<<<<<< HEAD
 from pathlib import Path, PurePath
 from typing import Union, Any
-=======
-from pathlib import Path
-from typing import Union
->>>>>>> 0dfca75f
 from urllib.parse import urlparse
 
 import boto3
 import botocore.exceptions
 from boto3.s3.transfer import TransferConfig
 
-<<<<<<< HEAD
+from openeo_driver.utils import remove_slash_prefix
 from openeo_driver.workspace import Workspace, _merge_collection_metadata
 from pystac import STACObject, Collection, CatalogType, Link, Item, Asset
 from pystac.layout import HrefLayoutStrategy, CustomLayoutStrategy
 from pystac.stac_io import DefaultStacIO
-=======
-from openeo_driver.utils import remove_slash_prefix
-from openeo_driver.workspace import Workspace
->>>>>>> 0dfca75f
 
 from openeogeotrellis.utils import s3_client
 
