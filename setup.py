--- conflicted
+++ resolved
@@ -57,11 +57,7 @@
     tests_require=tests_require,
     install_requires=[
         "openeo>=0.33.0",
-<<<<<<< HEAD
-        "openeo_driver>=0.134.0.dev",
-=======
-        "openeo_driver>=0.133.0.a2.dev",
->>>>>>> ad87063f
+        "openeo_driver>=0.133.0.a3.dev",
         'pyspark==3.5.3; python_version>="3.8"',
         'pyspark>=2.3.1,<2.4.0; python_version<"3.8"',
         'geopyspark==0.4.7+openeo',
