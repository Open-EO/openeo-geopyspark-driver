from setuptools import setup,find_packages

# Load the openeo version info.
#
# Note that we cannot simply import the module, since dependencies listed
# in setup() will very likely not be installed yet when setup.py run.
#
# See:
#   https://packaging.python.org/guides/single-sourcing-package-version

__version__ = None

with open('openeogeotrellis/_version.py') as fp:
    exec(fp.read())

version = __version__

tests_require = [
    'pytest',
    'mock',
<<<<<<< HEAD
    'moto[s3]',
=======
    'moto[s3]>=5.0.0',
>>>>>>> 9b7783a3
    'schema',
    'scipy>=1.3.0',
    'requests-mock>=1.8.0',
    'openeo_udf>=1.0.0rc3',
    "time_machine>=2.8.0",
    "kubernetes",
    "re-assert",
]

setup(
    name='openeo-geopyspark',
    version=version,
    python_requires=">=3.8",
    packages=find_packages(exclude=('tests', 'scripts')),
    include_package_data = True,
    data_files=[
        ("openeo-geopyspark-driver", [
            "CHANGELOG.md",
            # TODO: make these config files real "package_data" so that they can be managed/found more easily in different contexts
            "scripts/submit_batch_job_log4j.properties",
            "scripts/submit_batch_job_log4j2.xml",
            "scripts/batch_job_log4j2.xml",
            "scripts/cleaner-entrypoint.sh",
            "scripts/job_tracker-entrypoint.sh",
            "scripts/async_task-entrypoint.sh",
            "scripts/async_task_log4j2.xml",
            "scripts/kleaner-entrypoint.sh",
            "scripts/zookeeper_set.py",
        ]),
    ],
    setup_requires=['pytest-runner'],
    tests_require=tests_require,
    install_requires=[
        "openeo>=0.15.0",
        "openeo_driver>=0.82.0.dev",
        'pyspark==3.3.1; python_version>="3.8"',
        'pyspark>=2.3.1,<2.4.0; python_version<"3.8"',
        'geopyspark==0.4.7+openeo',
        # rasterio is an undeclared but required dependency for geopyspark
        # (see https://github.com/locationtech-labs/geopyspark/issues/683 https://github.com/locationtech-labs/geopyspark/pull/706)
        'rasterio~=1.1.8',
        'py4j',
        'numpy==1.22.4',
        'pandas>=1.4.0,<2.0.0',
        'pyproj==3.4.1',
        'protobuf~=3.9.2',
        'kazoo~=2.8.0',
        'h5py==2.10.0',
        'h5netcdf',
        'requests>=2.26.0,<3.0',
        'python_dateutil',
        'pytz',
        'affine',
        'xarray~=0.16.2',
        "netcdf4",
        'Shapely<2.0',
        'epsel~=1.0.0',
        'numbagg==0.1',
        "Bottleneck~=1.3.2",
        'python-json-logger',
        'rlguard-lib>=0.0.6',  # TODO this currently depends on custom packaging, see https://github.com/sentinel-hub/rate-limiting-guard/issues/5 and https://jira.vito.be/browse/EP-4001
        'jep==4.1.1',
        'kafka-python==1.4.6',
        'deprecated>=1.2.12',
        'elasticsearch==7.16.3',
        'pystac_client~=0.7.2',
        'boto3==1.16.25',
        "hvac>=1.0.2",
        "pyarrow>=1.0.0",  # For pyspark.pandas
        "attrs>=22.1.0",
    ],
    extras_require={
        "dev": tests_require,
        "k8s": [
            "kubernetes",
        ],
        "yarn": [
            "requests-gssapi>=1.2.3",  # For Kerberos authentication
        ],
    },
)<|MERGE_RESOLUTION|>--- conflicted
+++ resolved
@@ -18,11 +18,7 @@
 tests_require = [
     'pytest',
     'mock',
-<<<<<<< HEAD
-    'moto[s3]',
-=======
     'moto[s3]>=5.0.0',
->>>>>>> 9b7783a3
     'schema',
     'scipy>=1.3.0',
     'requests-mock>=1.8.0',
