import re
from pathlib import Path
from typing import List, Iterator

import mock
import pytest
from openeo_driver.constants import JOB_STATUS
from openeo_driver.save_result import MlModelResult
from openeo_driver.testing import (
    TEST_USER_AUTH_HEADER,
    DictSubSet,
    ListSubSet,
    TEST_USER,
)
from openeo_driver.utils import read_json
from pyspark.ml.linalg import Vectors
from pyspark.sql.types import *
from shapely.geometry import GeometryCollection, Point

import openeogeotrellis.ml.catboost_spark as catboost_spark
from openeogeotrellis.backend import JOB_METADATA_FILENAME
from openeogeotrellis.deploy.batch_job import run_job
from openeogeotrellis.job_registry import DoubleJobRegistry, ZkJobRegistry
from openeogeotrellis.ml.aggregatespatialvectorcube import AggregateSpatialVectorCube
from openeogeotrellis.ml.geopysparkcatboostmodel import GeopySparkCatBoostModel
from openeogeotrellis.testing import KazooClientMock

FEATURE_COLLECTION_1 = {
    "type": "FeatureCollection",
    "features": [
        {
            "type": "Feature",
            "properties": {"target": 3},
            "geometry": {"type": "Polygon", "coordinates": [[[0.1, 0.1], [1.0, 0.1], [1.0, 1.0], [0.1, 1.0], [0.1, 0.1]]]}
        },
        {
            "type": "Feature",
            "properties": {"target": 5},
            "geometry": {"type": "Polygon", "coordinates": [[[2.0, 2.0], [3.0, 2.0], [3.0, 3.0], [2.0, 3.0], [2.0, 2.0]]]}
        },
    ]
}


@pytest.fixture
def zk_client() -> Iterator[KazooClientMock]:
    zk_client = KazooClientMock()
    with mock.patch("openeogeotrellis.job_registry.KazooClient", return_value=zk_client):
        yield zk_client


class DummyAggregateSpatialVectorCube(AggregateSpatialVectorCube):

    def prepare_for_json(self) -> List[List[float]]:
        # Return 2 random band values for every polygon in the vector cube.
        return [[i%20,i*2+1%30] for i in range(1000)]


def train_simple_catboost_model() -> GeopySparkCatBoostModel:
    # 1. Generate features and targets.
    geometries = GeometryCollection([Point(i,i,i) for i in range(1000)])
    predictors = DummyAggregateSpatialVectorCube("", geometries)
    target = {
        "type": "FeatureCollection",
        "features": [{"type": "Feature", "properties": {"target": i}} for i in range(1000)]
    }
    # 2. Fit model.
    return predictors.fit_class_catboost(target, iterations=1)


def test_fit_class_catboost_model():
    """
    Sanity check to ensure that the model returned by fit_class_catboost is valid
    and provides the correct predictions.
    """
    result: GeopySparkCatBoostModel = train_simple_catboost_model()
    model: catboost_spark.CatBoostClassificationModel = result.get_model()
    assert model.numClasses == 1000
    assert model.predict(Vectors.dense([2.0,5.0])) == 161.0
    assert model.predict(Vectors.dense([122.5, 150.3])) == 10.0
    assert model.predict(Vectors.dense([565.5, 400.3])) == 10.0


@mock.patch('openeo_driver.ProcessGraphDeserializer.evaluate')
<<<<<<< HEAD
@mock.patch('openeogeotrellis.backend.GpsBatchJobs.get_job_info')
@mock.patch('openeogeotrellis.job_registry.DoubleJobRegistry.get_job')
@mock.patch('openeogeotrellis.backend.GpsBatchJobs.get_job_output_dir')
def test_fit_class_catboost_batch_job_metadata(get_job_output_dir, get_job, get_job_info, evaluate, tmp_path: Path, api110):
=======
@mock.patch('openeogeotrellis.backend.GpsBatchJobs.get_job_output_dir')
def test_fit_class_catboost_batch_job_metadata(
    get_job_output_dir, evaluate, tmp_path: Path, api110, zk_client, job_registry
):
>>>>>>> 29245e0e
    """
    Test the metadata generation for a CatBoost model trained using a batch job.

    This test performs the following steps:
    1. Runs a batch job while mocking the evaluate step. So it only generates a job_metadata.json file.
    2. Verifies "job_metadata.json"
    3. Checks /jobs/{job_id}/results endpoint, ensuring it correctly includes model metadata.
    4. Checks /jobs/{job_id}/results/items.
    """
    # # 1. Run a batch job, which will create a job_metadata.json file.
    evaluate.return_value = MlModelResult(train_simple_catboost_model())
    job_id = "jobid"
    get_job_output_dir.return_value = tmp_path
    run_job(
        job_specification={'process_graph': {'nop': {'process_id': 'discard_result', 'result': True}}},
        output_file=tmp_path /"out", metadata_file=tmp_path / JOB_METADATA_FILENAME, api_version="1.0.0", job_dir="./",
        dependencies={}, user_id="jenkins"
    )

    # 2. Check the job_metadata file that was written by batch_job.py
    metadata_result = read_json(tmp_path / JOB_METADATA_FILENAME)
    model_id = metadata_result["ml_model_metadata"]["id"]
    assert re.match(r'cb-[0-9a-f]{32}', model_id)

    assert metadata_result == DictSubSet({
        'assets': {'catboost_model.cbm.tar.gz': {'href': str(tmp_path / 'catboost_model.cbm.tar.gz')}},
        'ml_model_metadata': DictSubSet({
            'stac_extensions': ['https://stac-extensions.github.io/ml-model/v1.0.0/schema.json'],
            'type': 'Feature',
            'collection': 'collection-id',
            'bbox': [-179.999, -89.999, 179.999, 89.999],
            'geometry': {
                'type': 'Polygon',
                'coordinates': [
                    [[-179.999, -89.999], [179.999, -89.999], [179.999, 89.999], [-179.999, 89.999],
                     [-179.999, -89.999]]
                ]
            },
            'properties': {
                'datetime': None, 'start_datetime': '1970-01-01T00:00:00Z', 'end_datetime': '9999-12-31T23:59:59Z',
                'ml-model:type': 'ml-model',
                'ml-model:learning_approach': 'supervised',
                'ml-model:prediction_type': 'classification',
                'ml-model:architecture': 'catboost',
                'ml-model:training-processor-type': 'cpu',
                'ml-model:training-os': 'linux'
            },
            'links': [],
            'assets': {
                'model': {
                    'href': str(tmp_path / 'catboost_model.cbm.tar.gz'),
                    # 'href': '/tmp/pytest-of-jeroen/pytest-35/test_fit_class_catboost_batch_0/catboost_model.cbm',
                    'type': 'application/octet-stream',
                    'title': 'ai.catboost.spark.CatBoostClassificationModel',
                    'roles': ['ml-model:checkpoint']
                }
            }
        }),
    })

    # 3. Check the actual result returned by the /jobs/{j}/results endpoint.
    # It uses the job_metadata file as a basis to fill in the ml_model metadata fields.
<<<<<<< HEAD
    get_job_info.return_value = BatchJobMetadata(id=job_id, status='finished', created = datetime.now())
    get_job.return_value = {'status':'finished', 'id':'job_id'}
    api = api110
    res = api.get('/jobs/{j}/results'.format(j = job_id), headers = TEST_USER_AUTH_HEADER).assert_status_code(200).json
=======

    res = api110.post(
        "/jobs", json=api110.get_process_graph_dict({}), headers=TEST_USER_AUTH_HEADER
    ).assert_status_code(201)
    job_id = res.headers["OpenEO-Identifier"]

    dbl_job_registry = DoubleJobRegistry(
        # TODO #236/#498/#632 phase out ZkJobRegistry
        zk_job_registry_factory=(lambda: ZkJobRegistry(zk_client=zk_client)),
        elastic_job_registry=job_registry,
    )
    with dbl_job_registry:
        dbl_job_registry.set_status(job_id, user_id=TEST_USER, status=JOB_STATUS.FINISHED)

    res = api110.get('/jobs/{j}/results'.format(j=job_id), headers=TEST_USER_AUTH_HEADER).assert_status_code(200).json
>>>>>>> 29245e0e

    size = (tmp_path / "catboost_model.cbm.tar.gz").stat().st_size
    assert res == DictSubSet({
        'assets': {
            'catboost_model.cbm.tar.gz': {
                'title': 'catboost_model.cbm.tar.gz',
                'href': f'http://oeo.net/openeo/1.1.0/jobs/{job_id}/results/assets/catboost_model.cbm.tar.gz',
                'roles': ['data'], 'type': 'application/octet-stream',
                "file:size": size,
            }
        },
        'links': ListSubSet([{
            'href': 'http://oeo.net/openeo/1.1.0/jobs/{job_id}/results/items/ml_model_metadata.json'.format(job_id=job_id),
            'rel': 'item', 'type': 'application/json'
        }]),
        'stac_extensions': ListSubSet([
            "https://stac-extensions.github.io/ml-model/v1.0.0/schema.json"
        ]),
        'summaries': {
            'ml-model:architecture': ['catboost'],
            'ml-model:learning_approach': ['supervised'],
            'ml-model:prediction_type': ['classification']
        },
    })

    # 4. Check the item metadata returned by the /jobs/{j}/results/items endpoint.
    item_res = (
        api110.get("/jobs/{j}/results/items/ml_model_metadata.json".format(j=job_id), headers=TEST_USER_AUTH_HEADER)
        .assert_status_code(200)
        .json
    )
    assert item_res["id"] == model_id
    assert item_res == DictSubSet({
        "assets": {
            "model": {
                "href": f"http://oeo.net/openeo/1.1.0/jobs/{job_id}/results/assets/catboost_model.cbm.tar.gz",
                "roles": ["ml-model:checkpoint"],
                "title": "ai.catboost.spark.CatBoostClassificationModel",
                "type": "application/octet-stream",
            }
        },
        "bbox": [-179.999, -89.999, 179.999, 89.999],
        "collection": job_id,
        "geometry": {
            "coordinates": [
                [
                    [-179.999, -89.999],
                    [179.999, -89.999],
                    [179.999, 89.999],
                    [-179.999, 89.999],
                    [-179.999, -89.999],
                ]
            ],
            "type": "Polygon",
        },
        "properties": {
            "datetime": None,
            "end_datetime": "9999-12-31T23:59:59Z",
            "ml-model:architecture": "catboost",
            "ml-model:learning_approach": "supervised",
            "ml-model:prediction_type": "classification",
            "ml-model:training-os": "linux",
            "ml-model:training-processor-type": "cpu",
            "ml-model:type": "ml-model",
            "start_datetime": "1970-01-01T00:00:00Z",
        },
        "stac_extensions": ["https://stac-extensions.github.io/ml-model/v1.0.0/schema.json"],
        "type": "Feature",
    })<|MERGE_RESOLUTION|>--- conflicted
+++ resolved
@@ -82,17 +82,10 @@
 
 
 @mock.patch('openeo_driver.ProcessGraphDeserializer.evaluate')
-<<<<<<< HEAD
-@mock.patch('openeogeotrellis.backend.GpsBatchJobs.get_job_info')
-@mock.patch('openeogeotrellis.job_registry.DoubleJobRegistry.get_job')
-@mock.patch('openeogeotrellis.backend.GpsBatchJobs.get_job_output_dir')
-def test_fit_class_catboost_batch_job_metadata(get_job_output_dir, get_job, get_job_info, evaluate, tmp_path: Path, api110):
-=======
 @mock.patch('openeogeotrellis.backend.GpsBatchJobs.get_job_output_dir')
 def test_fit_class_catboost_batch_job_metadata(
     get_job_output_dir, evaluate, tmp_path: Path, api110, zk_client, job_registry
 ):
->>>>>>> 29245e0e
     """
     Test the metadata generation for a CatBoost model trained using a batch job.
 
@@ -155,12 +148,6 @@
 
     # 3. Check the actual result returned by the /jobs/{j}/results endpoint.
     # It uses the job_metadata file as a basis to fill in the ml_model metadata fields.
-<<<<<<< HEAD
-    get_job_info.return_value = BatchJobMetadata(id=job_id, status='finished', created = datetime.now())
-    get_job.return_value = {'status':'finished', 'id':'job_id'}
-    api = api110
-    res = api.get('/jobs/{j}/results'.format(j = job_id), headers = TEST_USER_AUTH_HEADER).assert_status_code(200).json
-=======
 
     res = api110.post(
         "/jobs", json=api110.get_process_graph_dict({}), headers=TEST_USER_AUTH_HEADER
@@ -176,7 +163,6 @@
         dbl_job_registry.set_status(job_id, user_id=TEST_USER, status=JOB_STATUS.FINISHED)
 
     res = api110.get('/jobs/{j}/results'.format(j=job_id), headers=TEST_USER_AUTH_HEADER).assert_status_code(200).json
->>>>>>> 29245e0e
 
     size = (tmp_path / "catboost_model.cbm.tar.gz").stat().st_size
     assert res == DictSubSet({
