--- conflicted
+++ resolved
@@ -164,23 +164,14 @@
             metadata_properties = {property_name: extract_literal_match(condition)
                                    for property_name, condition in properties.items()}
 
-<<<<<<< HEAD
-            return pyramid_factory(
-                oscars_collection_id,
-                oscars_link_titles,
-                root_path
-            ).pyramid_seq(extent, srs, from_date, to_date, metadata_properties)
-=======
             polygons = viewing_parameters.get('polygons')
 
-            factory = jvm.org.openeo.geotrellis.file.Sentinel2PyramidFactory(oscars_collection_id,
-                                                                             oscars_link_titles, root_path)
+            factory = pyramid_factory(oscars_collection_id, oscars_link_titles, root_path)
             if polygons:
                 projected_polygons = to_projected_polygons(jvm, polygons)
                 return factory.pyramid_seq(projected_polygons.polygons(), projected_polygons.crs(), from_date, to_date, metadata_properties)
             else:
                 return factory.pyramid_seq(extent, srs, from_date, to_date, metadata_properties)
->>>>>>> f394d40b
 
         def geotiff_pyramid():
             glob_pattern = layer_source_info['glob_pattern']
