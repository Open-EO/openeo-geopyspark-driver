import concurrent
import time

import json
import logging
import os
import shutil
import stat
import sys
from copy import deepcopy
from functools import partial
from pathlib import Path
from typing import Dict, List, Optional, Tuple, Union
from urllib.parse import urlparse

import pystac
from openeo.util import TimingLogger, dict_no_none, ensure_dir
from openeo_driver import ProcessGraphDeserializer
from openeo_driver.backend import BatchJobs
from openeo_driver.datacube import DriverDataCube, DriverVectorCube
from openeo_driver.delayed_vector import DelayedVector
from openeo_driver.dry_run import DryRunDataTracer
from openeo_driver.save_result import (
    ImageCollectionResult,
    JSONResult,
    MlModelResult,
    SaveResult,
    VectorCubeResult,
)
from openeo_driver.users import User
from openeo_driver.util.logging import (
    LOG_HANDLER_FILE_JSON,
    LOG_HANDLER_STDERR_JSON,
    LOGGING_CONTEXT_BATCH_JOB,
    GlobalExtraLoggingFilter,
    get_logging_config,
    setup_logging,
)
from openeo_driver.utils import EvalEnv
from openeo_driver.workspacerepository import Workspace, WorkspaceRepository, backend_config_workspace_repository
from py4j.protocol import Py4JError, Py4JJavaError
from pyspark import SparkConf, SparkContext
from pyspark.profiler import BasicProfiler
from shapely.geometry import mapping
import traceback_with_variables

from openeogeotrellis._version import __version__
from openeogeotrellis.backend import (
    JOB_METADATA_FILENAME,
    GeoPySparkBackendImplementation,
)
from openeogeotrellis.collect_unique_process_ids_visitor import (
    CollectUniqueProcessIdsVisitor,
)
from openeogeotrellis.config import get_backend_config
from openeogeotrellis.config.constants import UDF_DEPENDENCIES_INSTALL_MODE
from openeogeotrellis.configparams import ConfigParams
from openeogeotrellis.constants import EVAL_ENV_KEY
from openeogeotrellis.deploy import load_custom_processes
from openeogeotrellis.deploy.batch_job_metadata import (
    _assemble_result_metadata,
    _convert_asset_outputs_to_s3_urls,
    _get_tracker_metadata,
    _transform_stac_metadata,
)
from openeogeotrellis.integrations.gdal import get_abs_path_of_asset
from openeogeotrellis.integrations.hadoop import setup_kerberos_auth
from openeogeotrellis.udf import (
    build_python_udf_dependencies_archive,
    collect_python_udf_dependencies,
    install_python_udf_dependencies,
    UdfDependencyHandlingFailure,
)
from openeogeotrellis.util.runtime import get_job_id
from openeogeotrellis.utils import (
    add_permissions,
    describe_path,
    get_jvm,
    json_default,
    log_memory,
    to_jsonable,
    wait_till_path_available,
    unzip,
)

logger = logging.getLogger('openeogeotrellis.deploy.batch_job')


OPENEO_LOGGING_THRESHOLD = os.environ.get("OPENEO_LOGGING_THRESHOLD", "INFO")
GlobalExtraLoggingFilter.set("job_id", get_job_id(default="unknown-job"))


def _create_job_dir(job_dir: Path):
    logger.debug("creating job dir {j!r} (parent dir: {p}))".format(j=job_dir, p=describe_path(job_dir.parent)))
    ensure_dir(job_dir)
    if not ConfigParams().is_kube_deploy:
        try:
            shutil.chown(job_dir, user=None, group='eodata')
        except LookupError as e:
            logger.warning(f"Could not change group of {job_dir} to eodata.")
        except PermissionError as e:
            logger.warning(f"Could not change group of {job_dir} to eodata, no permissions.")

    if not get_backend_config().fuse_mount_batchjob_s3_bucket:
        add_permissions(job_dir, stat.S_ISGID | stat.S_IWGRP)  # make children inherit this group


def _parse(job_specification_file: str) -> Dict:
    with open(job_specification_file, 'rt', encoding='utf-8') as f:
        job_specification = json.load(f)

    return job_specification


def _deserialize_dependencies(arg: str) -> List[dict]:
    return json.loads(arg)


def _get_sentinel_hub_credentials_from_spark_conf(conf: SparkConf) -> Optional[Tuple[str, str]]:
    default_client_id = conf.get('spark.openeo.sentinelhub.client.id.default')
    default_client_secret = conf.get('spark.openeo.sentinelhub.client.secret.default')

    return (default_client_id, default_client_secret) if default_client_id and default_client_secret else None


def _get_vault_token(conf: SparkConf) -> Optional[str]:
    return conf.get('spark.openeo.vault.token')


def _get_access_token(conf: SparkConf) -> Optional[str]:
    return conf.get('spark.openeo.access_token')


def main(argv: List[str]) -> None:
    logger.debug(f"batch_job.py argv: {argv}")
    logger.debug(f"batch_job.py {os.getpid()=} {os.getppid()=} {os.getcwd()=}")
    logger.debug(f"batch_job.py version info {get_backend_config().capabilities_deploy_metadata}")

    if len(argv) < 9:
        raise Exception(
            f"usage: {argv[0]} "
            "<job specification input file> <job directory> <results output file name> "
            "<metadata file name> <api version> <dependencies> <user id> <max soft errors ratio> "
            "[Sentinel Hub client alias]"
        )

    job_specification_file = argv[1]
    job_dir = Path(argv[2])
    output_file = job_dir / argv[3]
    metadata_file = job_dir / argv[4]
    api_version = argv[5]
    dependencies = _deserialize_dependencies(argv[6])
    user_id = argv[7]
    GlobalExtraLoggingFilter.set("user_id", user_id)
    max_soft_errors_ratio = float(argv[8])
    sentinel_hub_client_alias = argv[9] if len(argv) >= 10 else None

    _create_job_dir(job_dir)

    # Override default temp dir (under CWD). Original default temp dir `/tmp` might be cleaned up unexpectedly.
    temp_dir = Path(os.getcwd()) / "tmp"
    temp_dir.mkdir(parents=True, exist_ok=True)
    logger.debug("Using temp dir {t}".format(t=temp_dir))
    os.environ["TMPDIR"] = str(temp_dir)

    if ConfigParams().is_kube_deploy:
        if not get_backend_config().fuse_mount_batchjob_s3_bucket:
            from openeogeotrellis.utils import s3_client

            bucket = os.environ.get('SWIFT_BUCKET')
            s3_instance = s3_client()

            s3_instance.download_file(bucket, job_specification_file.strip("/"), job_specification_file )

    job_specification = _parse(job_specification_file)
    load_custom_processes()

    conf = (SparkConf()
            .set("spark.serializer", "org.apache.spark.serializer.KryoSerializer")
            .set(key='spark.kryo.registrator', value='geotrellis.spark.store.kryo.KryoRegistrator')
            .set("spark.kryo.classesToRegister", "ar.com.hjg.pngj.ImageInfo,ar.com.hjg.pngj.ImageLineInt,geotrellis.raster.RasterRegion$GridBoundsRasterRegion"))

    def context_with_retry(conf):
        retry_counter = 0
        while retry_counter < 5:
            retry_counter += 1
            try:
                return SparkContext(conf=conf)
            except Py4JJavaError as e:
                if retry_counter == 5:
                    raise
                else:
                    logger.info(f"Failed to create SparkContext, retrying {retry_counter} ... {repr(GeoPySparkBackendImplementation.summarize_exception_static(e))}")

    with context_with_retry(conf) as sc:
        try:
            principal = sc.getConf().get("spark.yarn.principal")
            key_tab = sc.getConf().get("spark.yarn.keytab")

            default_sentinel_hub_credentials = _get_sentinel_hub_credentials_from_spark_conf(sc.getConf())
            vault_token = _get_vault_token(sc.getConf())
            access_token = _get_access_token(sc.getConf())

            if get_backend_config().setup_kerberos_auth:
                setup_kerberos_auth(principal, key_tab)

            def run_driver():
                run_job(
                    job_specification=job_specification,
                    output_file=output_file,
                    metadata_file=metadata_file,
                    api_version=api_version,
                    job_dir=job_dir,
                    dependencies=dependencies,
                    user_id=user_id,
                    max_soft_errors_ratio=max_soft_errors_ratio,
                    default_sentinel_hub_credentials=default_sentinel_hub_credentials,
                    sentinel_hub_client_alias=sentinel_hub_client_alias,
                    vault_token=vault_token,
                    access_token=access_token,
                )

            if sc.getConf().get("spark.python.profile", "false").lower() == "true":
                # Including the driver in the profiling: a bit hacky solution but spark profiler api does not allow passing args&kwargs
                driver_profile = BasicProfiler(sc)
                driver_profile.profile(run_driver)
                # running the driver code and adding driver's profiling results as "RDD==-1"
                sc.profiler_collector.add_profiler(-1, driver_profile)
                # collect profiles into a zip file
                profile_dumps_dir = job_dir / "profile_dumps"
                sc.dump_profiles(profile_dumps_dir)

                profile_zip = shutil.make_archive(
                    base_name=str(profile_dumps_dir), format="gztar", root_dir=profile_dumps_dir
                )
                add_permissions(Path(profile_zip), stat.S_IWGRP)

                shutil.rmtree(
                    profile_dumps_dir,
                    onerror=lambda func, path, exc_info: logger.warning(
                        f"could not recursively delete {profile_dumps_dir}: {func} {path} failed", exc_info=exc_info
                    ),
                )

                logger.info("Saved profiling info to: " + profile_zip)
            else:
                run_driver()
        finally:
            try:
                get_jvm().com.azavea.gdal.GDALWarp.deinit()
            except Py4JError as e:
                if str(e) == "com.azavea.gdal.GDALWarp does not exist in the JVM":
                    logger.debug(f"intentionally swallowing exception {e}", exc_info=True)
                else:
                    raise


@log_memory
def run_job(
    job_specification,
    output_file: Union[str, Path],
    metadata_file: Union[str, Path],
    api_version: str,
    job_dir: Union[str, Path],
    dependencies: List[dict],
    user_id: str = None,
    max_soft_errors_ratio: float = 0.0,
    default_sentinel_hub_credentials=None,
    sentinel_hub_client_alias="default",
    vault_token: str = None,
    access_token: str = None,
):
    result_metadata = {}
    tracker_metadata = {}
    items = []

    job_options = job_specification.get("job_options", {})
    is_stac11 = job_options.get("stac-version", "1.0") == "1.1"

    try:
        # We actually expect type Path, but in reality paths as strings tend to
        # slip in anyway, so we better catch them and convert them.
        output_file = Path(output_file).absolute()
        metadata_file = Path(metadata_file).absolute()
        job_dir = Path(job_dir).absolute()

        logger.info(f"Job spec: {json.dumps(job_specification,indent=1)}")
        logger.debug(f"{job_dir=}, {job_dir=}, {output_file=}, {metadata_file=}")
        process_graph = job_specification['process_graph']

        try:
            _extract_and_install_udf_dependencies(process_graph=process_graph)
        except UdfDependencyHandlingFailure as e:
            raise e
        except Exception as e:
            raise UdfDependencyHandlingFailure(message=f"Failed extracting/installing UDF dependencies.") from e

        backend_implementation = GeoPySparkBackendImplementation(
            use_job_registry=bool(get_backend_config().ejr_api),
            do_ejr_health_check=False,
        )

        if default_sentinel_hub_credentials is not None:
            backend_implementation.set_default_sentinel_hub_credentials(*default_sentinel_hub_credentials)

        logger.debug(f"Using backend implementation {backend_implementation}")
        correlation_id = get_job_id(default="unknown-job")
        logger.info(f"Correlation id: {correlation_id}")
        env_values = {
            'version': api_version or "1.0.0",
            'pyramid_levels': 'highest',
            'user': User(user_id=user_id,
                         internal_auth_data=dict_no_none(access_token=access_token)),
            'require_bounds': True,
            'correlation_id': correlation_id,
            'dependencies': dependencies.copy(),  # will be mutated (popped) during evaluation
            'backend_implementation': backend_implementation,
            'max_soft_errors_ratio': max_soft_errors_ratio,
            'sentinel_hub_client_alias': sentinel_hub_client_alias,
            'vault_token': vault_token
        }
        job_option_whitelist = [
            "data_mask_optimization",
            "node_caching",
            EVAL_ENV_KEY.ALLOW_EMPTY_CUBES,
            EVAL_ENV_KEY.DO_EXTENT_CHECK,
            EVAL_ENV_KEY.LOAD_STAC_APPLY_LCFM_IMPROVEMENTS,
        ]
        env_values.update({k: job_options[k] for k in job_option_whitelist if k in job_options})
        env = EvalEnv(env_values)
        tracer = DryRunDataTracer()
        logger.debug("Starting process graph evaluation")
        pg_copy = deepcopy(process_graph)
        result = ProcessGraphDeserializer.evaluate(process_graph, env=env, do_dry_run=tracer)
        logger.info("Evaluated process graph, result (type {t}): {r!r}".format(t=type(result), r=result))

        if isinstance(result, DelayedVector):
            geojsons = (mapping(geometry) for geometry in result.geometries_wgs84)
            result = JSONResult(geojsons)

        if isinstance(result, DriverDataCube):
            format_options = job_specification.get('output', {})
            format_options["batch_mode"] = True
            result = ImageCollectionResult(cube=result, format='GTiff', options=format_options)

        if isinstance(result, DriverVectorCube):
            format_options = job_specification.get('output', {})
            format_options["batch_mode"] = True
            result = VectorCubeResult(cube=result, format='GTiff', options=format_options)

        results = result if isinstance(result, List) else [result]
        results = [result if isinstance(result, SaveResult) else JSONResult(result) for result in results]

        global_metadata_attributes = {
            "title": job_specification.get("title", ""),
            "description": job_specification.get("description", ""),
            "institution": f"{get_backend_config().processing_facility} - {get_backend_config().capabilities_backend_version}"
        }

        ml_model_metadata = None

        unique_process_ids = CollectUniqueProcessIdsVisitor().accept_process_graph(process_graph).process_ids

        result_metadata = _assemble_result_metadata(
            tracer=tracer,
            result=results[0],
            output_file=output_file,
            unique_process_ids=unique_process_ids,
            apply_gdal=False,
            asset_metadata={},
            ml_model_metadata=ml_model_metadata,
        )
        # perform a first metadata write _before_ actually computing the result. This provides a bit more info, even if the job fails.
        write_metadata({**result_metadata, **_get_tracker_metadata("")}, metadata_file)

        for result in results:
            result.options["batch_mode"] = True
            result.options["file_metadata"] = {**global_metadata_attributes, **result.options.get("file_metadata", {})}
            if result.options.get("sample_by_feature"):
                geoms = tracer.get_last_geometry("filter_spatial")
                if geoms is None:
                    logger.warning("sample_by_feature enabled, but no geometries found. "
                                   "They can be specified using filter_spatial.")
                else:
                    result.options["geometries"] = geoms
                if result.options.get("geometries") is None:
                    logger.error(
                        "sample_by_feature was set, but no geometries provided through filter_spatial. "
                        "Make sure to provide geometries."
                    )
            if isinstance(result, MlModelResult):
                ml_model_metadata = result.get_model_metadata(str(output_file))
                logger.info("Extracted ml model metadata from %s" % output_file)

        def result_write_assets(result_arg) -> (dict, dict):
            items = result_arg.write_assets(str(output_file))
            if( len(items)>0  and "assets" not in next(iter(items.values())) ):
                logger.warning(f"save_result: got an 'assets' object instead of items for {result_arg}")
                #TODO: this is here to avoid having to sync changes with openeo-python-driver
                #it can and should be removed as soon as we have introduced returning items in all SaveResult subclasses
                import uuid
                item_id = str(uuid.uuid4())
                items =  {
                    item_id: {
                        "id": item_id,
                        "assets": items
                    }
                }

            keys = set()
            def unique_key(asset_id,href):
                #try to make the key unique, and backwards compatible if possible
                if href is not None:
                    try:
                        if str(href).startswith("s3://"):
                            url = urlparse(str(href))
                            temp_key = url.path.split("/")[-1]
                        else:
                            hrefPath = Path(str(href))
                            if hrefPath.is_absolute():
                                temp_key = str(hrefPath.relative_to(Path(str(output_file)).parent))
                            else:
                                temp_key = str(hrefPath)
                    except ValueError as e:
                        url = urlparse(str(href))
                        temp_key = url.path.split("/")[-1]
                else:
                    temp_key = asset_id
                counter = 0
                while temp_key in keys:
                    temp_key = f"{asset_id}_{counter}"
                    counter += 1
                keys.add(temp_key)
                return temp_key


            assets = {
                unique_key(asset_key, asset.get("href",None)): asset for item in items.values() for asset_key, asset in item.get("assets", {}).items()
            }
            return assets, items

        concurrent_save_results = int(job_options.get("concurrent-save-results", 1))
        if concurrent_save_results == 1:
            assets_metadata, results_items = unzip(*map(result_write_assets, results))
        elif concurrent_save_results > 1:
            with concurrent.futures.ThreadPoolExecutor(max_workers=concurrent_save_results) as executor:
                futures = []
                for result in results:
                    futures.append(executor.submit(result_write_assets, result))

                for _ in concurrent.futures.as_completed(futures):
                    continue
            assets_metadata, results_items = unzip(*map(lambda f: f.result(), futures))
        else:
            raise ValueError(f"Invalid concurrent_save_results: {concurrent_save_results}")
        assets_metadata = list(assets_metadata)

        # flattens items for each results into one list
        items = [item for result in results_items for item in result.values()]

        for the_assets_metadata in assets_metadata:
            for name, asset in the_assets_metadata.items():
                href = str(asset["href"])
                url = urlparse(href)
                if url.scheme in ["", "file"]:
                    file_path = url.path
                    # fusemount could have some delay to make files accessible, so poll a bit:
                    asset_path = get_abs_path_of_asset(file_path, job_dir)
                    wait_till_path_available(asset_path)
                add_permissions(Path(asset["href"]), stat.S_IWGRP)
            logger.info(f"wrote {len(the_assets_metadata)} assets to {output_file}")

        if any(dependency['card4l'] for dependency in dependencies):  # TODO: clean this up
            logger.debug("awaiting Sentinel Hub CARD4L data...")

            s3_service = get_jvm().org.openeo.geotrellissentinelhub.S3Service()

            poll_interval_secs = 10
            max_delay_secs = 600

            card4l_source_locations = [dependency['source_location'] for dependency in dependencies if dependency['card4l']]

            for source_location in set(card4l_source_locations):
                uri_parts = urlparse(source_location)
                bucket_name = uri_parts.hostname
                request_group_id = uri_parts.path[1:]

                try:
                    # TODO: incorporate index to make sure the files don't clash
                    s3_service.download_stac_data(bucket_name, request_group_id, str(job_dir), poll_interval_secs,
                                                  max_delay_secs)
                    logger.info("downloaded CARD4L data in {b}/{g} to {d}"
                                .format(b=bucket_name, g=request_group_id, d=job_dir))
                except Py4JJavaError as e:
                    java_exception = e.java_exception

                    if (java_exception.getClass().getName() ==
                            'org.openeo.geotrellissentinelhub.S3Service$StacMetadataUnavailableException'):
                        logger.warning("could not find CARD4L metadata to download from s3://{b}/{r} after {d}s"
                                       .format(b=bucket_name, r=request_group_id, d=max_delay_secs))
                    else:
                        raise e

            _transform_stac_metadata(job_dir)


        # this is subtle: result now points to the last of possibly several results (#295); it corresponds to
        # the terminal save_result node of the process graph
        if "file_metadata" in result.options:
            result.options["file_metadata"]["providers"] = [
                {
                    "name": "VITO",
                    "description": "This data was processed on an openEO backend maintained by VITO.",
                    "roles": [
                        "processor"
                    ],
                    "processing:facility": "openEO Geotrellis backend",
                    "processing:software": {
                        "Geotrellis backend": __version__
                    },
                    "processing:expression": {
                        "format": "openeo",
                        "expression": pg_copy
                    }
                }]

        result_metadata = _assemble_result_metadata(
            tracer=tracer,
            result=result,
            output_file=output_file,
            unique_process_ids=unique_process_ids,
            apply_gdal=False,
            asset_metadata={
                # TODO: flattened instead of per-result, clean this up?
                asset_key: asset_metadata
                for result_assets_metadata in assets_metadata
                for asset_key, asset_metadata in result_assets_metadata.items()
            },
            ml_model_metadata=ml_model_metadata,
        )

        tracker_metadata = _get_tracker_metadata("")
        if "sar_backscatter_soft_errors" in tracker_metadata.get("usage",{}):
            soft_errors = tracker_metadata["usage"]["sar_backscatter_soft_errors"]["value"]
            if soft_errors > max_soft_errors_ratio:
                raise ValueError(
                    f"sar_backscatter: Too many soft errors ({soft_errors} > {max_soft_errors_ratio})"
                )

        meta = {**result_metadata, **tracker_metadata, **{"items": items}} if is_stac11 else {**result_metadata,
                                                                                              **tracker_metadata}
        write_metadata(meta, metadata_file)
        logger.debug("Starting GDAL-based retrieval of asset metadata")
        result_metadata = _assemble_result_metadata(
            tracer=tracer,
            result=result,
            output_file=output_file,
            unique_process_ids=unique_process_ids,
            apply_gdal=job_options.get("detailed_asset_metadata", True),
            asset_metadata={
                # TODO: flattened instead of per-result, clean this up?
                asset_key: asset_metadata
                for result_assets_metadata in assets_metadata
                for asset_key, asset_metadata in result_assets_metadata.items()
            },
            ml_model_metadata=ml_model_metadata,
        )

        assert len(results) == len(assets_metadata)
        for result, result_assets_metadata, result_items_metadata in zip(results, assets_metadata, results_items):
            _export_to_workspaces(
                result,
                result_metadata,
                result_assets_metadata=result_assets_metadata,
                result_items_metadata = result_items_metadata if is_stac11 else None,
                job_dir=job_dir,
                remove_exported_assets=job_options.get("remove-exported-assets", False),
                enable_merge=job_options.get("export-workspace-enable-merge", False),
            )
    finally:
        if len(tracker_metadata) == 0:
            tracker_metadata = _get_tracker_metadata("")
        meta =  {**result_metadata, **tracker_metadata, **{"items": items}} if is_stac11 else {**result_metadata, **tracker_metadata}
        write_metadata(meta, metadata_file)


def write_metadata(metadata: dict, metadata_file: Path):
    def log_asset_hrefs(context: str):
        asset_hrefs = {asset_key: asset.get("href") for asset_key, asset in metadata.get("assets", {}).items()}
        logger.info(f"{context} asset hrefs: {asset_hrefs!r}")

    log_asset_hrefs("input")
    out_metadata = metadata
    if ConfigParams().is_kube_deploy:
        out_metadata = _convert_asset_outputs_to_s3_urls(metadata)
    log_asset_hrefs("output")

    with open(metadata_file, 'w') as f:
        json.dump(out_metadata, f, default=json_default)
    add_permissions(metadata_file, stat.S_IWGRP)
    logger.info("wrote metadata to %s" % metadata_file)

    if ConfigParams().is_kube_deploy and not get_backend_config().fuse_mount_batchjob_s3_bucket:
        from openeogeotrellis.utils import s3_client

        bucket = os.environ.get("SWIFT_BUCKET")
        s3_instance = s3_client()

        # asset files are already uploaded by Scala code
        s3_instance.upload_file(str(metadata_file), bucket, str(metadata_file).strip("/"))



def _export_to_workspaces(
    result: SaveResult,
    result_metadata: dict,
    result_assets_metadata: dict,
    result_items_metadata: dict,
    job_dir: Path,
    remove_exported_assets: bool,
    enable_merge: bool,
):
    workspace_repository: WorkspaceRepository = backend_config_workspace_repository
    workspace_exports = sorted(
        list(result.workspace_exports),
        key=lambda export: export.workspace_id + (export.merge or ""),  # arbitrary but deterministic order of hrefs
    )

    if not workspace_exports:
        return

    if result_items_metadata is not None:
        #TODO #402 add a function that serializes result_items_metadata and creates the collection, like for asses in the 'else' branch
        #placeholder code below is a copy of the 'assets' case, should be replaced with call to new function
        stac_hrefs = [
            f"file:{path}"
<<<<<<< HEAD
            for path in _write_exported_stac_collection_from_item(job_dir, result_metadata,result_items_metadata)
=======
            for path in _write_exported_stac_collection(job_dir, result_metadata, list(result_assets_metadata.keys()))
>>>>>>> 6dad09c9
        ]
    else:

        stac_hrefs = [
            f"file:{path}"
            for path in _write_exported_stac_collection(job_dir, result_metadata, list(result_assets_metadata.keys()))
        ]

    # TODO: assemble pystac.STACObject and avoid file altogether?
    collection_href = [href for href in stac_hrefs if "collection.json" in href][0]
    collection = pystac.Collection.from_file(urlparse(collection_href).path)

    workspace_uris = {}

    for i, workspace_export in enumerate(workspace_exports):
        workspace: Workspace = workspace_repository.get_by_id(workspace_export.workspace_id)
        merge = workspace_export.merge

        if merge is None:
            merge = get_job_id(default="unknown-job")
        elif merge == "":  # TODO: puts it in root of workspace? move it there?
            merge = "."

        final_export = i >= len(workspace_exports) - 1
        remove_original = remove_exported_assets and final_export

        if enable_merge:
            imported_collection = workspace.merge(collection, target=Path(merge), remove_original=remove_original)
            assert isinstance(imported_collection, pystac.Collection)

            for item in imported_collection.get_items(recursive=True):
                for asset_key, asset in item.get_assets().items():
                    (workspace_uri,) = asset.extra_fields["alternate"].values()
                    workspace_uris.setdefault(asset_key, []).append(
                        (workspace_export.workspace_id, workspace_export.merge, workspace_uri)
                    )
        else:
            export_to_workspace = partial(
                _export_to_workspace,
                common_path=job_dir,
                target=workspace,
                merge=merge,
                remove_original=remove_original,
            )

            for stac_href in stac_hrefs:
                export_to_workspace(source_uri=stac_href)

            for asset_key, asset in result_assets_metadata.items():
                workspace_uri = export_to_workspace(source_uri=asset["href"])
                workspace_uris.setdefault(asset_key, []).append(
                    (workspace_export.workspace_id, workspace_export.merge, workspace_uri)
                )

    for asset_key, workspace_uris in workspace_uris.items():
        if remove_exported_assets:
            # the last workspace URI becomes the public_href; the rest become "alternate" hrefs
            result_metadata["assets"][asset_key][BatchJobs.ASSET_PUBLIC_HREF] = workspace_uris[-1][2]
            alternate = {
                f"{workspace_id}/{merge}": {"href": workspace_uri}
                for workspace_id, merge, workspace_uri in workspace_uris[:-1]
            }
        else:
            # the original href still applies; all workspace URIs become "alternate" hrefs
            alternate = {
                f"{workspace_id}/{merge}": {"href": workspace_uri}
                for workspace_id, merge, workspace_uri in workspace_uris
            }

        if alternate:
            result_metadata["assets"][asset_key]["alternate"] = alternate


def _export_to_workspace(
    common_path: str, source_uri: str, target: Workspace, merge: str, remove_original: bool
) -> str:
    uri_parts = urlparse(source_uri)

    if not uri_parts.scheme or uri_parts.scheme.lower() == "file":
        return target.import_file(common_path, Path(uri_parts.path), merge, remove_original)
    elif uri_parts.scheme == "s3":
        return target.import_object(common_path, source_uri, merge, remove_original)
    else:
        raise ValueError(f"unsupported scheme {uri_parts.scheme} for {source_uri}; supported are: file, s3")


def _write_exported_stac_collection(
    job_dir: Path,
    result_metadata: dict,
    asset_keys: List[str],
) -> List[Path]:  # TODO: change to Set?
    def write_stac_item_file(asset_id: str, asset: dict) -> Path:
        item_file = get_abs_path_of_asset(Path(f"{asset_id}.json"), job_dir)

        properties = {"datetime": asset.get("datetime")}

        if properties["datetime"] is None:
            start_datetime = asset.get("start_datetime") or result_metadata.get("start_datetime")
            properties["datetime"] = start_datetime


        stac_item = {
            "type": "Feature",
            "stac_version": "1.0.0",
            "id": asset_id,
            "geometry": asset.get("geometry"),
            "bbox": asset.get("bbox"),
            "properties": properties,
            "links": [],  # TODO
            "assets": {
                asset_id: dict_no_none(
                    **{
                        "href": f"{Path(asset['href']).relative_to(item_file.parent)}",
                        "roles": asset.get("roles"),
                        "type": asset.get("type"),
                        "eo:bands": asset.get("bands"),
                        "raster:bands": to_jsonable(asset.get("raster:bands")),
                    }
                )
            },
        }

        item_file.parent.mkdir(parents=True, exist_ok=True)
        with open(item_file, "wt") as fi:
            json.dump(stac_item, fi, allow_nan=False)

        return item_file

    item_files = [
        write_stac_item_file(asset_key, result_metadata.get("assets", {})[asset_key]) for asset_key in asset_keys
    ]

    def item_link(item_file: Path) -> dict:
        relative_path = item_file.relative_to(job_dir)
        return {
            "href": f"./{relative_path}",
            "rel": "item",
            "type": "application/geo+json",
        }

    job_id = get_job_id(default="unknown-job")

    stac_collection = {
        "type": "Collection",
        "stac_version": "1.0.0",
        "id": job_id,
        "description": f"This is the STAC metadata for the openEO job {job_id!r}",  # TODO
        "license": "unknown",  # TODO
        "extent": {
            "spatial": {"bbox": [result_metadata.get("bbox", [-180, -90, 180, 90])]},
            "temporal": {"interval": [[result_metadata.get("start_datetime"), result_metadata.get("end_datetime")]]},
        },
        "links": (
            [item_link(item_file) for item_file in item_files]
            + [link for link in _get_tracker_metadata("").get("links", []) if link["rel"] == "derived_from"]
        ),
    }

    collection_file = job_dir / "collection.json"  # TODO: file is reused for each result
    with open(collection_file, "wt") as fc:
        json.dump(stac_collection, fc)

    return item_files + [collection_file]


def _write_exported_stac_collection_from_item(
    job_dir: Path,
    result_metadata: dict,
    item_metadata: dict
) -> List[Path]:  # TODO: change to Set?
    def write_stac_item_file(asset_id: str, item: dict) -> Path:
        assets = dict()
        for (asset_key,asset) in item.get("assets").items():
            asset_bands = None
            if "bands" in asset:
                bands = asset.get("bands")
                raster_bands = asset.get("raster:bands",[])
                asset_bands = list()
                for band in bands:
                    name = band["name"]
                    asset_band = dict_no_none(band)
                    for raster_band in raster_bands:
                        if raster_band["name"] == name:
                            asset_band.update(raster_band)
                            asset_bands.append(asset_band)
            assets[asset_key] = dict_no_none({
                "href": asset.get("href"),
                "type": asset.get("type"),
                "roles": asset.get("roles"),
                "bands": asset_bands,
                # "nodata": asset.get("nodata"),
                "datatime": asset.get("datetime"),
                "bbox": asset.get("bbox"),
                "geometry": asset.get("geometry"),
            })
        stac_item = {
            "type": "Feature",
            "stac_version": "1.1.0",
            "id": item.get("id"),
            "geometry": item.get("geometry"),
            "bbox":item.get("bbox"),
            "properties":item.get("properties",{"datetime": result_metadata.get("start_datetime")}),
            "links":[],
            "assets":assets
        }

        item_file = get_abs_path_of_asset(Path(f"{asset_id}.json"), job_dir)
        item_file.parent.mkdir(parents=True, exist_ok=True)
        with open(item_file, "wt") as fi:
            json.dump(stac_item, fi, allow_nan=False)

        return item_file

    item_files = [
        write_stac_item_file(item_key, item) for (item_key,item) in item_metadata.items()
    ]

    def item_link(item_file: Path) -> dict:
        relative_path = item_file.relative_to(job_dir)
        return {
            "href": f"./{relative_path}",
            "rel": "item",
            "type": "application/geo+json",
        }

    job_id = get_job_id(default="unknown-job")

    stac_collection = {
        "type": "Collection",
        "stac_version": "1.1.0",
        "id": job_id,
        "description": f"This is the STAC metadata for the openEO job {job_id!r}",  # TODO
        "license": "unknown",  # TODO
        "extent": {
            "spatial": {"bbox": [result_metadata.get("bbox", [-180, -90, 180, 90])]},
            "temporal": {"interval": [[result_metadata.get("start_datetime"), result_metadata.get("end_datetime")]]},
        },
        "links": (
            [item_link(item_file) for item_file in item_files]
            + [link for link in _get_tracker_metadata("").get("links", []) if link["rel"] == "derived_from"]
        ),
    }

    collection_file = job_dir / "collection.json"  # TODO: file is reused for each result
    with open(collection_file, "wt") as fc:
        json.dump(stac_collection, fc)

    return item_files + [collection_file]


def _get_env_var_or_fail(env_var: str) -> str:
    """Get value from env var, but fail hard if it's empty."""
    val = os.environ.get(env_var, "").strip()
    if not val:
        raise RuntimeError(f"Empty env var {env_var!r}")
    return val


def _extract_and_install_udf_dependencies(process_graph: dict):
    udf_dep_map = collect_python_udf_dependencies(process_graph)
    logger.debug(f"Extracted {udf_dep_map=}")
    if len(udf_dep_map) > 1:
        logger.warning("Merging dependencies from multiple UDF runtimes/versions")
    udf_deps = set(d for ds in udf_dep_map.values() for d in ds)
    if udf_deps:

        def sleep_after_udf_dep_setup():
            delay = get_backend_config().udf_dependencies_sleep_after_install
            if delay:
                logger.info(f"Sleeping after UDF dependency setup ({delay}s)")
                time.sleep(delay)

        udf_deps_install_mode = get_backend_config().udf_dependencies_install_mode
        if udf_deps_install_mode == UDF_DEPENDENCIES_INSTALL_MODE.DISABLED:
            raise ValueError("No UDF dependency handling")
        elif udf_deps_install_mode == UDF_DEPENDENCIES_INSTALL_MODE.DIRECT:
            # Install UDF deps directly to target folder
            udf_python_dependencies_folder_path = _get_env_var_or_fail("UDF_PYTHON_DEPENDENCIES_FOLDER_PATH")
            logger.info(f"UDF dep handling with {udf_deps_install_mode=} {udf_python_dependencies_folder_path=}")
            install_python_udf_dependencies(
                dependencies=udf_deps,
                target=udf_python_dependencies_folder_path,
                timeout=20,
                run_context="batch_job.py direct mode",
            )
            sleep_after_udf_dep_setup()
        elif udf_deps_install_mode == UDF_DEPENDENCIES_INSTALL_MODE.ZIP:
            udf_python_dependencies_archive_path = _get_env_var_or_fail("UDF_PYTHON_DEPENDENCIES_ARCHIVE_PATH")
            logger.info(f"UDF dep handling with {udf_deps_install_mode=} {udf_python_dependencies_archive_path=}")
            build_python_udf_dependencies_archive(
                dependencies=udf_deps,
                target=udf_python_dependencies_archive_path,
                # TODO: guess format from file extension (or at least avoid this hardcoding)?
                format="zip",
                timeout=20,
            )
            sleep_after_udf_dep_setup()
        else:
            raise ValueError(f"Unsupported UDF dependencies install mode: {udf_deps_install_mode}")



def start_main():
    setup_logging(
        get_logging_config(
            root_handlers=[LOG_HANDLER_STDERR_JSON if ConfigParams().is_kube_deploy else LOG_HANDLER_FILE_JSON],
            context=LOGGING_CONTEXT_BATCH_JOB,
            root_level=OPENEO_LOGGING_THRESHOLD,
        ),
        capture_unhandled_exceptions=False,  # not needed anymore, as we have a try catch around everything
    )

    try:
        with TimingLogger(f"Starting batch job {os.getpid()=}", logger=logger):
            main(sys.argv)
    except Exception as e:
        error_summary = GeoPySparkBackendImplementation.summarize_exception_static(e)
        logger.exception("OpenEO batch job failed: " + error_summary.summary)
        if False:  # TODO #939
            fmt = traceback_with_variables.Format(max_value_str_len=100)
            logger.info(
                "Batch job error stack trace with locals",
                extra={"exc_info_with_locals": traceback_with_variables.format_exc(e, fmt=fmt)},
            )
        raise


if __name__ == "__main__":
    start_main()<|MERGE_RESOLUTION|>--- conflicted
+++ resolved
@@ -634,11 +634,7 @@
         #placeholder code below is a copy of the 'assets' case, should be replaced with call to new function
         stac_hrefs = [
             f"file:{path}"
-<<<<<<< HEAD
             for path in _write_exported_stac_collection_from_item(job_dir, result_metadata,result_items_metadata)
-=======
-            for path in _write_exported_stac_collection(job_dir, result_metadata, list(result_assets_metadata.keys()))
->>>>>>> 6dad09c9
         ]
     else:
 
