--- conflicted
+++ resolved
@@ -13,7 +13,7 @@
 import kazoo.client
 import kubernetes.client.exceptions
 import requests
-from openeo.util import rfc3339, url_join, ensure_dir, TimingLogger
+from openeo.util import rfc3339, url_join, ensure_dir, TimingLogger, repr_truncate
 from openeo_driver.errors import JobNotFoundException
 from openeo_driver.jobregistry import JOB_STATUS, ElasticJobRegistry
 from openeo_driver.util.logging import JSON_LOGGER_DEFAULT_FORMAT
@@ -128,6 +128,10 @@
             )
         except Exception as e:
             raise YarnAppReportParseException() from e
+
+
+class K8sException(Exception):
+    pass
 
 
 class K8sStatusGetter(JobMetadataGetterInterface):
@@ -193,8 +197,14 @@
             response = requests.get(url, params=params)
             response.raise_for_status()
             total_cost = response.json()
-            if total_cost["code"] != 200:
-                raise ValueError(total_cost)
+            if not (
+                total_cost["code"] == 200
+                and len(total_cost["data"]) > 0
+                and namespace in total_cost["data"][0]
+            ):
+                raise K8sException(
+                    f"Unexpected response {repr_truncate(total_cost, width=200)}"
+                )
 
             cost = total_cost["data"][0][namespace]
             # TODO: need to iterate through "data" list?
@@ -361,112 +371,6 @@
                     #     registry.set_status(job_id, user_id, JOB_STATUS.ERROR)
                     #     registry.mark_done(job_id, user_id)
 
-<<<<<<< HEAD
-                    if fail_fast:
-                        raise
-=======
-                        with ElasticJobRegistry.just_log_errors(f"job_tracker flag error"):
-                            if self._elastic_job_registry:
-                                # TODO: also set started/finished, exception/error info ...
-                                self._elastic_job_registry.set_status(
-                                    job_id=job_id, status=JOB_STATUS.ERROR
-                                )
-
-    def get_kube_usage(self, job_id, user_id) -> Union[dict, None]:
-        try:
-            url = url_join(self._KUBECOST_URL, "/model/allocation")
-            namespace = "spark-jobs"
-            window = "5d"
-            pod = k8s_job_name(job_id=job_id, user_id=user_id) + "*"
-            params = (
-                ('aggregate', 'namespace'),
-                ('filterNamespaces', namespace),
-                ('filterPods', pod),
-                ('window', window),
-                ('accumulate', 'true'),
-            )
-
-            total_cost = requests.get(url, params=params).json()
-            if total_cost['code'] == 200:
-                if namespace in total_cost['data'][0]:
-                    cost = total_cost['data'][0][namespace]
-                    # TODO: need to iterate through "data" list?
-                    _log.info(f"Successfully retrieved total cost {cost}")
-                    usage = {}
-                    usage["cpu"] = {"value": cost["cpuCoreHours"], "unit": "cpu-hours"}
-                    usage["memory"] = {
-                        "value": cost["ramByteHours"] / (1024 * 1024),
-                        "unit": "mb-hours",
-                    }
-
-                    return usage
-                else:
-                    _log.error(f"Unable to retrieve job cost {total_cost}")
-            else:
-                # TODO: better error logging?
-                _log.error(f"Unable to retrieve job cost {total_cost}")
-        except Exception:
-            _log.error(f"error while handling creo usage", exc_info=True, extra={'job_id': job_id})
-
-    @staticmethod
-    def _kube_status(job_id: str, user_id: str) -> '_KubeStatus':
-        api_instance = kube_client()
-        status = api_instance.get_namespaced_custom_object(
-            group="sparkoperator.k8s.io",
-            version="v1beta2",
-            namespace="spark-jobs",
-            plural="sparkapplications",
-            name=k8s_job_name(job_id=job_id, user_id=user_id),
-        )
-        if 'status' in status:
-            return JobTracker._KubeStatus(
-                status['status']['applicationState']['state'],
-                status['status']['lastSubmissionAttemptTime'],
-                status['status']['terminationTime']
-            )
-        else:
-            return JobTracker._KubeStatus(K8S_SPARK_APP_STATE.NEW, None, None)
-
-    @staticmethod
-    def _yarn_status(application_id: str) -> '_YarnStatus':
-        """Returns (State, Final-State) of a job as reported by YARN."""
-
-        try:
-            application_report = subprocess.check_output(
-                ["yarn", "application", "-status", application_id]).decode()
-
-            props = re.findall(r"\t(.+) : (.+)", application_report)
-
-            def prop_value(name: str) -> str:
-                return next(value for key, value in props if key == name)
-
-            return JobTracker._YarnStatus(
-                prop_value("State"),
-                prop_value("Final-State"),
-                prop_value("Start-Time"),
-                prop_value("Finish-Time"),
-                prop_value("Aggregate Resource Allocation")
-            )
-        except CalledProcessError as e:
-            stdout = e.stdout.decode()
-            if "doesn't exist in RM or Timeline Server" in stdout:
-                raise UnknownYarnApplicationException(stdout)
-            else:
-                raise
-
-    @staticmethod
-    def _parse_resource_allocation(aggregate_resource_allocation) -> (int, int):
-        match = re.fullmatch(r"^(\d+) MB-seconds, (\d+) vcore-seconds$", aggregate_resource_allocation)
-
-        return int(match.group(1)), int(match.group(2)) if match else (None, None)
-
-
-    @staticmethod
-    def _to_serializable_datetime(epoch_millis: str) -> Union[str, None]:
-        # TODO: move this parsing to `_yarn_status`
-        if epoch_millis == "0":
-            return None
->>>>>>> 42bd6539
 
 
 def main():
