--- conflicted
+++ resolved
@@ -14,12 +14,9 @@
 
 - Export to JSON is now more robust, supports datetime objects returned by dimension_labels, and will default to the string representation.
 - GDAL upgraded to 3.8.4 and Orfeo Toolbox to 8.1.2. This mainly reduces the volume of bytes read from object storage by GDAL. ([#571](https://github.com/Open-EO/openeo-geopyspark-driver/issues/571))
-<<<<<<< HEAD
-- load_stac: support loading netCDF multiple netCDF items with a time dimension, as produced with 'sample_by_feature' option
-=======
 - Add timeout to requests towards ETL API to unblock JobTracker ([#690](https://github.com/Open-EO/openeo-geopyspark-driver/issues/690)).
 - Size of incoming requests is now limited to 2MB by default ([Open-EO/openeo-python-driver#254](https://github.com/Open-EO/openeo-python-driver/issues/254))
->>>>>>> e635b804
+- load_stac: support loading netCDF multiple netCDF items with a time dimension, as produced with 'sample_by_feature' option
 
 ## 0.26.2
 
