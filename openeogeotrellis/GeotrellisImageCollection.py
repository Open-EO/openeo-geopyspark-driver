--- conflicted
+++ resolved
@@ -481,10 +481,8 @@
                                              " of this datacube should be specified, in pixels."
                                              " This was provided: %s" % str(overlap))
         jvm = self._get_jvm()
-        overlap_x_value = int(overlap_x['value'])
-        overlap_y_value = int(overlap_y['value'])
         retiled_collection = self._apply_to_levels_geotrellis_rdd(
-            lambda rdd, level: jvm.org.openeo.geotrellis.OpenEOProcesses().retile(rdd, sizeX, sizeY, overlap_x_value, overlap_y_value))
+            lambda rdd, level: jvm.org.openeo.geotrellis.OpenEOProcesses().retile(rdd,sizeX,sizeY,int(overlap_x['value']),int(overlap_y['value'])))
 
         from openeogeotrellis.backend import SingleNodeUDFProcessGraphVisitor, GeoPySparkBackendImplementation
 
@@ -510,6 +508,7 @@
                     message="apply_neighborhood: for temporal dimension,"
                             " either process all values, or only single date is supported for now!")
 
+            return result_collection
         elif isinstance(process, GeotrellisTileProcessGraphVisitor):
             if temporal_size is None or temporal_size.get('value', None) is None:
                 raise OpenEOApiException(message="apply_neighborhood: only supporting complex callbacks on bands")
@@ -517,17 +516,9 @@
                 result_collection = self.reduce_bands(process)
             else:
                 raise OpenEOApiException(message="apply_neighborhood: only supporting complex callbacks on bands")
+            return result_collection
         else:
             raise OpenEOApiException(message="apply_neighborhood: only supporting callbacks with a single UDF.")
-
-        if overlap_x_value > 0 or overlap_y_value > 0:
-
-            result_collection = result_collection._apply_to_levels_geotrellis_rdd(
-                lambda rdd, level: jvm.org.openeo.geotrellis.OpenEOProcesses().remove_overlap(rdd, sizeX, sizeY,
-                                                                                      overlap_x_value,
-                                                                                      overlap_y_value))
-
-        return result_collection
 
 
     def resample_cube_spatial(self, target:'ImageCollection', method:str='near')-> 'ImageCollection':
@@ -829,10 +820,6 @@
         collected = polygon_mean_by_timestamp.collect()
         return {timestamp.isoformat(): [[to_mean(v) for v in values]] for timestamp, values in collected}
 
-    def _to_xarray(self):
-        spatial_rdd = self.pyramid.levels[self.pyramid.max_zoom]
-        return self._collect_as_xarray(spatial_rdd)
-
     def download(self,outputfile:str, **format_options) -> str:
         """
         Extracts into various formats from this image collection.
@@ -891,16 +878,11 @@
             else:
                 self._save_stitched(spatial_rdd, filename, crop_bounds)
 
-<<<<<<< HEAD
         elif format == "NETCDF":
             if not tiled:
                 result=self._collect_as_xarray(spatial_rdd, crop_bounds, crop_dates)
             else:
                 result=self._collect_as_xarray(spatial_rdd)
-=======
-        elif format== "NETCDF":
-            result=self._collect_as_xarray(spatial_rdd, crop_bounds, crop_dates)
->>>>>>> dfb342bb
             # rearrange in a basic way because older xarray versions have a bug and ellipsis don't work in xarray.transpose()
             l=list(result.dims[:-2])
             result=result.transpose(*(l+['y','x']))
@@ -1040,17 +1022,13 @@
                     
             # return date (or None) - window tuple
             return (items[0],window)
-
+                
         # at every date stitch together the layer, still on the workers   
         #mapped=list(map(lambda t: (t[0].row,t[0].col),rdd.to_numpy_rdd().collect())); min(mapped); max(mapped)
         from functools import partial
         collection=rdd\
             .to_numpy_rdd()\
-<<<<<<< HEAD
-            .filter(lambda t: (t[0].instant>=crop_dates[0] and t[0].instant<=crop_dates[1]) if (crop_dates and has_time) else True)\
-=======
             .filter(lambda t: (t[0].instant>=crop_dates[0] and t[0].instant<=crop_dates[1]) if has_time and crop_dates != None else True)\
->>>>>>> dfb342bb
             .map(lambda t: (t[0].instant if has_time else None, (t[0], t[1])))\
             .groupByKey()\
             .map(partial(stitch_at_time, crop_win, layout_win))\
@@ -1130,8 +1108,8 @@
         tiffs = [str(path.absolute()) for path in basedir.glob('*.tiff')]
 
         _log.info("Merging results {t!r}".format(t=tiffs))
-        merge_args = ["gdal_merge.py", "-o", path, "-of", "GTiff", "-co", "COMPRESS=DEFLATE", "-co", "TILED=TRUE", "*.tiff"]
-        #merge_args += tiffs
+        merge_args = ["gdal_merge.py", "-o", path, "-of", "GTiff", "-co", "COMPRESS=DEFLATE", "-co", "TILED=TRUE"]
+        merge_args += tiffs
         _log.info("Executing: {a!r}".format(a=merge_args))
         subprocess.check_call(merge_args, shell=False, env={"GDAL_CACHEMAX": "1024"})
 
@@ -1263,7 +1241,6 @@
                 url=url,
                 type="TMS",
                 enabled=True,
-                configuration=configuration,
                 attributes={"bounds": level_bounds},
                 created=datetime.utcnow(),
             )
@@ -1310,7 +1287,6 @@
                 url=wmts_base_url + "/service/wmts",
                 type="WMTS",
                 enabled=True,
-                configuration=configuration,
                 # TODO: fill in attributes?
                 attributes={},
                 created=datetime.utcnow(),
